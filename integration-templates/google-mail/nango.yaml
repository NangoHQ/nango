--- conflicted
+++ resolved
@@ -1,5 +1,4 @@
 integrations:
-<<<<<<< HEAD
   google-mail:
     syncs:
       emails:
@@ -8,7 +7,7 @@
           Fetches a list of emails from gmail
         output: GmailEmail
         sync_type: incremental
-        endpoint: /google-mail/emails
+        endpoint: GET /google-mail/emails
     actions:
       send-email:
         scopes: send
@@ -40,42 +39,4 @@
 
   GmailEmailSentOutput:
     id: string
-    threadId: string
-=======
-    google-mail:
-        syncs:
-            emails:
-                runs: every hour
-                description: |
-                    Fetches a list of emails from gmail
-                output: GmailEmail
-                sync_type: incremental
-                endpoint: GET /google-mail/emails
-        actions:
-            send-email:
-                scopes: send
-                input: GmailEmailInput
-                output: GmailEmailSentOutput
-                endpoint: POST /google-mail/send
-                description: |
-                    Send an Email using Gmail.
-models:
-    GmailEmail:
-        id: string
-        sender: string
-        recipients: string
-        date: date
-        subject: string
-        body: string
-        threadId: string
-
-    GmailEmailInput:
-        from: string
-        to: string
-        subject: string
-        body: string
-
-    GmailEmailSentOutput:
-        id: string
-        threadId: string
->>>>>>> 5bba87e3
+    threadId: string