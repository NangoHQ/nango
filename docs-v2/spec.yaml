openapi: "3.1.0"
info:
    title: "Nango API"
    description: "Nango API specs used to authorize & sync data with external APIs."
    version: "1.0.0"
servers:
    - url: https://api.nango.dev
      description: Production server
    - url: http://localhost:3003
      description: Local server
paths:
    /providers:
        get:
            description: Returns a list of all available providers
            responses:
                "200":
                    description: Successfully returned a list of available providers
                    content:
                        application/json:
                            schema:
                                type: object
                                required:
                                    - data
                                properties:
                                    data:
                                        type: array
                                        items:
                                            $ref: "#/components/schemas/Provider"
                "400":
                    $ref: "#/components/responses/BadRequest"
                "401":
                    $ref: "#/components/responses/Unauthorized"
    /providers/{provider}:
        get:
            description: Returns a specific provider
            parameters:
                - name: provider
                  in: path
                  required: true
                  schema:
                      type: string
                  description: The provider name
            responses:
                "200":
                    description: Successfully returned a specific provider
                    content:
                        application/json:
                            schema:
                                type: object
                                required:
                                    - data
                                properties:
                                    data:
                                        $ref: "#/components/schemas/Provider"
                "400":
                    $ref: "#/components/responses/BadRequest"
                "401":
                    $ref: "#/components/responses/Unauthorized"
                "404":
                    $ref: "#/components/responses/NotFound"
    /config:
        get:
            deprecated: true
            description: Returns a list of integrations. Deprecated, please use `GET /integrations`
            responses:
                "200":
                    description: Successfully returned a list of integrations
                    content:
                        application/json:
                            schema:
                                type: object
                                required:
                                    - configs
                                properties:
                                    configs:
                                        type: array
                                        items:
                                            $ref: "#/components/schemas/Integration"
        post:
            description: Create a new integration
            requestBody:
                required: true
                content:
                    application/json:
                        schema:
                            type: object
                            required:
                                - provider_config_key
                                - provider
                            properties:
                                provider_config_key:
                                    type: string
                                    description: A unique integration ID, which you will use in the other API calls to reference this integration.
                                provider:
                                    type: string
                                    description: The Nango API Configuration.
                                oauth_client_id:
                                    type: string
                                    description: The ID of your OAuth app (registered with the external API). Required for OAuth APIs.
                                oauth_client_secret:
                                    type: string
                                    description: The secret of your OAuth app (registered with the external API). Required for OAuth APIs.
                                oauth_scopes:
                                    type: string
                                    description: Comma separated list of scopes.
            responses:
                "200":
                    description: Successfully created an integration
                    content:
                        application/json:
                            schema:
                                type: object
                                required:
                                    - config
                                properties:
                                    config:
                                        type: object
                                        required:
                                            - unique_key
                                            - provider
                                        properties:
                                            unique_key:
                                                type: string
                                                description: The integration ID that you created in Nango.
                                            provider:
                                                type: string
                                                description: The Nango API Configuration.
                "400":
                    description: Invalid request
                    content:
                        application/json:
                            schema:
                                type: object
                                properties:
                                    message:
                                        type: string
        put:
            description: Edits an integration (only for OAuth APIs)
            requestBody:
                required: true
                content:
                    application/json:
                        schema:
                            type: object
                            required:
                                - provider_config_key
                                - provider
                                - oauth_client_id
                                - oauth_client_secret
                            properties:
                                provider_config_key:
                                    type: string
                                    description: The integration ID that you created on Nango.
                                provider:
                                    type: string
                                    description: The Nango API Configuration.
                                oauth_client_id:
                                    type: string
                                    description: The ID of your OAuth app (registered with the external API).
                                oauth_client_secret:
                                    type: string
                                    description: The secret of your OAuth app (registered with the external API).
                                oauth_scopes:
                                    type: string
                                    description: Comma separated list of scopes.
            responses:
                "200":
                    description: Successfully edit an integration
                    content:
                        application/json:
                            schema:
                                type: object
                                required:
                                    - config
                                properties:
                                    config:
                                        type: object
                                        required:
                                            - unique_key
                                            - provider
                                        properties:
                                            unique_key:
                                                type: string
                                                description: The integration ID that you created in Nango.
                                            provider:
                                                type: string
                                                description: The Nango API Configuration.
                "400":
                    description: Invalid request
                    content:
                        application/json:
                            schema:
                                type: object
                                properties:
                                    message:
                                        type: string
                "404":
                    description: Unknown integration
                    content:
                        application/json:
                            schema:
                                type: object
                                properties:
                                    message:
                                        type: string

    /config/{providerConfigKey}:
        get:
            deprecated: true
            description: Returns a specific integration. Deprecated, please use `GET /integrations/{uniqueKey}`
            parameters:
                - name: providerConfigKey
                  in: path
                  required: true
                  schema:
                      type: string
                  description: The integration ID that you created in Nango.
                - name: include_creds
                  in: query
                  required: false
                  description: If true, the response will contain the client ID, secret, scopes, auth_mode and app link - if applicable. include_creds is false by default.
                  schema:
                      type: boolean
            responses:
                "200":
                    description: Successfully returned an integration
                    content:
                        application/json:
                            schema:
                                type: object
                                required:
                                    - config
                                properties:
                                    config:
                                        type: object
                                        required:
                                            - unique_key
                                            - provider
                                        properties:
                                            unique_key:
                                                type: string
                                                description: The integration ID that you created in Nango.
                                            provider:
                                                type: string
                                                description: The Nango API Configuration.
                                            actions:
                                                type: array
                                                items:
                                                    type: object
                                                    properties:
                                                        name:
                                                            type: string
                                                            description: The name of the action.
                                                        created_at:
                                                            type: string
                                                            description: The creation timestamp of the sync.
                                                        updated_at:
                                                            type: string
                                                            description: The last updated timestamp of the sync.
                                            syncs:
                                                type: array
                                                items:
                                                    type: object
                                                    properties:
                                                        name:
                                                            type: string
                                                            description: The name of the sync.
                                                        created_at:
                                                            type: string
                                                            description: The creation timestamp of the sync.
                                                        updated_at:
                                                            type: string
                                                            description: The last updated timestamp of the sync.
                                                        description:
                                                            type: string
                                                            description: Description of what the sync does and details about it
                "400":
                    description: Invalid request
                    content:
                        application/json:
                            schema:
                                type: object
                                properties:
                                    message:
                                        type: string
                "404":
                    description: Unknown integration
                    content:
                        application/json:
                            schema:
                                type: object
                                properties:
                                    message:
                                        type: string
        delete:
            description: Deletes a specific integration
            parameters:
                - name: providerConfigKey
                  in: path
                  required: true
                  schema:
                      type: string
                  description: The integration ID that you created in Nango.
            responses:
                "200":
                    description: Successfully deleted an integration
                    content:
                        application/json:
                            schema:
                                type: object
                                properties:
                                    success:
                                        type: boolean
                "400":
                    description: Invalid request
                    content:
                        application/json:
                            schema:
                                type: object
                                properties:
                                    message:
                                        type: string
                "404":
                    description: Unknown integration
                    content:
                        application/json:
                            schema:
                                type: object
                                properties:
                                    message:
                                        type: string
    /integrations:
        get:
            description: Returns a list of integrations
            responses:
                "200":
                    description: Successfully returned an integration
                    content:
                        application/json:
                            schema:
                                type: object
                                required:
                                    - data
                                properties:
                                    data:
                                        type: array
                                        items:
                                            $ref: "#/components/schemas/Integration"
                "400":
                    $ref: "#/components/responses/BadRequest"
                "401":
                    $ref: "#/components/responses/Unauthorized"
                "404":
                    $ref: "#/components/responses/NotFound"
    /integrations/{uniqueKey}:
        get:
            description: Returns a specific integration
            parameters:
                - name: uniqueKey
                  in: path
                  required: true
                  schema:
                      type: string
                  description: The integration ID (unique_key) that you created in Nango.
                - name: include
                  in: query
                  schema:
                      type: array
                      items:
                          type: string
                          enum: [webhook]
                  description: The integration ID (unique_key) that you created in Nango.
            responses:
                "200":
                    description: Successfully returned an integration
                    content:
                        application/json:
                            schema:
                                type: object
                                required:
                                    - data
                                properties:
                                    data:
                                        $ref: "#/components/schemas/Integration"
                "400":
                    $ref: "#/components/responses/BadRequest"
                "401":
                    $ref: "#/components/responses/Unauthorized"
                "404":
                    $ref: "#/components/responses/NotFound"

    /connection:
        get:
            description: Returns a list of connections without credentials
            parameters:
                - name: connectionId
                  in: query
                  schema:
                      type: string
                  description: Filter the list of connections based on this connection ID.
            responses:
                "200":
                    description: Successfully returned a list of connections
                    content:
                        application/json:
                            schema:
                                type: object
                                required:
                                    - configs
                                properties:
                                    configs:
                                        type: array
                                        items:
                                            type: object
                                            required:
                                                - id
                                                - connection_id
                                                - provider
                                                - provider_config_key
                                                - created
                                            properties:
                                                id:
                                                    type: integer
                                                    description: The internal Nango ID used for the connection.
                                                connection_id:
                                                    type: string
                                                    description: The connection ID used to create the connection.
                                                provider:
                                                    type: string
                                                    description: The Nango API Configuration.
                                                provider_config_key:
                                                    type: string
                                                    description: The integration ID used to create the connection (aka Unique Key, Provider Config Key).
                                                created:
                                                    type: string
                                                    description: Connection creation date.
                                                metadata:
                                                    type: object
                                                    description: Custom metadata attached to the connection
                                                errors:
                                                    type: array
                                                    items:
                                                        type: object
                                                        properties:
                                                            type:
                                                                type: string
                                                                example: "'auth' or 'sync'"
                                                            log_id:
                                                                type: string
                                                                example: "VrnbtykXJFckCm3HP93t"
                                                    description: |
                                                        List of connection errors. Ex:
                                                        - Connection credentials are invalid (type=auth)
                                                        - Last sync for the connnection has failed (type=sync)

        post:
            description: Adds a connection for which you already have credentials.
            requestBody:
                required: true
                content:
                    application/json:
                        schema:
                            type: object
                            required:
                                - provider_config_key
                            properties:
                                connection_id:
                                    type: string
                                    description: The connection ID used to create the connection.
                                provider_config_key:
                                    type: string
                                    description: The integration ID that you created on Nango.
                                access_token:
                                    type: string
                                    description: (OAuth 2, required) Existing access token.
                                refresh_token:
                                    type: string
                                    description: (OAuth 2, optional) Pass the refresh token if you have it.
                                expires_at:
                                    type: string
                                    format: date
                                    description: (OAuth 2, optional) Safer and preferred.
                                expires_in:
                                    type: integer
                                    description: (OAuth 2, optional) In seconds.
                                no_expiration:
                                    type: boolean
                                    description: (OAuth2, optional) If the provider gives access tokens that don't expire, pass in `true` to avoid an import validation error.
                                oauth_client_id_override:
                                    type: string
                                    description: (OAuth2, optional) Override the integration's OAuth client id
                                oauth_client_secret_override:
                                    type: string
                                    description: (OAuth2, optional) Override the integration's OAuth client secret
                                oauth_token:
                                    type: string
                                    description: (OAuth 1, required) The client token to be attached to the connection.
                                oauth_token_secret:
                                    type: string
                                    description: (OAuth 1, required) The client token secret to be attached to the connection.
                                metadata:
                                    type: object
                                    description: (OAuth, required for some APIs) Metadata to be attached to the connection.
                                connection_config:
                                    type: object
                                    description: (OAuth, required for some APIs) Additional configuration to be attached to the connection.
                                username:
                                    type: string
                                    description: (Basic, required) username to be attached to the connection.
                                password:
                                    type: string
                                    description: (Basic, required) password to be attached to the connection.
                                api_key:
                                    type: string
                                    description: (API Key, required) API key to be attached to the connection.
            responses:
                "200":
                    description: Successfully created an integrations
                "400":
                    description: Invalid request
                    content:
                        application/json:
                            schema:
                                type: object
                                properties:
                                    message:
                                        type: string

    /connection/{connectionId}:
        get:
            description: Returns a specific connection with credentials
            parameters:
                - name: connectionId
                  in: path
                  required: true
                  schema:
                      type: string
                  description: The connection ID used to create the connection.
                - name: provider_config_key
                  in: query
                  required: true
                  description: The integration ID used to create the connection (aka Unique Key).
                  schema:
                      type: string
                - name: force_refresh
                  in: query
                  description: If true, Nango will attempt to refresh the access access token regardless of its expiration status (false by default).
                  schema:
                      type: boolean
                - name: refresh_token
                  in: query
                  description: If true, return the refresh token as part of the response (false by default).
                  schema:
                      type: boolean
            responses:
                "200":
                    description: Successfully returned a connection
                "400":
                    description: Invalid request
                    content:
                        application/json:
                            schema:
                                type: object
                                properties:
                                    message:
                                        type: string
                "404":
                    description: Unknown Connection
                    content:
                        application/json:
                            schema:
                                type: object
                                properties:
                                    message:
                                        type: string
        delete:
            description: Deletes a specific connection
            parameters:
                - name: connectionId
                  in: path
                  required: true
                  schema:
                      type: string
                  description: The connection ID used to create the connection.
                - name: provider_config_key
                  in: query
                  required: true
                  description: The integration ID used to create the connection (aka Unique Key).
                  schema:
                      type: string
            responses:
                "200":
                    description: Successfully deleted an connection
                    content:
                        application/json:
                            schema:
                                type: object
                                properties:
                                    success:
                                        type: boolean
                "400":
                    description: Invalid request
                    content:
                        application/json:
                            schema:
                                type: object
                                properties:
                                    message:
                                        type: string
                "404":
                    description: Unknown connection
                    content:
                        application/json:
                            schema:
                                type: object
                                properties:
                                    message:
                                        type: string
    /connection/metadata:
        post:
            description: Set custom metadata for the connection or connections. If updating multiple connections pass in an array of connection ids instead of a string.
            requestBody:
                required: true
                content:
                    application/json:
                        schema:
                            type: object
                            required:
                                - metadata
                                - connection_id
                                - provider_config_key
                            properties:
                                connection_id:
                                    oneOf:
                                        - type: string
                                          example: "connection-123"
                                          description: The connection ID used to set the metadata on.
                                        - type: array
                                          items:
                                              type: string
                                              example: "connection-123"
                                          description: The connection IDs used to set the metadata on. If one connection id is invalid in the array the entire operation is aborted with no changes made.
                                provider_config_key:
                                    type: string
                                    description: The integration ID used to create the connection (aka Unique Key).
                                metadata:
                                    type: object

            responses:
                "201":
                    description: Successfully set the metadata for the connections
                    content:
                        application/json:
                            schema:
                                type: object
                                properties:
                                    connection_id:
                                        oneOf:
                                            - type: string
                                              example: "connection-123"
                                              description: The connection ID used to set the metadata on. Returns an array of connection ids if an array is passed in.
                                            - type: array
                                              items:
                                                  type: string
                                                  example: "connection-123"
                                              description: The connection IDs used to set the metadata on. If one connection id is invalid in the array the entire operation is aborted with no changes made.
                                    provider_config_key:
                                        type: string
                                        description: The integration ID used to create the connection (aka Unique Key).
                                    metadata:
                                        type: object
                "400":
                    description: Invalid request
                    content:
                        application/json:
                            schema:
                                type: object
                                properties:
                                    message:
                                        type: string
        patch:
            description: Edit custom metadata for the connection or connections (only overrides specified properties, not the entire metadata). If updating multiple connections pass in an array of connection ids instead of a string.
            requestBody:
                required: true
                content:
                    application/json:
                        schema:
                            type: object
                            required:
                                - metadata
                                - connection_id
                                - provider_config_key
                            properties:
                                connection_id:
                                    oneOf:
                                        - type: string
                                          example: "connection-123"
                                          description: The connection ID used to update the metadata on. Accepts an array of connection ids as well
                                        - type: array
                                          items:
                                              type: string
                                              example: "connection-123"
                                          description: The connection IDs used to update the metadata on. If one connection id is invalid in the array the entire operation is aborted with no changes made.
                                provider_config_key:
                                    type: string
                                    description: The integration ID used to create the connection (aka Unique Key).
                                metadata:
                                    type: object

            responses:
                "200":
                    description: Successfully updated the metadata for the connections
                    content:
                        application/json:
                            schema:
                                type: object
                                properties:
                                    connection_id:
                                        oneOf:
                                            - type: string
                                              example: "connection-123"
                                              description: The connection ID used to update the metadata on. Returns an array of connection ids if an array is passed in.
                                            - type: array
                                              items:
                                                  type: string
                                                  example: "connection-123"
                                              description: The connection IDs used to update the metadata on. If one connection id is invalid in the array the entire operation is aborted with no changes made.
                                    provider_config_key:
                                        type: string
                                        description: The integration ID used to create the connection (aka Unique Key).
                                    metadata:
                                        type: object
                "400":
                    description: Invalid request
                    content:
                        application/json:
                            schema:
                                type: object
                                properties:
                                    message:
                                        type: string

    /connection/{connectionId}/metadata:
        post:
            description: Set custom metadata for the connection.
            parameters:
                - name: connectionId
                  in: path
                  required: true
                  schema:
                      type: string
                  description: The connection ID used to create the connection.
                - name: Provider-Config-Key
                  in: header
                  required: true
                  description: The integration ID used to create the connection (aka Unique Key).
                  schema:
                      type: string
            requestBody:
                required: true
                content:
                    application/json:
                        schema:
                            type: object

            responses:
                "201":
                    description: Successfully created an integrations
                "400":
                    description: Invalid request
                    content:
                        application/json:
                            schema:
                                type: object
                                properties:
                                    message:
                                        type: string

        patch:
            description: Edit custom metadata for the connection (only overrides specified properties, not the entire metadata).
            parameters:
                - name: connectionId
                  in: path
                  required: true
                  schema:
                      type: string
                  description: The connection ID used to create the connection.
                - name: Provider-Config-Key
                  in: header
                  required: true
                  description: The integration ID used to create the connection (aka Unique Key).
                  schema:
                      type: string
            requestBody:
                required: true
                content:
                    application/json:
                        schema:
                            type: object
            responses:
                "200":
                    description: Successfully updated the metadata
                    content:
                        application/json:
                            schema:
                                type: object
                "400":
                    description: Invalid request
                    content:
                        application/json:
                            schema:
                                type: object
                                properties:
                                    message:
                                        type: string

    /scripts/config:
        get:
            description: Return the configuration for all integration scripts
            responses:
                "200":
                    description: Successfully returned integration scripts config
                    content:
                        application/json:
                            schema:
                                type: object
                                properties:
                                    providerConfigKey:
                                        type: string
                                    syncs:
                                        type: array
                                        items:
                                            type: object
                                            properties:
                                                name:
                                                    type: string
                                                    example: "github-issues"
                                                type:
                                                    type: string
                                                    example: "sync"
                                                models:
                                                    type: array
                                                    items:
                                                        type: object
                                                        properties:
                                                            name:
                                                                type: string
                                                                example: "GithubIssue"
                                                            fields:
                                                                type: array
                                                                items:
                                                                    type: object
                                                                    properties:
                                                                        name:
                                                                            type: string
                                                                            example: "title"
                                                                        type:
                                                                            type: string
                                                                            example: "string"
                                                sync_type:
                                                    type: string
                                                    example: "INCREMENTAL"
                                                runs:
                                                    type: string
                                                    example: "every 30 minutes"
                                                track_deletes:
                                                    type: boolean
                                                auto_start:
                                                    type: boolean
                                                last_deployed:
                                                    type: string
                                                    example: "2024-02-01T09:09:03.502Z"
                                                is_public:
                                                    type: boolean
                                                pre_built:
                                                    type: boolean
                                                version:
                                                    type: string
                                                    example: "0.0.3"
                                                attributes:
                                                    type: object
                                                input:
                                                    type: object
                                                returns:
                                                    type: array
                                                    items:
                                                        type: string
                                                        example: "GithubIssue"
                                                description:
                                                    type: string
                                                    example: "Fetches the Github issues from all a user's repositories.\nDetails: full sync, doesn't track deletes, metadata is not required.\n"
                                                scopes:
                                                    type: array
                                                    items:
                                                        type: string
                                                        example: "public_repo"
                                                endpoints:
                                                    type: array
                                                    items:
                                                        type: object
                                                nango_yaml_version:
                                                    type: string
                                                    example: "v2"
                                                webhookSubscriptions:
                                                    type: array
                                                    items:
                                                        type: string
                                    actions:
                                        type: array
                                        items:
                                            type: object
                                            properties:
                                                name:
                                                    type: string
                                                    example: "github-issues"
                                                type:
                                                    type: string
                                                    example: "sync"
                                                models:
                                                    type: array
                                                    items:
                                                        type: object
                                                        properties:
                                                            name:
                                                                type: string
                                                                example: "GithubIssue"
                                                            fields:
                                                                type: array
                                                                items:
                                                                    type: object
                                                                    properties:
                                                                        name:
                                                                            type: string
                                                                            example: "id"
                                                                        type:
                                                                            type: string
                                                                            example: "integer"
                                                last_deployed:
                                                    type: string
                                                    example: "2024-02-28T20:16:38.052Z"
                                                is_public:
                                                    type: boolean
                                                    example: false
                                                pre_built:
                                                    type: boolean
                                                    example: false
                                                version:
                                                    type: string
                                                    example: "4"
                                                attributes:
                                                    type: object
                                                input:
                                                    type: object
                                                returns:
                                                    type: object
                                                description:
                                                    type: string
                                                    example: "Fetches the Github issues from all a user's repositories.\nDetails: full sync, doesn't track deletes, metadata is not required.\n"
                                                scopes:
                                                    type: array
                                                    items:
                                                        type: string
                                                        example: "public_repo"
                                                endpoints:
                                                    type: array
                                                    items:
                                                        type: object
                                                nango_yaml_version:
                                                    type: string
                                                    example: "v2"
                                    postConnectionScripts:
                                        type: array
                                        items:
                                            type: string
                                    provider:
                                        type: string
                                        example: "github"
                "400":
                    description: Invalid request
                    content:
                        application/json:
                            schema:
                                type: object
                                properties:
                                    message:
                                        type: string

    /records:
        get:
            description: Returns data synced with Nango Sync
            parameters:
                - name: model
                  in: query
                  required: true
                  schema:
                      type: string
                  description: The data model to fetch
                - name: cursor
                  in: query
                  required: false
                  schema:
                      type: string
                  description: |
                      A marker used to fetch records modified after a specific point in time. If not provided, all records are returned. Each record includes a cursor value found in _nango_metadata.cursor. Save the cursor from the last record retrieved to track your sync progress. Use the cursor parameter together with the limit parameter to paginate through records. The cursor is more precise than modified_after, as it can differentiate between records with the same modification timestamp.
                - name: limit
                  in: query
                  required: false
                  schema:
                      type: integer
                  description: The maximum number of records to return. Defaults to 100.
                - name: filter
                  in: query
                  required: false
                  schema:
                      type: string
                      enum: [added, updated, deleted]
                  description: Filter to only show results that have been added or updated or deleted.
                - name: modified_after
                  in: query
                  required: false
                  schema:
                      type: string
                  description: A timestamp (e.g., 2023-05-31T11:46:13.390Z) used to fetch records modified after this date and time. If not provided, all records are returned. The modified_after parameter is less precise than cursor, as multiple records may share the same modification timestamp.
                - name: delta
                  in: query
                  required: false
                  deprecated: true
                  schema:
                      type: string
                  description: DEPRECATED (use modified_after) Timestamp, e.g. 2023-05-31T11:46:13.390Z. If passed, only records modified after this timestamp are returned, otherwise all records are returned.
                - name: Connection-Id
                  in: header
                  required: true
                  description: The connection ID used to create the connection.
                  schema:
                      type: string
                - name: Provider-Config-Key
                  in: header
                  required: true
                  description: The integration ID used to create the connection (aka Unique Key).
                  schema:
                      type: string

            responses:
                "200":
                    description: Successfully returned records
                    content:
                        application/json:
                            schema:
                                type: object
                                properties:
                                    records:
                                        type: array
                                        items:
                                            type: object
                                            properties:
                                                your-properties:
                                                    type: string
                                                    description: The data Nango synced in for you
                                                    example: "Your synced data, in the schema you (or Nango) defined in nango.yaml"
                                                _nango_metadata:
                                                    type: object
                                                    properties:
                                                        deleted_at:
                                                            type: string
                                                            nullable: true
                                                            description: The timestamp at which Nango detected the record as deleted
                                                        last_action:
                                                            type: string
                                                            description: The last action seen on this record
                                                            enum:
                                                                [
                                                                    "ADDED",
                                                                    "UPDATED",
                                                                    "DELETED",
                                                                ]
                                                        first_seen_at:
                                                            type: string
                                                            description: The timestamp at which Nango first saw this record
                                                            example: "2023-09-18T15:20:35.941305+00:00"
                                                        last_modified_at:
                                                            type: string
                                                            description: The timestamp at which Nango last detected a change to this record
                                                            example: "2023-09-18T15:20:35.941305+00:00"
                                                        cursor:
                                                            type: string
                                                            description: The current cursor of the record. Use this to fetch records updated after this record
                                                            example: "MjAyNC0wMy0wNFQwNjo1OTo1MS40NzE0NDEtMDU6MDB8fDE1Y2NjODA1LTY0ZDUtNDk0MC1hN2UwLTQ1ZmM3MDQ5OTdhMQ=="
                                    next_cursor:
                                        type: string
                                        description: The base64-encoded cursor for pagination
                                        example: "MjAyMy0xMS0xN1QxMTo0NzoxNC40NDcrMDI6MDB8fDAzZTA1NzIxLWNiZmQtNGYxNS1iYTNhLWFlNjM2Y2MwNmEw=="
                "400":
                    description: Invalid request
                    content:
                        application/json:
                            schema:
                                type: object
                                properties:
                                    message:
                                        type: string

    /sync/trigger:
        post:
            description: Triggers an additional, one-off execution of specified sync(s) (for a given connection or all applicable connections if no connection is specified).
            requestBody:
                content:
                    application/json:
                        schema:
                            type: object
                            required:
                                - provider_config_key
                                - syncs
                            properties:
                                provider_config_key:
                                    type: string
                                    description: The ID of the integration that you established within Nango.
                                connection_id:
                                    type: string
                                    description: The ID of the connection. If omitted, the syncs will be triggered for all relevant connections.
                                syncs:
                                    type: array
                                    description: An array of sync names to trigger. If the array is empty, all syncs are triggered.
                                    items:
                                        type: string
                                full_resync:
                                    type: boolean
                                    description: Clear the records and reset the "lastSyncDate" associated with the sync before triggering a new sync job.

            responses:
                "200":
                    description: Successfully triggered the sync
                "400":
                    description: Invalid request
                    content:
                        application/json:
                            schema:
                                type: object
                                properties:
                                    message:
                                        type: string

    /sync/start:
        post:
            description: Starts the schedule of specified sync(s) for a given connection or all applicable connections if no connection is specified. Upon starting the schedule, the sync will execute immediately and then continue to run at the specified frequency. If the schedule was already started, this will have no effect.
            requestBody:
                content:
                    application/json:
                        schema:
                            type: object
                            required:
                                - provider_config_key
                                - syncs
                            properties:
                                provider_config_key:
                                    type: string
                                    description: The ID of the integration that you established within Nango.
                                connection_id:
                                    type: string
                                    description: The ID of the connection. If omitted, the syncs will be started for all relevant connections.
                                syncs:
                                    type: array
                                    description: A list of sync names that you wish to start.
                                    items:
                                        type: string
            responses:
                "200":
                    description: Successfully started the sync
                "400":
                    description: Invalid request
                    content:
                        application/json:
                            schema:
                                type: object
                                properties:
                                    message:
                                        type: string
    /sync/pause:
        post:
            description: Pauses the schedule of specified sync(s) for a given connection or all applicable connections if no connection is specified.
            requestBody:
                content:
                    application/json:
                        schema:
                            type: object
                            required:
                                - provider_config_key
                                - syncs
                            properties:
                                provider_config_key:
                                    type: string
                                    description: The ID of the integration that you established within Nango.
                                connection_id:
                                    type: string
                                    description: The ID of the connection. If omitted, the syncs will be paused for all relevant connections.
                                syncs:
                                    type: array
                                    description: A list of sync names that you wish to pause.
                                    items:
                                        type: string
            responses:
                "200":
                    description: Successfully paused the sync
                "400":
                    description: Invalid request
                    content:
                        application/json:
                            schema:
                                type: object
                                properties:
                                    message:
                                        type: string

    /sync/status:
        get:
            description: Get the status of specified sync(s) (for a given connection or all applicable connections if no connection is specified)
            parameters:
                - name: provider_config_key
                  in: query
                  required: true
                  schema:
                      type: string
                  description: The ID of the integration you established within Nango
                - name: syncs
                  in: query
                  required: true
                  schema:
                      type: string
                  description: The name of the syncs you want to fetch a status for. Pass in "*" to return all syncs per the integration
                - name: connection_id
                  in: query
                  required: false
                  schema:
                      type: string
                  description: The ID of the connection. If omitted, all connections will be surfaced.
            responses:
                "200":
                    description: Successfully returned a list of syncs and their status
                    content:
                        application/json:
                            schema:
                                type: object
                                properties:
                                    syncs:
                                        type: array
                                        items:
                                            type: object
                                            properties:
                                                id:
                                                    type: string
                                                    description: The unique identifier for the sync.
                                                name:
                                                    type: string
                                                    description: The name of the sync.
                                                status:
                                                    type: string
                                                    enum:
                                                        [
                                                            "RUNNING",
                                                            "PAUSED",
                                                            "STOPPED",
                                                            "SUCCESS",
                                                            "ERROR",
                                                        ]
                                                    description: The current status of the sync.
                                                type:
                                                    type: string
                                                    description: The most recent sync type completed
                                                    enum:
                                                        [
                                                            "INCREMENTAL",
                                                            "INITIAL",
                                                        ]
                                                finishedAt:
                                                    type: string
                                                    description: ISO string of the most recently completed sync
                                                nextScheduledSyncAt:
                                                    type: string
                                                    description: ISO string of the next scheduled sync time
                                                frequency:
                                                    type: string
                                                    description: The execution frequency of the sync
                                                latestResult:
                                                    type: object
                                                    description: Additional information regarding the latest result of the sync. Contains a model name with added, updated and deleted records
                "400":
                    description: Invalid request
                    content:
                        application/json:
                            schema:
                                type: object
                                properties:
                                    message:
                                        type: string

    /sync/update-connection-frequency:
        put:
            description: Override a sync's default frequency for a specific connection, or revert to the default frequency.
            requestBody:
                required: true
                content:
                    application/json:
                        schema:
                            type: object
                            required:
                                - provider_config_key
                                - connection_id
                                - sync_name
                                - frequency
                            properties:
                                provider_config_key:
                                    type: string
                                    description: The ID of the integration you established within Nango
                                connection_id:
                                    type: string
                                    description: The ID of the connection
                                sync_name:
                                    type: string
                                    description: The name of the sync you want to update
                                frequency:
                                    type: string
                                    nullable: true
                                    description: "The frequency you want to set (ex: 'every hour'). Set null to revert to the default frequency. Uses the https://github.com/vercel/ms notations. Min frequency: 5 minutes."
            responses:
                "200":
                    description: Successfully updated the frequency
                    content:
                        application/json:
                            schema:
                                type: object
                                properties:
                                    frequency:
                                        type: string
                                        description: The updated frequency value
                "400":
                    description: Invalid request
                    content:
                        application/json:
                            schema:
                                type: object
                                properties:
                                    message:
                                        type: string
    /action/trigger:
        post:
            description: Triggers an action for a connection
            parameters:
                - name: Connection-Id
                  in: header
                  required: true
                  description: The connection ID used to create the connection.
                  schema:
                      type: string
                - name: Provider-Config-Key
                  in: header
                  required: true
                  description: The integration ID used to create the connection (aka Unique Key).
                  schema:
                      type: string
            requestBody:
                required: true
                content:
                    application/json:
                        schema:
                            type: object
                            required:
                                - action_name
                            properties:
                                action_name:
                                    type: string
                                    description: The name of the action to trigger.
                                input:
                                    type: object
                                    description: The necessary input for your action's 'runAction' function.

            responses:
                "200":
                    description: Returns the result of the action
                    content:
                        application/json:
                            schema:
                                type: object
                                properties:
                                    your-properties:
                                        type: string
                                        description: The data returned by the action
                                        example: "The data returned by the action"

                "400":
                    description: Invalid request
                    content:
                        application/json:
                            schema:
                                type: object
                                properties:
                                    message:
                                        type: string

    /environment-variables:
        get:
            description: Retrieve the environment variables as added in the Nango dashboard
            responses:
                "200":
                    description: Retrieve the environment variables as added in the Nango dashboard
                    content:
                        application/json:
                            schema:
                                type: array
                                items:
                                    type: object
                                    properties:
                                        name:
                                            type: string
                                            description: The name of the environment variable
                                            example: "MY_SECRET_KEY"
                                        value:
                                            type: string
                                            description: The value of the environment variable
                                            example: "SK_373892NSHFNCOWFO..."

    /proxy/{anyPath}:
        get:
            description: Make a GET request with the Proxy.
            parameters:
                - name: anyPath
                  in: path
                  required: true
                  schema:
                      type: string
                - name: $ANY_QUERY_PARAMS
                  in: query
                  required: true
                  schema:
                      type: string
                - in: header
                  name: Connection-Id
                  required: true
                  schema:
                      type: string
                  description: The connection ID used to create the connection.
                - in: header
                  name: Provider-Config-Key
                  required: true
                  schema:
                      type: string
                  description: The integration ID used to create the connection (aka Unique Key).
                - in: header
                  name: Retries
                  schema:
                      type: string
                  description: The number of retries in case of failure (with exponential back-off). Optional, default 0.
                - in: header
                  name: Retry On
                  schema:
                      type: string
                  description: Comma separated status codes to explicitly retry on in addition to the default 5xx and 429.
                - in: header
                  name: Base-Url-Override
                  schema:
                      type: string
                  description: Provide an API base URL when the base API is not listed in the providers.yaml or it needs to be overridden. Optional
                - in: header
                  name: Decompress
                  schema:
                      type: string
                  description: Override the decompress option when making requests. Optional, defaults to false
                - in: header
                  name: nango-proxy-$ANY_HEADER
                  schema:
                      type: string
                  description: Any other headers you send are passed on to the external API
            responses:
                "200":
                    description: The response exactly as returned by the external API
        post:
            description: Make a POST request with the Proxy.
            parameters:
                - name: anyPath
                  in: path
                  required: true
                  schema:
                      type: string
                - in: header
                  name: Connection-Id
                  required: true
                  schema:
                      type: string
                  description: The connection ID used to create the connection.
                - in: header
                  name: Provider-Config-Key
                  required: true
                  schema:
                      type: string
                  description: The integration ID used to create the connection (aka Unique Key).
                - in: header
                  name: Retries
                  schema:
                      type: string
                  description: The number of retries in case of failure (with exponential back-off). Optional, default 0.
                - in: header
                  name: Base-Url-Override
                  schema:
                      type: string
                  description: Provide an API base URL when the base API is not listed in the providers.yaml or it needs to be overridden. Optional
                - in: header
                  name: Decompress
                  schema:
                      type: string
                  description: Override the decompress option when making requests. Optional, defaults to false
                - in: header
                  name: nango-proxy-$ANY_HEADER
                  schema:
                      type: string
                  description: Any other headers you send are passed on to the external API
            requestBody:
                content:
                    application/json:
                        schema:
                            type: object
                            properties:
                                $ANY_BODY_PARAMS:
                                    type: string
            responses:
                "200":
                    description: The response exactly as returned by the external API
        put:
            description: Make a PUT request with the Proxy.
            parameters:
                - name: anyPath
                  in: path
                  required: true
                  schema:
                      type: string
                - in: header
                  name: Connection-Id
                  required: true
                  schema:
                      type: string
                  description: The connection ID used to create the connection.
                - in: header
                  name: Provider-Config-Key
                  required: true
                  schema:
                      type: string
                  description: The integration ID used to create the connection (aka Unique Key).
                - in: header
                  name: Retries
                  schema:
                      type: string
                  description: The number of retries in case of failure (with exponential back-off). Optional, default 0.
                - in: header
                  name: Base-Url-Override
                  schema:
                      type: string
                  description: Provide an API base URL when the base API is not listed in the providers.yaml or it needs to be overridden. Optional
                - in: header
                  name: Decompress
                  schema:
                      type: string
                  description: Override the decompress option when making requests. Optional, defaults to false
                - in: header
                  name: nango-proxy-$ANY_HEADER
                  schema:
                      type: string
                  description: Any other headers you send are passed on to the external API
            requestBody:
                content:
                    application/json:
                        schema:
                            type: object
                            properties:
                                $ANY_BODY_PARAMS:
                                    type: string
            responses:
                "200":
                    description: The response exactly as returned by the external API
        patch:
            description: Make a PATCH request with the Proxy.
            parameters:
                - name: anyPath
                  in: path
                  required: true
                  schema:
                      type: string
                - in: header
                  name: Connection-Id
                  required: true
                  schema:
                      type: string
                  description: The connection ID used to create the connection.
                - in: header
                  name: Provider-Config-Key
                  required: true
                  schema:
                      type: string
                  description: The integration ID used to create the connection (aka Unique Key).
                - in: header
                  name: Retries
                  schema:
                      type: string
                  description: The number of retries in case of failure (with exponential back-off). Optional, default 0.
                - in: header
                  name: Base-Url-Override
                  schema:
                      type: string
                  description: Provide an API base URL when the base API is not listed in the providers.yaml or it needs to be overridden. Optional
                - in: header
                  name: Decompress
                  schema:
                      type: string
                  description: Override the decompress option when making requests. Optional, defaults to false
                - in: header
                  name: nango-proxy-$ANY_HEADER
                  schema:
                      type: string
                  description: Any other headers you send are passed on to the external API
            requestBody:
                content:
                    application/json:
                        schema:
                            type: object
                            properties:
                                $ANY_BODY_PARAMS:
                                    type: string
            responses:
                "200":
                    description: The response exactly as returned by the external API
        delete:
            description: Make a DELETE request with the Proxy.
            parameters:
                - name: anyPath
                  in: path
                  required: true
                  schema:
                      type: string
                - name: $ANY_QUERY_PARAMS
                  in: query
                  required: true
                  schema:
                      type: string
                - in: header
                  name: Connection-Id
                  required: true
                  schema:
                      type: string
                  description: The connection ID used to create the connection.
                - in: header
                  name: Provider-Config-Key
                  required: true
                  schema:
                      type: string
                  description: The integration ID used to create the connection (aka Unique Key).
                - in: header
                  name: Retries
                  schema:
                      type: string
                  description: The number of retries in case of failure (with exponential back-off). Optional, default 0.
                - in: header
                  name: Base-Url-Override
                  schema:
                      type: string
                  description: Provide an API base URL when the base API is not listed in the providers.yaml or it needs to be overridden. Optional
                - in: header
                  name: Decompress
                  schema:
                      type: string
                  description: Override the decompress option when making requests. Optional, defaults to false
                - in: header
                  name: nango-proxy-$ANY_HEADER
                  schema:
                      type: string
                  description: Any other headers you send are passed on to the external API
            responses:
                "200":
                    description: The response exactly as returned by the external API
    /connect/sessions:
        post:
            description: Create a new connect session
            requestBody:
                required: true
                content:
                    application/json:
                        schema:
                            $ref: "#/components/schemas/ConnectSession"
            responses:
                "201":
                    description: Successfully created a connect session
                    content:
                        application/json:
                            schema:
                                type: object
                                required:
                                    - data
                                properties:
                                    data:
                                        type: object
                                        required:
                                            - token
                                            - expires_at
                                        properties:
                                            token:
                                                type: string
                                                description: The connect session token
                                            expires_at:
                                                type: string
                                                description: When the token expires
                                                format: date
                "400":
                    $ref: "#/components/responses/BadRequest"
                "401":
                    $ref: "#/components/responses/Unauthorized"
    /connect/session:
        get:
            description: Retrieve a connect session
            responses:
                "200":
                    description: Successfully retrieved a connect session
                    content:
                        application/json:
                            schema:
                                type: object
                                required:
                                    - data
                                properties:
                                    data:
                                        $ref: "#/components/schemas/ConnectSession"
                "400":
                    $ref: "#/components/responses/BadRequest"
                "401":
                    $ref: "#/components/responses/Unauthorized"
                "404":
                    $ref: "#/components/responses/NotFound"
        delete:
            description: Delete a connect session
            responses:
                "204":
                    description: Successfully deleted a connect session
                "400":
                    $ref: "#/components/responses/BadRequest"
                "401":
                    $ref: "#/components/responses/Unauthorized"
                "404":
                    $ref: "#/components/responses/NotFound"

components:
    responses:
        BadRequest:
            description: Bad request
            content:
                application/json:
                    schema:
                        $ref: "#/components/schemas/StdError"
        Unauthorized:
            description: Unauthorized
            content:
                application/json:
                    schema:
                        $ref: "#/components/schemas/StdError"
        NotFound:
            description: Not Found
            content:
                application/json:
                    schema:
                        $ref: "#/components/schemas/StdError"

    schemas:
        StdError:
            type: object
            additionalProperties: false
            properties:
                error:
                    type: object
                    additionalProperties: false
                    required:
                        - code
                    properties:
                        code:
                            type: string
                        message:
                            type: string
                        errors:
                            type: array
                            items:
                                type: object

<<<<<<< HEAD
        TokenUrlObject:
            properties:
                OAUTH1:
=======
    SimplifiedJSONSchema:
        type: object
        additionalProperties: false
        required: ["type", "title", "description"]
        properties:
            type:
                type: string
                enum: [string]
            title:
                type: string
            description:
                type: string
            example:
                type: string
            pattern:
                type: string
            format:
                type: string
    BaseProvider:
      properties:
        name:
            type: string
        display_name:
            type: string
        auth_mode:
          type: string
          enum: ['OAUTH1','OAUTH2','OAUTH2_CC','BASIC','API_KEY','APP_STORE','CUSTOM','APP','NONE','TBA','TABLEAU','JWT','BILL','TWO_STEP']
        proxy:
          properties:
            base_url:
              type: string
            headers:
              type: object
            query:
              properties:
                api_key:
                  type: string
              required:
                - api_key
              additionalProperties: false
              type: object
            retry:
              type: object
              properties:
                at:
>>>>>>> f3089b39
                    type: string
                OAUTH2:
                    type: string
                OAUTH2CC:
                    type: string
                BASIC:
                    type: string
                API_KEY:
                    type: string
                APP_STORE:
                    type: string
                CUSTOM:
                    type: string
                APP:
                    type: string
                NONE:
                    type: string
            additionalProperties: false
            type: object

        SimplifiedJSONSchema:
            type: object
            additionalProperties: false
            required: ["type", "title", "description"]
            properties:
                type:
                    type: string
                    enum: [string]
                title:
                    type: string
                description:
                    type: string
                example:
                    type: string
                pattern:
                    type: string
                format:
                    type: string
        BaseProvider:
            properties:
                name:
                    type: string
                display_name:
                    type: string
                auth_mode:
                    type: string
                    enum:
                        [
                            "OAUTH1",
                            "OAUTH2",
                            "OAUTH2_CC",
                            "BASIC",
                            "API_KEY",
                            "APP_STORE",
                            "CUSTOM",
                            "APP",
                            "NONE",
                            "TBA",
                            "TABLEAU",
                            "JWT",
                            "BILL",
                        ]
                proxy:
                    properties:
                        base_url:
                            type: string
                        headers:
                            type: object
                        query:
                            properties:
                                api_key:
                                    type: string
                            required:
                                - api_key
                            additionalProperties: false
                            type: object
                        retry:
                            type: object
                            properties:
                                at:
                                    type: string
                                after:
                                    type: string
                        decompress:
                            type: boolean
                        paginate:
                            anyOf: []
                        verification:
                            properties:
                                method:
                                    type: string
                                endpoint:
                                    type: string
                                base_url_override:
                                    type: string
                                headers:
                                    type: object
                            required:
                                - method
                                - endpoint
                            additionalProperties: false
                            type: object
                    required:
                        - base_url
                    additionalProperties: false
                    type: object
                authorization_url:
                    type: string
                authorization_url_encode:
                    type: boolean
                access_token_url:
                    type: string
                token_url_encode:
                    type: boolean
                authorization_params:
                    type: object
                scope_separator:
                    type: string
                default_scopes:
                    items:
                        type: string
                    type: array
                token_url:
                    anyOf:
                        - type: string
                        - $ref: "#/components/schemas/TokenUrlObject"
                token_params:
                    type: object
                authorization_url_replacements:
                    type: object
                authorization_url_fragment:
                    type: string
                redirect_uri_metadata:
                    items:
                        type: string
                    type: array
                token_response_metadata:
                    items:
                        type: string
                    type: array
                docs:
                    type: string
                token_expiration_buffer:
                    type: number
                webhook_routing_script:
                    type: string
                webhook_user_defined_secret:
                    type: boolean
                post_connection_script:
                    type: string
                categories:
                    items:
                        type: string
                    type: array
                connection_configuration:
                    items:
                        type: string
                    type: array
                connection_config:
                    $ref: "#/components/schemas/SimplifiedJSONSchema"
                credentials:
                    type: object
                    properties:
                        apiKey:
                            $ref: "#/components/schemas/SimplifiedJSONSchema"

            required:
                - auth_mode
                - name
                - display_name
                - docs
            additionalProperties: false
            type: object
        ProviderOAuth2:
            properties:
                auth_mode:
                    enum:
                        - OAUTH2
                        - CUSTOM
                    type: string
                token_params:
                    properties:
                        grant_type:
                            enum:
                                - authorization_code
                                - client_credentials
                            type: string
                    additionalProperties: false
                    type: object
                disable_pkce:
                    type: boolean
                refresh_params:
                    properties:
                        grant_type:
                            enum:
                                - refresh_token
                            type: string
                    required:
                        - grant_type
                    additionalProperties: false
                    type: object
                authorization_method:
                    type: string
                    enum:
                        - body
                        - header
                body_format:
                    type: string
                    enum:
                        - form
                        - json
                refresh_url:
                    type: string
                expires_in_unit:
                    enum:
                        - milliseconds
                    type: string
                token_request_auth_method:
                    enum:
                        - basic
                        - custom
                    type: string
            required:
                - auth_mode
            additionalProperties: false
            type: object
        ProviderOAuth1:
            properties:
                auth_mode:
                    enum:
                        - OAUTH1
                    type: string
                request_url:
                    type: string
                request_params:
                    type: object
                request_http_method:
                    enum:
                        - GET
                        - PUT
                        - POST
                    type: string
                token_http_method:
                    enum:
                        - GET
                        - PUT
                        - POST
                    type: string
                signature_method:
                    enum:
                        - HMAC-SHA1
                        - RSA-SHA1
                        - PLAINTEXT
                    type: string
            required:
                - auth_mode
                - request_url
                - signature_method
            additionalProperties: false
            type: object

        Provider:
            anyOf:
                - $ref: "#/components/schemas/BaseProvider"
                  title: "Default"
                - $ref: "#/components/schemas/ProviderOAuth1"
                  title: "Oauth1"
                - $ref: "#/components/schemas/ProviderOAuth2"
                  title: "Oauth2"

        Integration:
            type: object
            additionalProperties: false
            required:
                - unique_key
                - display_name
                - provider
                - created_at
                - updated_at
            properties:
                unique_key:
                    type: string
                    description: The integration ID that you created in Nango.
                display_name:
                    type: string
                    description: The provider display name.
                provider:
                    type: string
                    description: The Nango API Configuration.
                logo:
                    type: string
                    description: Absolute path to the logo of this integration (svg)
                created_at:
                    type: string
                    format: date
                    description: When it was created
                updated_at:
                    type: string
                    format: date
                    description: Last time it was updated
        ConnectSession:
            type: object
            required:
                - end_user
            properties:
                end_user:
                    type: object
                    required:
                        - id
                        - email
                    properties:
                        id:
                            type: string
                            description: Uniquely identifies the end user.
                        email:
                            type: string
                        display_name:
                            type: string
                organization:
                    type: object
                    properties:
                        id:
                            type: string
                            description: Uniquely identifies the organization the end user belongs to
                        display_name:
                            type: string
                allowed_integrations:
                    type: array
                    description: Filters which integrations the end user can interact with
                    items:
                        type: string
                integrations_config_defaults:
                    type: object
                    additionalProperties:
                        type: object
                        description: the unique name of an integration
                        properties:
                            connection_config:
                                type: object<|MERGE_RESOLUTION|>--- conflicted
+++ resolved
@@ -1783,11 +1783,29 @@
                             items:
                                 type: object
 
-<<<<<<< HEAD
-        TokenUrlObject:
-            properties:
-                OAUTH1:
-=======
+    TokenUrlObject:
+        properties:
+            OAUTH1:
+                type: string
+            OAUTH2:
+                type: string
+            OAUTH2CC:
+                type: string
+            BASIC:
+                type: string
+            API_KEY:
+                type: string
+            APP_STORE:
+                type: string
+            CUSTOM:
+                type: string
+            APP:
+                type: string
+            NONE:
+                type: string
+        additionalProperties: false
+        type: object
+
     SimplifiedJSONSchema:
         type: object
         additionalProperties: false
@@ -1807,33 +1825,319 @@
             format:
                 type: string
     BaseProvider:
-      properties:
-        name:
-            type: string
-        display_name:
-            type: string
-        auth_mode:
-          type: string
-          enum: ['OAUTH1','OAUTH2','OAUTH2_CC','BASIC','API_KEY','APP_STORE','CUSTOM','APP','NONE','TBA','TABLEAU','JWT','BILL','TWO_STEP']
-        proxy:
-          properties:
-            base_url:
-              type: string
-            headers:
-              type: object
-            query:
-              properties:
-                api_key:
-                  type: string
-              required:
-                - api_key
-              additionalProperties: false
-              type: object
-            retry:
-              type: object
-              properties:
-                at:
->>>>>>> f3089b39
+        properties:
+            name:
+                type: string
+            display_name:
+                type: string
+            auth_mode:
+                type: string
+                enum:
+                    [
+                        "OAUTH1",
+                        "OAUTH2",
+                        "OAUTH2_CC",
+                        "BASIC",
+                        "API_KEY",
+                        "APP_STORE",
+                        "CUSTOM",
+                        "APP",
+                        "NONE",
+                        "TBA",
+                        "TABLEAU",
+                        "JWT",
+                        "BILL",
+                        "TWO_STEP",
+                    ]
+            proxy:
+                properties:
+                    base_url:
+                        type: string
+                    headers:
+                        type: object
+                    query:
+                        properties:
+                            api_key:
+                                type: string
+                        required:
+                            - api_key
+                        additionalProperties: false
+                        type: object
+                    retry:
+                        type: object
+                        properties:
+                            at:
+                                type: string
+                            after:
+                                type: string
+                    decompress:
+                        type: boolean
+                    paginate:
+                        anyOf: []
+                    verification:
+                        properties:
+                            method:
+                                type: string
+                            endpoint:
+                                type: string
+                            base_url_override:
+                                type: string
+                            headers:
+                                type: object
+                        required:
+                            - method
+                            - endpoint
+                        additionalProperties: false
+                        type: object
+                required:
+                    - base_url
+                additionalProperties: false
+                type: object
+            authorization_url:
+                type: string
+            authorization_url_encode:
+                type: boolean
+            access_token_url:
+                type: string
+            token_url_encode:
+                type: boolean
+            authorization_params:
+                type: object
+            scope_separator:
+                type: string
+            default_scopes:
+                items:
+                    type: string
+                type: array
+            token_url:
+                anyOf:
+                    - type: string
+                    - $ref: "#/components/schemas/TokenUrlObject"
+            token_params:
+                type: object
+            authorization_url_replacements:
+                type: object
+            authorization_url_fragment:
+                type: string
+            redirect_uri_metadata:
+                items:
+                    type: string
+                type: array
+            token_response_metadata:
+                items:
+                    type: string
+                type: array
+            docs:
+                type: string
+            token_expiration_buffer:
+                type: number
+            webhook_routing_script:
+                type: string
+            webhook_user_defined_secret:
+                type: boolean
+            post_connection_script:
+                type: string
+            categories:
+                items:
+                    type: string
+                type: array
+            connection_configuration:
+                items:
+                    type: string
+                type: array
+            connection_config:
+                $ref: "#/components/schemas/SimplifiedJSONSchema"
+            credentials:
+                type: object
+                properties:
+                    apiKey:
+                        $ref: "#/components/schemas/SimplifiedJSONSchema"
+
+        required:
+            - auth_mode
+            - name
+            - display_name
+            - docs
+        additionalProperties: false
+        type: object
+    ProviderOAuth2:
+        properties:
+            auth_mode:
+                enum:
+                    - OAUTH2
+                    - CUSTOM
+                type: string
+            token_params:
+                properties:
+                    grant_type:
+                        enum:
+                            - authorization_code
+                            - client_credentials
+                        type: string
+                additionalProperties: false
+                type: object
+            disable_pkce:
+                type: boolean
+            refresh_params:
+                properties:
+                    grant_type:
+                        enum:
+                            - refresh_token
+                        type: string
+                required:
+                    - grant_type
+                additionalProperties: false
+                type: object
+            authorization_method:
+                type: string
+                enum:
+                    - body
+                    - header
+            body_format:
+                type: string
+                enum:
+                    - form
+                    - json
+            refresh_url:
+                type: string
+            expires_in_unit:
+                enum:
+                    - milliseconds
+                type: string
+            token_request_auth_method:
+                enum:
+                    - basic
+                    - custom
+                type: string
+        required:
+            - auth_mode
+        additionalProperties: false
+        type: object
+    ProviderOAuth1:
+        properties:
+            auth_mode:
+                enum:
+                    - OAUTH1
+                type: string
+            request_url:
+                type: string
+            request_params:
+                type: object
+            request_http_method:
+                enum:
+                    - GET
+                    - PUT
+                    - POST
+                type: string
+            token_http_method:
+                enum:
+                    - GET
+                    - PUT
+                    - POST
+                type: string
+            signature_method:
+                enum:
+                    - HMAC-SHA1
+                    - RSA-SHA1
+                    - PLAINTEXT
+                type: string
+        required:
+            - auth_mode
+            - request_url
+            - signature_method
+        additionalProperties: false
+        type: object
+
+    Provider:
+        anyOf:
+            - $ref: "#/components/schemas/BaseProvider"
+              title: "Default"
+            - $ref: "#/components/schemas/ProviderOAuth1"
+              title: "Oauth1"
+            - $ref: "#/components/schemas/ProviderOAuth2"
+              title: "Oauth2"
+
+    Integration:
+        type: object
+        additionalProperties: false
+        required:
+            - unique_key
+            - display_name
+            - provider
+            - created_at
+            - updated_at
+        properties:
+            unique_key:
+                type: string
+                description: The integration ID that you created in Nango.
+            display_name:
+                type: string
+                description: The provider display name.
+            provider:
+                type: string
+                description: The Nango API Configuration.
+            logo:
+                type: string
+                description: Absolute path to the logo of this integration (svg)
+            created_at:
+                type: string
+                format: date
+                description: When it was created
+            updated_at:
+                type: string
+                format: date
+                description: Last time it was updated
+    ConnectSession:
+        type: object
+        required:
+            - end_user
+        properties:
+            end_user:
+                type: object
+                required:
+                    - id
+                    - email
+                properties:
+                    id:
+                        type: string
+                        description: Uniquely identifies the end user.
+                    email:
+                        type: string
+                    display_name:
+                        type: string
+            organization:
+                type: object
+                properties:
+                    id:
+                        type: string
+                        description: Uniquely identifies the organization the end user belongs to
+                    display_name:
+                        type: string
+            allowed_integrations:
+                type: array
+                description: Filters which integrations the end user can interact with
+                items:
+                    type: string
+            integrations_config_defaults:
+                type: object
+                additionalProperties:
+                    type: object
+                    additionalProperties: false
+                    required:
+                        - code
+                    properties:
+                        code:
+                            type: string
+                        message:
+                            type: string
+                        errors:
+                            type: array
+                            items:
+                                type: object
+
+        TokenUrlObject:
+            properties:
+                OAUTH1:
                     type: string
                 OAUTH2:
                     type: string
