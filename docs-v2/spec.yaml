--- conflicted
+++ resolved
@@ -164,24 +164,6 @@
                                                 type: string
                                                 description: The Nango API Configuration.
                                             syncs:
-<<<<<<< HEAD
-                                                id: 
-                                                    type: string
-                                                nango_connection_id: 
-                                                    type: integer
-                                                name: 
-                                                    type: string
-                                                created_at: 
-                                                    type: string
-                                                updated_at: 
-                                                    type: string
-                                                deleted: 
-                                                    type: boolean
-                                                deleted_at: 
-                                                    type: string
-                                                last_sync_date: 
-                                                    type: string
-=======
                                                 type: array
                                                 items:
                                                     type: object
@@ -204,7 +186,6 @@
                                                         last_sync_date:
                                                             type: string
                                                             description: The timestamp of the last completed sync.
->>>>>>> 5d5db969
                 '400':
                     description: Invalid request
                     content:
