--- conflicted
+++ resolved
@@ -125,14 +125,9 @@
 }
 ```
 
-<<<<<<< HEAD
 The `modifiedAfter` is an ISO-8601 format string (e.g. `2025-05-21T18:52:49.838Z`) that represents the start time of the last sync.  When the webhook target application receives this payload, it should store this value against the `connectionId` as a "bookmark".  On the next sync webhook event, use the stored bookmark to retrieve the changed records and store the new `modifiedAfter` as the next bookmark.  This mechanism ensures that no deltas are missed.
 
 By default, Nango sends a webhook even if no modified data was detected in the last sync execution (referred as an "empty" sync), but this is configurable in your _Environment Settings_. In case of an empty sync, the `responseResults` would be: 
-=======
-By default, Nango sends a webhook even if no modified data was detected in the last sync execution (referred as an "empty" sync), but this is configurable in your _Environment Settings_. In case of an empty sync, the `responseResults` would be:
-
->>>>>>> a1d15871
 ```json
 {
     "added": 0,
