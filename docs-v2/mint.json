--- conflicted
+++ resolved
@@ -531,11 +531,8 @@
                 "integrations/all/sage-intacct",
                 "integrations/all/salesforce",
                 "integrations/all/salesforce-experience-cloud",
-<<<<<<< HEAD
                 "integrations/all/salesforce-cdp",
-=======
                 "integrations/all/salesforce-sandbox",
->>>>>>> 41e66adc
                 "integrations/all/salesloft",
                 "integrations/all/sap-concur",
                 "integrations/all/sap-success-factors",
