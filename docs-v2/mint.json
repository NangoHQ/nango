{
    "$schema": "https://mintlify.com/schema.json",
    "name": "Nango Docs",
    "logo": {
        "light": "/logo/light.svg",
        "dark": "/logo/dark.svg"
    },
    "favicon": "/favicon.png",
    "colors": {
        "primary": "#1A43DB",
        "light": "#C7D3FE",
        "dark": "#000000",
        "anchors": {
            "from": "#3F68FF",
            "to": "#012AC3"
        }
    },
    "feedback": {
        "suggestEdit": true,
        "raiseIssue": true,
        "thumbsRating": true
    },
    "analytics": {
        "gtm": {
            "tagId": "GTM-N4KVPWR"
        }
    },
    "api": {
        "baseUrl": [
            "https://api.nango.dev",
            "http://localhost:3003"
        ],
        "auth": {
            "method": "bearer"
        }
    },
    "topbarCtaButton": {
        "type": "github",
        "url": "https://github.com/nangoHQ/nango"
    },
    "topbarLinks": [
        {
            "name": "Sign Up",
            "url": "https://app.nango.dev/signup"
        }
    ],
    "topAnchor": {
        "name": "Overview & Guides"
    },
    "anchors": [
        {
            "name": "APIs & Integration Templates",
            "icon": "bars",
            "url": "integrations"
        },
        {
            "name": "Technical Reference",
            "icon": "book",
            "url": "reference"
        },
        {
            "name": "Community",
            "icon": "slack",
            "url": "https://nango.dev/slack"
        }
    ],
    "redirects": [
        {
            "source": "guides/actions",
            "destination": "guides/action"
        }
    ],
    "navigation": [
        {
            "group": "Get Started",
            "pages": [
                "introduction",
                "demo"
            ]
        },
        {
            "group": "Integrate Nango",
            "pages": [
                "integrate/overview",
                {
                    "group": "Step-by-step guides",
                    "pages": [
                        "integrate/guides/authorize-an-api",
                        "integrate/guides/sync-data-from-an-api",
                        "integrate/guides/perform-workflows-with-an-api",
                        "integrate/guides/proxy-requests-to-an-api",
                        "integrate/guides/receive-webhooks-from-nango",
                        "integrate/guides/receive-webhooks-from-an-api",
                        {
                            "group": "Advanced",
                            "pages": [
                                "integrate/guides/advanced/store-customer-specific-data",
                                "integrate/guides/advanced/use-custom-field-mappings"
                            ]
                        }
                    ]
                }
            ]
        },
        {
            "group": "Customize Nango",
            "pages": [
                "customize/overview",
                {
                    "group": "Step-by-step guides",
                    "pages": [
                        "customize/guides/setup",
                        "customize/guides/create-a-custom-integration",
                        "customize/guides/extend-an-integration-template",
                        "customize/guides/contribute-an-api",
                        "customize/guides/contribute-an-integration-template",
                        {
                            "group": "Advanced",
                            "pages": [
                                "customize/guides/advanced/validate-api-responses",
                                "customize/guides/advanced/handle-rate-limits",
                                "customize/guides/advanced/sync-data-incrementally",
                                "customize/guides/advanced/support-custom-field-mappings",
                                "customize/guides/advanced/detect-deletions",
                                "customize/guides/advanced/paginate-api-responses",
                                "customize/guides/advanced/use-environment-variables",
                                "customize/guides/advanced/unify-apis-and-models",
                                "customize/guides/advanced/handle-errors-in-scripts",
                                "customize/guides/advanced/handle-large-datasets"
                            ]
                        }
                    ]
                }
            ]
        },
        {
            "group": "Understand Nango",
            "pages": [
                "understand/architecture",
                {
                    "group": "Concepts",
                    "pages": [
                        "understand/concepts/integrations",
                        "understand/concepts/connections",
                        "understand/concepts/syncs",
                        "understand/concepts/actions",
                        "understand/concepts/integration-reference",
                        "understand/concepts/proxy",
                        "understand/concepts/webhooks",
                        "understand/concepts/environments",
                        "understand/concepts/ui",
                        "understand/concepts/templates",
                        "understand/concepts/cli",
                        "understand/concepts/integrations-folder",
                        "understand/concepts/scripts",
                        "understand/concepts/api-configuration",
                        "understand/concepts/integration-configuration",
                        "understand/concepts/api-unification"
                    ]
                },
                {
                    "group": "Best practices",
                    "pages": [
<<<<<<< HEAD
                        "integration-templates/overview",
                        "integration-templates/asana",
                        "integration-templates/ashby",
                        "integration-templates/bamboohr",
                        "integration-templates/confluence",
                        "integration-templates/clari-copilot",
                        "integration-templates/github",
                        "integration-templates/gmail",
                        "integration-templates/google-workspace",
                        "integration-templates/greenhouse",
                        "integration-templates/hackerrank-work",
                        "integration-templates/hibob",
                        "integration-templates/hubspot",
                        "integration-templates/intercom",
                        "integration-templates/jira",
                        "integration-templates/lever",
                        "integration-templates/linear",
                        "integration-templates/microsoft-active-directory",
                        "integration-templates/next-cloud",
                        "integration-templates/notion",
                        "integration-templates/pipedrive",
                        "integration-templates/salesforce",
                        "integration-templates/slack",
                        "integration-templates/workable",
                        "integration-templates/zendesk",
                        "integration-templates/zoho-crm"
=======
                        "understand/best-practices/define-an-integration-strategy",
                        "understand/best-practices/when-to-unify-external-apis"
>>>>>>> ec33cd01
                    ]
                }
            ]
        },
        {
            "group": "Host Nango",
            "pages": [
                "host/cloud",
                "host/managed-integrations",
                {
                    "group": "Self-hosting instructions",
                    "pages": [
                        "host/self-host/self-hosting-instructions",
                        "host/self-host/local",
                        "host/self-host/aws",
                        "host/self-host/gcp",
                        "host/self-host/digital-ocean",
                        "host/self-host/render",
                        "host/self-host/heroku"
                    ]
                }
            ]
        },
        {
            "group": "APIs & Integration Templates",
            "pages": [
                "integrations/overview",
                {
                    "group": "APIs By Category",
                    "icon": "grid-2",
                    "pages": [
                        "integrations/accounting",
                        "integrations/analytics",
                        "integrations/ats",
                        "integrations/banking",
                        "integrations/cms",
                        "integrations/communication",
                        "integrations/crm",
                        "integrations/design",
                        "integrations/dev-tools",
                        "integrations/ecommerce",
                        "integrations/erp",
                        "integrations/gaming",
                        "integrations/invoicing",
                        "integrations/hr",
                        "integrations/knowledge-base",
                        "integrations/legal",
                        "integrations/marketing",
                        "integrations/payment",
                        "integrations/productivity",
                        "integrations/social",
                        "integrations/sports",
                        "integrations/storage",
                        "integrations/support",
                        "integrations/surveys",
                        "integrations/ticketing",
                        "integrations/video",
                        "integrations/other"
                    ]
                },
                {
                    "group": "All APIs",
                    "icon": "bars",
                    "pages": [
                        "integrations/all/accelo",
                        "integrations/all/adobe",
                        "integrations/all/affinity",
                        "integrations/all/aircall",
                        "integrations/all/airtable",
                        "integrations/all/amazon",
                        "integrations/all/amplitude",
                        "integrations/all/apollo",
                        "integrations/all/apple-app-store",
                        "integrations/all/asana",
                        "integrations/all/ashby",
                        "integrations/all/atlassian",
                        "integrations/all/auth0",
                        "integrations/all/aws",
                        "integrations/all/bamboohr",
                        "integrations/all/battlenet",
                        "integrations/all/bitbucket",
                        "integrations/all/blackbaud",
                        "integrations/all/boldsign",
                        "integrations/all/box",
                        "integrations/all/braintree",
                        "integrations/all/brex",
                        "integrations/all/calendly",
                        "integrations/all/clari-copilot",
                        "integrations/all/clickup",
                        "integrations/all/close",
                        "integrations/all/coda",
                        "integrations/all/confluence",
                        "integrations/all/contentstack",
                        "integrations/all/deel",
                        "integrations/all/digitalocean",
                        "integrations/all/discord",
                        "integrations/all/dropbox",
                        "integrations/all/docusign",
                        "integrations/all/epic-games",
                        "integrations/all/evaluagent",
                        "integrations/all/eventbrite",
                        "integrations/all/exact-online",
                        "integrations/all/facebook",
                        "integrations/all/factorial",
                        "integrations/all/figjam",
                        "integrations/all/figma",
                        "integrations/all/fitbit",
                        "integrations/all/freshbooks",
                        "integrations/all/freshdesk",
                        "integrations/all/freshservice",
                        "integrations/all/front",
                        "integrations/all/guru",
                        "integrations/all/github",
                        "integrations/all/gitlab",
                        "integrations/all/gong",
                        "integrations/all/google",
                        "integrations/all/google-ads",
                        "integrations/all/google-calendar",
                        "integrations/all/google-drive",
                        "integrations/all/google-mail",
                        "integrations/all/google-sheet",
                        "integrations/all/gorgias",
                        "integrations/all/greenhouse",
                        "integrations/all/gumroad",
                        "integrations/all/gusto",
                        "integrations/all/hackerrank-work",
                        "integrations/all/healthgorilla",
                        "integrations/all/helpscout",
                        "integrations/all/hibob",
                        "integrations/all/highlevel",
                        "integrations/all/hubspot",
                        "integrations/all/instagram",
                        "integrations/all/intercom",
                        "integrations/all/intuit",
                        "integrations/all/jira",
                        "integrations/all/keap",
                        "integrations/all/klaviyo",
                        "integrations/all/lever",
                        "integrations/all/linear",
                        "integrations/all/linkedin",
                        "integrations/all/mailchimp",
                        "integrations/all/microsoft-teams",
                        "integrations/all/microsoft-tenant-specific",
                        "integrations/all/miro",
                        "integrations/all/mixpanel",
                        "integrations/all/monday",
                        "integrations/all/mural",
                        "integrations/all/nationbuilder",
                        "integrations/all/netsuite",
                        "integrations/all/next-cloud",
                        "integrations/all/notion",
                        "integrations/all/okta",
                        "integrations/all/one-drive",
                        "integrations/all/osu",
                        "integrations/all/outreach",
                        "integrations/all/pagerduty",
                        "integrations/all/pandadoc",
                        "integrations/all/payfit",
                        "integrations/all/paypal",
                        "integrations/all/pendo",
                        "integrations/all/pennylane",
                        "integrations/all/pipedrive",
                        "integrations/all/qualtrics",
                        "integrations/all/quickbooks",
                        "integrations/all/ramp",
                        "integrations/all/reddit",
                        "integrations/all/ring-central",
                        "integrations/all/sage",
                        "integrations/all/salesforce",
                        "integrations/all/salesloft",
                        "integrations/all/segment",
                        "integrations/all/sendgrid",
                        "integrations/all/servicem8",
                        "integrations/all/servicenow",
                        "integrations/all/shopify",
                        "integrations/all/shortcut",
                        "integrations/all/slack",
                        "integrations/all/smartrecruiters",
                        "integrations/all/smartsheet",
                        "integrations/all/smugmug",
                        "integrations/all/splitwise",
                        "integrations/all/spotify",
                        "integrations/all/squareup",
                        "integrations/all/stackexchange",
                        "integrations/all/strava",
                        "integrations/all/stripe",
                        "integrations/all/stripe-express",
                        "integrations/all/survey-monkey",
                        "integrations/all/teamwork",
                        "integrations/all/ticktok-accounts",
                        "integrations/all/tiktok-ads",
                        "integrations/all/timely",
                        "integrations/all/todoist",
                        "integrations/all/trello",
                        "integrations/all/twitch",
                        "integrations/all/twitter",
                        "integrations/all/twinfield",
                        "integrations/all/typeform",
                        "integrations/all/uber",
                        "integrations/all/wakatime",
                        "integrations/all/wave-accounting",
                        "integrations/all/wildix-pbx",
                        "integrations/all/workable",
                        "integrations/all/xero",
                        "integrations/all/yahoo",
                        "integrations/all/yandex",
                        "integrations/all/youtube",
                        "integrations/all/zapier-nla",
                        "integrations/all/zendesk",
                        "integrations/all/zenefits",
                        "integrations/all/zoho-bigin",
                        "integrations/all/zoho-books",
                        "integrations/all/zoho-crm",
                        "integrations/all/zoho-desk",
                        "integrations/all/zoho-inventory",
                        "integrations/all/zoho-invoice",
                        "integrations/all/zoom"
                    ]
                },
                {
                    "group": "Integration Templates",
                    "icon": "sheet-plastic",
                    "pages": [
                        "integrations/integration-templates/asana",
                        "integrations/integration-templates/ashby",
                        "integrations/integration-templates/bamboohr",
                        "integrations/integration-templates/confluence",
                        "integrations/integration-templates/clari-copilot",
                        "integrations/integration-templates/github",
                        "integrations/integration-templates/gmail",
                        "integrations/integration-templates/google-workspace",
                        "integrations/integration-templates/greenhouse",
                        "integrations/integration-templates/hackerrank-work",
                        "integrations/integration-templates/hibob",
                        "integrations/integration-templates/hubspot",
                        "integrations/integration-templates/intercom",
                        "integrations/integration-templates/jira",
                        "integrations/integration-templates/lever",
                        "integrations/integration-templates/linear",
                        "integrations/integration-templates/microsoft-active-directory",
                        "integrations/integration-templates/next-cloud",
                        "integrations/integration-templates/notion",
                        "integrations/integration-templates/pipedrive",
                        "integrations/integration-templates/salesforce",
                        "integrations/integration-templates/slack",
                        "integrations/integration-templates/workable",
                        "integrations/integration-templates/zendesk",
                        "integrations/integration-templates/zoho-crm"
                    ]
                }
            ]
        },
        {
            "group": "Technical Reference",
            "pages": [
                "reference/overview",
                {
                    "group": "HTTP API",
                    "icon": "cloud",
                    "pages": [
                        "reference/api/authentication",
                        {
                            "group": "Integrations",
                            "pages": [
                                "reference/api/integration/list",
                                "reference/api/integration/get",
                                "reference/api/integration/create",
                                "reference/api/integration/update",
                                "reference/api/integration/delete"
                            ]
                        },
                        {
                            "group": "Connections",
                            "pages": [
                                "reference/api/connection/list",
                                "reference/api/connection/get",
                                "reference/api/connection/post",
                                "reference/api/connection/set-metadata",
                                "reference/api/connection/update-metadata",
                                "reference/api/connection/delete"
                            ]
                        },
                        {
                            "group": "Syncs",
                            "pages": [
                                "reference/api/sync/records-list",
                                "reference/api/sync/records-get",
                                "reference/api/sync/trigger",
                                "reference/api/sync/start",
                                "reference/api/sync/pause",
                                "reference/api/sync/status",
                                "reference/api/sync/update-connection-frequency",
                                "reference/api/sync/environment-variables"
                            ]
                        },
                        {
                            "group": "Actions",
                            "pages": [
                                "reference/api/action/trigger"
                            ]
                        },
                        {
                            "group": "Proxy",
                            "pages": [
                                "reference/api/proxy/get",
                                "reference/api/proxy/post",
                                "reference/api/proxy/put",
                                "reference/api/proxy/patch",
                                "reference/api/proxy/delete"
                            ]
                        }
                    ]
                },
                {
                    "group": "Backend SDKs",
                    "pages": [
                        "reference/sdks/node",
                        "reference/sdks/python",
                        "reference/sdks/java",
                        "reference/sdks/ruby",
                        "reference/sdks/go",
                        "reference/sdks/rust",
                        "reference/sdks/php"
                    ],
                    "icon": "cubes" 
                },
                "reference/sdks/frontend",
                "reference/cli",
                "reference/api-configuration",
                "reference/integration-configuration",
                "reference/scripts",
                "reference/webhooks",
                "reference/ui"
            ]
        }
    ],
    "footerSocials": {
        "twitter": "https://twitter.com/NangoHQ",
        "linkedin": "https://www.linkedin.com/company/nangohq/",
        "github": "https://github.com/NangoHQ/nango",
        "slack": "https://nango-community.slack.com/join/shared_invite/zt-1cvpdflmb-TMrjJJ_AZJeMivOgt906HA#/shared-invite/email",
        "website": "https://www.nango.dev/"
    }
}<|MERGE_RESOLUTION|>--- conflicted
+++ resolved
@@ -161,37 +161,8 @@
                 {
                     "group": "Best practices",
                     "pages": [
-<<<<<<< HEAD
-                        "integration-templates/overview",
-                        "integration-templates/asana",
-                        "integration-templates/ashby",
-                        "integration-templates/bamboohr",
-                        "integration-templates/confluence",
-                        "integration-templates/clari-copilot",
-                        "integration-templates/github",
-                        "integration-templates/gmail",
-                        "integration-templates/google-workspace",
-                        "integration-templates/greenhouse",
-                        "integration-templates/hackerrank-work",
-                        "integration-templates/hibob",
-                        "integration-templates/hubspot",
-                        "integration-templates/intercom",
-                        "integration-templates/jira",
-                        "integration-templates/lever",
-                        "integration-templates/linear",
-                        "integration-templates/microsoft-active-directory",
-                        "integration-templates/next-cloud",
-                        "integration-templates/notion",
-                        "integration-templates/pipedrive",
-                        "integration-templates/salesforce",
-                        "integration-templates/slack",
-                        "integration-templates/workable",
-                        "integration-templates/zendesk",
-                        "integration-templates/zoho-crm"
-=======
                         "understand/best-practices/define-an-integration-strategy",
                         "understand/best-practices/when-to-unify-external-apis"
->>>>>>> ec33cd01
                     ]
                 }
             ]
