{
    "name": "Nango",
    "logo": {
        "light": "/logo/light.svg",
        "dark": "/logo/dark.svg"
    },
    "favicon": "/favicon.png",
    "colors": {
        "primary": "#1A43DB",
        "light": "#C7D3FE",
        "dark": "#000000",
        "anchors": { "from": "#3F68FF", "to": "#012AC3" }
    },
    "topbarCtaButton": {
        "type": "github",
        "url": "https://github.com/nangoHQ/nango"
    },
    "topbarLinks": [
        {
            "name": "Sign Up",
            "url": "https://app.nango.dev/signup"
        }
    ],
    "topAnchor": {
        "name": "Overview & Guides"
    },
    "anchors": [
<<<<<<< HEAD
        {
            "name": "Pre-Configured APIs",
            "icon": "bars",
            "url": "integrations"
        },
        {
            "name": "SDKs",
            "icon": "cubes",
            "url": "sdks"
        },
        {
            "name": "API Reference",
            "icon": "book",
            "url": "api"
        },
        {
=======
        {
            "name": "Integrations",
            "icon": "bars",
            "url": "integrations"
        },
        {
            "name": "SDKs",
            "icon": "cubes",
            "url": "sdks"
        },
        {
            "name": "API Reference",
            "icon": "book",
            "url": "api"
        },
        {
>>>>>>> 76ce7655
            "name": "Community",
            "icon": "slack",
            "url": "https://nango.dev/slack"
        }
    ],
    "navigation": [
        {
            "group": "Getting Started",
            "pages": ["introduction", "quickstart"]
        },
        {
            "group": "Nango Auth",
            "pages": [
                "nango-auth/overview",
                {
                    "group": "Guides",
                    "pages": ["nango-auth/guides/oauth", "nango-auth/guides/api-key-auth"]
                },
                "nango-auth/configuration"
            ]
        },
        {
            "group": "Nango Sync",
            "pages": [
                "nango-sync/overview",
                {
                    "group": "Guides",
                    "pages": ["nango-sync/guides/sync", "nango-sync/guides/direct-requests", "nango-sync/guides/webhooks"]
                },
                "nango-sync/configuration"
            ]
        },
        {
            "group": "Nango Cloud",
            "pages": ["cloud"]
        },
        {
            "group": "Self-Host Nango",
            "pages": [
                "self-host/instructions",
                "self-host/local",
                "self-host/aws",
                "self-host/gcp",
                "self-host/digital-ocean",
                "self-host/render",
                "self-host/heroku"
            ]
        },
        {
            "group": "Contribute",
            "pages": ["contribute/nango-auth", "contribute/nango-sync"]
<<<<<<< HEAD
=======
        },
        {
            "group": "Overview",
            "pages": ["integrations/overview", "integrations/add-your-own-integration"]
        },
        {
            "group": "Categories",
            "pages": [
                "integrations/accounting",
                "integrations/analytics",
                "integrations/ats",
                "integrations/banking",
                "integrations/cms",
                "integrations/communication",
                "integrations/crm",
                "integrations/design",
                "integrations/dev-tools",
                "integrations/ecommerce",
                "integrations/gaming",
                "integrations/invoicing",
                "integrations/hr",
                "integrations/knowledge-base",
                "integrations/legal",
                "integrations/marketing",
                "integrations/payment",
                "integrations/productivity",
                "integrations/social",
                "integrations/sport",
                "integrations/storage",
                "integrations/support",
                "integrations/surveys",
                "integrations/ticketing",
                "integrations/video",
                "integrations/other"
            ]
        },
        {
            "group": "Integrations",
            "pages": [
                "integrations/all/accelo",
                "integrations/all/adobe",
                "integrations/all/airtable",
                "integrations/all/amazon",
                "integrations/all/asana",
                "integrations/all/atlassian",
                "integrations/all/bamboohr",
                "integrations/all/battlenet",
                "integrations/all/bitbucket",
                "integrations/all/boldsign",
                "integrations/all/box",
                "integrations/all/braintree",
                "integrations/all/brex",
                "integrations/all/calendly",
                "integrations/all/clickup",
                "integrations/all/confluence",
                "integrations/all/contentstack",
                "integrations/all/deel",
                "integrations/all/digitalocean",
                "integrations/all/discord",
                "integrations/all/dropbox",
                "integrations/all/docusign",
                "integrations/all/epic-games",
                "integrations/all/facebook",
                "integrations/all/factorial",
                "integrations/all/figjam",
                "integrations/all/figma",
                "integrations/all/fitbit",
                "integrations/all/freshbooks",
                "integrations/all/front",
                "integrations/all/github",
                "integrations/all/gitlab",
                "integrations/all/google",
                "integrations/all/google-calendar",
                "integrations/all/google-mail",
                "integrations/all/google-sheet",
                "integrations/all/gorgias",
                "integrations/all/greenhouse",
                "integrations/all/gusto",
                "integrations/all/hubspot",
                "integrations/all/healthgorilla",
                "integrations/all/instagram",
                "integrations/all/intercom",
                "integrations/all/intuit",
                "integrations/all/jira",
                "integrations/all/keap",
                "integrations/all/lever",
                "integrations/all/linear",
                "integrations/all/linkedin",
                "integrations/all/mailchimp",
                "integrations/all/microsoft-teams",
                "integrations/all/miro",
                "integrations/all/monday",
                "integrations/all/mural",
                "integrations/all/notion",
                "integrations/all/one-drive",
                "integrations/all/osu",
                "integrations/all/outreach",
                "integrations/all/pagerduty",
                "integrations/all/pandadoc",
                "integrations/all/payfit",
                "integrations/all/pipedrive",
                "integrations/all/qualtrics",
                "integrations/all/quickbooks",
                "integrations/all/ramp",
                "integrations/all/reddit",
                "integrations/all/sage",
                "integrations/all/salesforce",
                "integrations/all/salesloft",
                "integrations/all/segment",
                "integrations/all/shopify",
                "integrations/all/slack",
                "integrations/all/smugmug",
                "integrations/all/splitwise",
                "integrations/all/spotify",
                "integrations/all/squareup",
                "integrations/all/stackexchange",
                "integrations/all/strava",
                "integrations/all/stripe",
                "integrations/all/teamwork",
                "integrations/all/todoist",
                "integrations/all/timely",
                "integrations/all/trello",
                "integrations/all/twitch",
                "integrations/all/twitter",
                "integrations/all/twinfield",
                "integrations/all/typeform",
                "integrations/all/uber",
                "integrations/all/wakatime",
                "integrations/all/wave-accounting",
                "integrations/all/xero",
                "integrations/all/yahoo",
                "integrations/all/yandex",
                "integrations/all/youtube",
                "integrations/all/zapier-nla",
                "integrations/all/zendesk",
                "integrations/all/zenefits",
                "integrations/all/zoho-crm",
                "integrations/all/zoho-desk",
                "integrations/all/zoho-invoice",
                "integrations/all/zoho-books",
                "integrations/all/zoom"
            ]
>>>>>>> 76ce7655
        }
    ],
    "footerSocials": {
        "twitter": "https://twitter.com/NangoHQ",
        "linkedin": "https://www.linkedin.com/company/nangohq/",
        "github": "https://github.com/NangoHQ/nango",
        "slack": "https://nango-community.slack.com/join/shared_invite/zt-1cvpdflmb-TMrjJJ_AZJeMivOgt906HA#/shared-invite/email",
        "website": "https://www.nango.dev/"
    }
}<|MERGE_RESOLUTION|>--- conflicted
+++ resolved
@@ -25,9 +25,8 @@
         "name": "Overview & Guides"
     },
     "anchors": [
-<<<<<<< HEAD
-        {
-            "name": "Pre-Configured APIs",
+        {
+            "name": "Integrations",
             "icon": "bars",
             "url": "integrations"
         },
@@ -42,24 +41,6 @@
             "url": "api"
         },
         {
-=======
-        {
-            "name": "Integrations",
-            "icon": "bars",
-            "url": "integrations"
-        },
-        {
-            "name": "SDKs",
-            "icon": "cubes",
-            "url": "sdks"
-        },
-        {
-            "name": "API Reference",
-            "icon": "book",
-            "url": "api"
-        },
-        {
->>>>>>> 76ce7655
             "name": "Community",
             "icon": "slack",
             "url": "https://nango.dev/slack"
@@ -111,8 +92,6 @@
         {
             "group": "Contribute",
             "pages": ["contribute/nango-auth", "contribute/nango-sync"]
-<<<<<<< HEAD
-=======
         },
         {
             "group": "Overview",
@@ -255,7 +234,6 @@
                 "integrations/all/zoho-books",
                 "integrations/all/zoom"
             ]
->>>>>>> 76ce7655
         }
     ],
     "footerSocials": {
