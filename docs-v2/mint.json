{
    "$schema": "https://mintlify.com/schema.json",
    "name": "Nango Docs",
    "logo": {
        "light": "/logo/light.svg",
        "dark": "/logo/dark.svg",
        "href": "https://www.nango.dev"
    },
    "favicon": "/favicon.png",
    "colors": {
        "primary": "#1A43DB",
        "light": "#C7D3FE",
        "dark": "#000000",
        "anchors": {
            "from": "#3F68FF",
            "to": "#012AC3"
        }
    },
    "modeToggle": {
        "default": "dark"
    },
    "feedback": {
        "suggestEdit": true,
        "raiseIssue": true,
        "thumbsRating": true
    },
    "analytics": {
        "gtm": {
            "tagId": "GTM-N4KVPWR"
        }
    },
    "api": {
        "baseUrl": [
            "https://api.nango.dev",
            "http://localhost:3003"
        ],
        "auth": {
            "method": "bearer"
        }
    },
    "topbarCtaButton": {
        "type": "github",
        "url": "https://github.com/nangoHQ/nango"
    },
    "topbarLinks": [
        {
            "name": "Sign Up",
            "url": "https://app.nango.dev/signup"
        }
    ],
    "topAnchor": {
        "name": "Documentation"
    },
    "anchors": [
        {
            "name": "APIs & Integrations",
            "icon": "bars",
            "url": "integrations"
        },
        {
            "name": "Reference",
            "icon": "book",
            "url": "reference"
        },
        {
            "name": "Changelog",
            "icon": "rss",
            "url": "changelog"
        },
        {
            "name": "Community",
            "icon": "slack",
            "url": "https://nango.dev/slack"
        }
    ],
    "redirects": [
        {
            "source": "/introduction",
            "destination": "/"
        },
        {
            "source": "/integrate/guides/authorize-an-api",
            "destination": "/guides/api-authorization/authorize-in-your-app-default-ui"
        },
        {
            "source": "/customize/guides/create-a-custom-integration",
            "destination": "/guides/custom-integrations/overview"
        },
        {
            "source": "/guides/customize/extend-an-integration-template",
            "destination": "/guides/custom-integrations/extend-a-pre-built-integration"
        },
        {
            "source": "/guides/customize/contribute-an-api",
            "destination": "/guides/new-api-support"
        },
        {
            "source": "/guides/getting-started/authorize-an-api-from-your-app",
            "destination": "/guides/api-authorization/authorize-in-your-app-default-ui"
        },
        {
            "source": "/guides/getting-started/write-to-an-api",
            "destination": "/guides/actions/use-an-action"
        },
        {
            "source": "/guides/getting-started/read-from-an-api",
            "destination": "/guides/syncs/use-a-sync"
        },
        {
            "source": "/what-is-nango",
            "destination": "/getting-started/intro-to-nango"
        },
        {
            "source": "/home",
            "destination": "/"
        },
        {
            "source": "guides/custom-integration-builder/overview",
            "destination": "guides/custom-integrations/overview"
        },
        {
            "source": "guides/custom-integration-builder/build-a-custom-integration",
            "destination": "guides/custom-integrations/build-a-custom-integration"
        },
        {
            "source": "guides/custom-integration-builder/extend-a-pre-built-integration",
            "destination": "guides/custom-integrations/extend-a-pre-built-integration"
        },
        {
            "source": "guides/custom-integration-builder/event-based-scripts",
            "destination": "guides/custom-integrations/event-based-scripts"
        }
    ],
    "navigation": [
        {
            "group": "Getting Started",
            "pages": [
                "getting-started/intro-to-nango",
                "getting-started/quickstart"
            ]
        },
        {
            "group": "Guides",
            "pages": [
                {
                    "group": "API authorization",
                    "pages": [
                        "guides/api-authorization/overview",
                        "guides/api-authorization/configuration",
                        "guides/api-authorization/authorize-in-your-app-default-ui",
                        "guides/api-authorization/authorize-in-your-app-custom-ui",
                        "guides/api-authorization/whitelabel-the-oauth-flow",
                        "guides/api-authorization/public-key-deprecation"
                    ]
                },
                "guides/new-api-support",
                {
                    "group": "Pre-built integrations",
                    "pages": [
                        "guides/pre-built-integrations/overview",
                        "guides/pre-built-integrations/use-a-pre-built-integration"
                    ]
                },
                {
                    "group": "Custom integrations",
                    "pages": [
                        "guides/custom-integrations/overview",
                        "guides/custom-integrations/build-a-custom-integration",
                        "guides/custom-integrations/extend-a-pre-built-integration",
                        "guides/custom-integrations/event-based-scripts"
                    ]
                },
                {
                    "group": "Syncs",
                    "pages": [
                        "guides/syncs/overview",
                        "guides/syncs/use-a-sync",
                        "guides/syncs/large-datasets"
                    ]
                },
                {
                    "group": "Actions",
                    "pages": [
                        "guides/actions/overview",
                        "guides/actions/use-an-action"
                    ]
                },
                "guides/individual-requests",
                {
                    "group": "Webhooks",
                    "pages": [
                        "guides/webhooks/webhooks-from-nango",
                        "guides/webhooks/webhooks-from-apis"
                    ]
                },
                "guides/customer-configuration",
                "guides/api-unification",
                {
                    "group": "Logs",
                    "pages": [
                        "guides/logs/opentelemetry-exporter"
                    ]
                },
                "guides/data-validation",
                "guides/rate-limits",
                "guides/environments",
                "guides/infrastructure",
                "guides/resource-limits",
                "guides/services",
                {
                    "group": "Self-hosting",
                    "pages": [
                        "guides/self-hosting/enterprise-self-hosting",
                        {
                            "group": "Free self-hosting",
                            "pages": [
                                "guides/self-hosting/free-self-hosting/overview",
                                "guides/self-hosting/free-self-hosting/configuration",
                                "guides/self-hosting/free-self-hosting/locally",
                                "guides/self-hosting/free-self-hosting/aws",
                                "guides/self-hosting/free-self-hosting/gcp",
                                "guides/self-hosting/free-self-hosting/digital-ocean"
                            ]
                        }
                    ]
                }
            ]
        },
        {
            "group": "APIs & Integrations",
            "pages": [
                "integrations/all/accelo",
                "integrations/all/acuity-scheduling",
                "integrations/all/adobe",
                "integrations/all/adobe-umapi",
                "integrations/all/adyen",
                "integrations/all/affinity",
                "integrations/all/aircall",
                "integrations/all/aircall-basic",
                "integrations/all/airtable",
                "integrations/all/algolia",
                "integrations/all/amazon",
                "integrations/all/amplitude",
                "integrations/all/anrok",
                "integrations/all/anthropic",
                "integrations/all/apaleo",
                "integrations/all/apollo",
                "integrations/all/apollo-oauth",
                "integrations/all/apple-app-store",
                "integrations/all/asana",
                "integrations/all/asana-scim",
                "integrations/all/ashby",
                "integrations/all/atlas-so",
                "integrations/all/atlassian",
                "integrations/all/attio",
                "integrations/all/auth0",
                "integrations/all/autodesk",
                "integrations/all/avalara",
                "integrations/all/avalara-sandbox",
                "integrations/all/aws",
                "integrations/all/aws-iam",
                "integrations/all/bamboohr",
                "integrations/all/bamboohr-basic",
                "integrations/all/basecamp",
                "integrations/all/battlenet",
                "integrations/all/beehiiv",
                "integrations/all/bigcommerce",
                "integrations/all/bill",
                "integrations/all/bill-sandbox",
                "integrations/all/bitbucket",
                "integrations/all/bitdefender",
                "integrations/all/bitly",
                "integrations/all/blackbaud",
                "integrations/all/blandai",
                "integrations/all/boldsign",
                "integrations/all/booking-com",
                "integrations/all/box",
                "integrations/all/braintree",
                "integrations/all/braintree-sandbox",
                "integrations/all/braze",
                "integrations/all/brevo-api-key",
                "integrations/all/brex",
                "integrations/all/brex-api-key",
                "integrations/all/brex-staging",
                "integrations/all/brightcrowd",
                "integrations/all/builder-io-private",
                "integrations/all/builder-io-public",
                "integrations/all/buildium",
                "integrations/all/builtwith",
                "integrations/all/cal-com-v1",
                "integrations/all/cal-com-v2",
                "integrations/all/calendly",
                "integrations/all/canny",
                "integrations/all/canva-scim",
                "integrations/all/certn",
                "integrations/all/certn-partner",
                "integrations/all/chargebee",
                "integrations/all/chattermill",
                "integrations/all/checkout-com",
                "integrations/all/checkout-com-sandbox",
                "integrations/all/checkr-partner",
                "integrations/all/checkr-partner-staging",
                "integrations/all/chorus",
                "integrations/all/circle-so",
                "integrations/all/clari-copilot",
                "integrations/all/clickup",
                "integrations/all/close",
                "integrations/all/cloudentity",
                "integrations/all/coda",
                "integrations/all/codeclimate",
                "integrations/all/commercetools",
                "integrations/all/connectwise-psa",
                "integrations/all/confluence",
                "integrations/all/connectwise-psa",
                "integrations/all/connectwise-psa-staging",
                "integrations/all/contentful",
                "integrations/all/contentstack",
                "integrations/all/copper",
                "integrations/all/copper-api-key",
                "integrations/all/coros",
                "integrations/all/coros-sandbox",
                "integrations/all/coupa-compass",
                "integrations/all/databricks-account",
                "integrations/all/databricks-workspace",
                "integrations/all/datadog",
                "integrations/all/datev",
                "integrations/all/deel",
                "integrations/all/deel-sandbox",
                "integrations/all/dialpad",
                "integrations/all/dialpad-sandbox",
                "integrations/all/digitalocean",
                "integrations/all/discord",
                "integrations/all/discourse",
                "integrations/all/dixa",
                "integrations/all/document360",
                "integrations/all/docusign",
                "integrations/all/docusign-sandbox",
                "integrations/all/dropbox",
                "integrations/all/drupal",
                "integrations/all/e-conomic",
                "integrations/all/ebay",
                "integrations/all/ebay-sandbox",
                "integrations/all/egnyte",
                "integrations/all/elevenlabs",
                "integrations/all/elevio",
                "integrations/all/emarsys",
                "integrations/all/emarsys-oauth",
                "integrations/all/entrata",
                "integrations/all/envoy",
                "integrations/all/epic-games",
                "integrations/all/evaluagent",
                "integrations/all/eventbrite",
                "integrations/all/exa",
                "integrations/all/exact-online",
                "integrations/all/exist",
                "integrations/all/expensify",
                "integrations/all/facebook",
                "integrations/all/factorial",
                "integrations/all/falai",
                "integrations/all/figjam",
                "integrations/all/figma",
                "integrations/all/findymail",
                "integrations/all/firefish",
                "integrations/all/fireflies",
                "integrations/all/fiserv",
                "integrations/all/fiserv-api-key",
                "integrations/all/fitbit",
                "integrations/all/fortnox",
                "integrations/all/freshbooks",
                "integrations/all/freshdesk",
                "integrations/all/freshsales",
                "integrations/all/freshservice",
                "integrations/all/freshteam",
                "integrations/all/front",
                "integrations/all/gainsight-cc",
                "integrations/all/garmin",
<<<<<<< HEAD
                "integrations/all/google-gemini",
                "integrations/all/gerrit",
=======
>>>>>>> 966421fa
                "integrations/all/gebruder-weiss",
                "integrations/all/gerrit",
                "integrations/all/ghost-admin",
                "integrations/all/ghost-content",
                "integrations/all/github",
                "integrations/all/github-app",
                "integrations/all/github-app-oauth",
                "integrations/all/gitlab",
                "integrations/all/gong",
                "integrations/all/gong-oauth",
                "integrations/all/google",
                "integrations/all/google-ads",
                "integrations/all/google-analytics",
                "integrations/all/google-calendar",
                "integrations/all/google-docs",
                "integrations/all/google-drive",
                "integrations/all/google-mail",
                "integrations/all/google-play",
                "integrations/all/google-sheet",
                "integrations/all/gorgias",
                "integrations/all/grain",
                "integrations/all/grain-api-key",
                "integrations/all/greenhouse",
                "integrations/all/greenhouse-assessment",
                "integrations/all/greenhouse-basic",
                "integrations/all/greenhouse-harvest",
                "integrations/all/greenhouse-ingestion",
                "integrations/all/greenhouse-job-board",
                "integrations/all/greenhouse-onboarding",
                "integrations/all/greenhouse-ingestion",
                "integrations/all/grain",
                "integrations/all/grafana",
                "integrations/all/gumroad",
                "integrations/all/guru",
                "integrations/all/gusto",
                "integrations/all/gusto-demo",
                "integrations/all/hackerrank-work",
                "integrations/all/harvest",
                "integrations/all/health-gorilla",
                "integrations/all/helpscout-docs",
                "integrations/all/helpscout-mailbox",
                "integrations/all/hibob-service-user",
                "integrations/all/highlevel",
                "integrations/all/highlevel-white-label",
                "integrations/all/holded",
                "integrations/all/hubspot",
                "integrations/all/insightly",
                "integrations/all/instagram",
                "integrations/all/instantly",
                "integrations/all/intercom",
                "integrations/all/intuit",
                "integrations/all/jira",
                "integrations/all/jira-basic",
                "integrations/all/jira-data-center",
                "integrations/all/jotform",
                "integrations/all/keap",
                "integrations/all/keeper-scim",
                "integrations/all/klaviyo",
                "integrations/all/klaviyo-oauth",
                "integrations/all/klipfolio",
                "integrations/all/kustomer",
                "integrations/all/lagrowthmachine",
                "integrations/all/lastpass",
                "integrations/all/lattice",
                "integrations/all/lessonly",
                "integrations/all/lever",
                "integrations/all/lever-basic",
                "integrations/all/lever-basic-sandbox",
                "integrations/all/lever-sandbox",
                "integrations/all/linear",
                "integrations/all/linkedin",
                "integrations/all/linkhut",
                "integrations/all/listmonk",
                "integrations/all/loops-so",
                "integrations/all/lucid-scim",
                "integrations/all/luma",
                "integrations/all/mailchimp",
                "integrations/all/mailgun",
                "integrations/all/make",
                "integrations/all/malwarebytes",
                "integrations/all/manatal",
                "integrations/all/marketo",
                "integrations/all/medallia",
                "integrations/all/metabase",
                "integrations/all/microsoft",
                "integrations/all/microsoft-ads",
                "integrations/all/microsoft-business-central",
                "integrations/all/microsoft-entra-id",
                "integrations/all/microsoft-power-bi",
                "integrations/all/microsoft-teams",
                "integrations/all/microsoft-tenant-specific",
                "integrations/all/mindbody",
                "integrations/all/minimax",
                "integrations/all/miro",
                "integrations/all/miro-scim",
                "integrations/all/mixpanel",
                "integrations/all/monday",
                "integrations/all/mural",
                "integrations/all/nationbuilder",
                "integrations/all/netsuite",
                "integrations/all/netsuite-tba",
                "integrations/all/next-cloud-ocs",
                "integrations/all/notion",
                "integrations/all/notion-scim",
                "integrations/all/odoo",
                "integrations/all/odoo-cc",
                "integrations/all/okta",
                "integrations/all/okta-preview",
                "integrations/all/one-drive",
                "integrations/all/one-note",
                "integrations/all/openai",
                "integrations/all/ory",
                "integrations/all/osu",
                "integrations/all/oura",
                "integrations/all/outlook",
                "integrations/all/outreach",
                "integrations/all/pagerduty",
                "integrations/all/pandadoc",
                "integrations/all/payfit",
                "integrations/all/paypal",
                "integrations/all/paypal-sandbox",
                "integrations/all/pendo",
                "integrations/all/pennylane",
                "integrations/all/peopledatalabs",
                "integrations/all/perimeter81",
                "integrations/all/perplexity",
                "integrations/all/personio",
                "integrations/all/personio-recruiting",
                "integrations/all/personio-v2",
                "integrations/all/pingboard",
                "integrations/all/pinterest",
                "integrations/all/pipedrive",
                "integrations/all/pivotaltracker",
                "integrations/all/plain",
                "integrations/all/podium",
                "integrations/all/posthog",
                "integrations/all/prive",
                "integrations/all/productboard",
                "integrations/all/qualtrics",
                "integrations/all/quickbooks",
                "integrations/all/quickbooks-sandbox",
                "integrations/all/ragieai",
                "integrations/all/ramp",
                "integrations/all/ramp-sandbox",
                "integrations/all/rapidapi",
                "integrations/all/recharge",
                "integrations/all/reddit",
                "integrations/all/refiner",
                "integrations/all/replicate",
                "integrations/all/retell-ai",
                "integrations/all/ring-central",
                "integrations/all/ring-central-sandbox",
                "integrations/all/sage",
                "integrations/all/sage-intacct",
                "integrations/all/salesforce",
                "integrations/all/salesforce-experience-cloud",
                "integrations/all/salesforce-sandbox",
                "integrations/all/salesloft",
                "integrations/all/sap-concur",
                "integrations/all/sap-success-factors",
                "integrations/all/scrapedo",
                "integrations/all/sedna",
                "integrations/all/sedna-basic",
                "integrations/all/segment",
                "integrations/all/sendgrid",
                "integrations/all/servicem8",
                "integrations/all/servicenow",
                "integrations/all/sharepoint-online",
                "integrations/all/sharepoint-online-v1",
                "integrations/all/shipstation",
                "integrations/all/shopify",
                "integrations/all/shopify-api-key",
                "integrations/all/shopify-scim",
                "integrations/all/shortcut",
                "integrations/all/signnow",
                "integrations/all/signnow-sandbox",
                "integrations/all/slack",
                "integrations/all/smartrecruiters-api-key",
                "integrations/all/smartsheet",
                "integrations/all/smugmug",
                "integrations/all/snowflake",
                "integrations/all/splitwise",
                "integrations/all/spotify",
                "integrations/all/spotify-oauth2-cc",
                "integrations/all/squarespace",
                "integrations/all/squareup",
                "integrations/all/squareup-sandbox",
                "integrations/all/stackexchange",
                "integrations/all/strava",
                "integrations/all/strava-web",
                "integrations/all/stripe",
                "integrations/all/stripe-app",
                "integrations/all/stripe-app-sandbox",
                "integrations/all/stripe-express",
                "integrations/all/survey-monkey",
                "integrations/all/tableau",
                "integrations/all/tapclicks",
                "integrations/all/teamtailor",
                "integrations/all/teamwork",
                "integrations/all/thrivecart-api-key",
                "integrations/all/thrivecart-oauth",
                "integrations/all/ticktick",
                "integrations/all/tiktok-accounts",
                "integrations/all/tiktok-ads",
                "integrations/all/timely",
                "integrations/all/todoist",
                "integrations/all/trello",
                "integrations/all/trello-scim",
                "integrations/all/tremendous",
                "integrations/all/tremendous-sandbox",
                "integrations/all/tsheetsteam",
                "integrations/all/tumblr",
                "integrations/all/twenty-crm",
                "integrations/all/twenty-crm-self-hosted",
                "integrations/all/twilio",
                "integrations/all/twinfield",
                "integrations/all/twitch",
                "integrations/all/twitter",
                "integrations/all/twitter-oauth2-cc",
                "integrations/all/twitter-v2",
                "integrations/all/typeform",
                "integrations/all/typefully",
                "integrations/all/uber",
                "integrations/all/unanet",
                "integrations/all/unauthenticated",
                "integrations/all/unipile",
                "integrations/all/vimeo",
                "integrations/all/vimeo-basic",
                "integrations/all/wakatime",
                "integrations/all/wave-accounting",
                "integrations/all/wealthbox",
                "integrations/all/webflow",
                "integrations/all/whatsapp-business",
                "integrations/all/whoop",
                "integrations/all/wildix-pbx",
                "integrations/all/woocommerce",
                "integrations/all/wordpress",
                "integrations/all/workable",
                "integrations/all/workable-oauth",
                "integrations/all/workday",
                "integrations/all/wrike",
                "integrations/all/xai",
                "integrations/all/xero",
                "integrations/all/yahoo",
                "integrations/all/yandex",
                "integrations/all/youtube",
                "integrations/all/zapier",
                "integrations/all/zapier-nla",
                "integrations/all/zendesk",
                "integrations/all/zenefits",
                "integrations/all/zoho",
                "integrations/all/zoho-bigin",
                "integrations/all/zoho-books",
                "integrations/all/zoho-crm",
                "integrations/all/zoho-desk",
                "integrations/all/zoho-inventory",
                "integrations/all/zoho-invoice",
                "integrations/all/zoho-mail",
                "integrations/all/zoho-people",
                "integrations/all/zoom",
                "integrations/all/zoominfo",
                "integrations/all/zuora"
            ]
        },
        {
            "group": "Reference",
            "pages": [
                "reference/overview"
            ]
        },
        {
            "group": "Use Integrations - Reference",
            "pages": [
                "reference/sdks/frontend",
                {
                    "group": "HTTP API",
                    "icon": "cloud",
                    "pages": [
                        "reference/api/authentication",
                        "reference/api/rate-limits",
                        {
                            "group": "Providers",
                            "pages": [
                                "reference/api/providers/list",
                                "reference/api/providers/get"
                            ]
                        },
                        {
                            "group": "Integrations",
                            "pages": [
                                "reference/api/integration/list",
                                "reference/api/integration/listLegacy",
                                "reference/api/integration/get",
                                "reference/api/integration/getLegacy",
                                "reference/api/integration/create",
                                "reference/api/integration/update",
                                "reference/api/integration/delete"
                            ]
                        },
                        {
                            "group": "Connections",
                            "pages": [
                                "reference/api/connection/list",
                                "reference/api/connection/get",
                                "reference/api/connection/post",
                                "reference/api/connection/set-metadata",
                                "reference/api/connection/set-metadata-legacy",
                                "reference/api/connection/update-metadata",
                                "reference/api/connection/update-metadata-legacy",
                                "reference/api/connection/delete"
                            ]
                        },
                        {
                            "group": "Scripts",
                            "pages": [
                                "reference/api/scripts/config"
                            ]
                        },
                        {
                            "group": "Syncs",
                            "pages": [
                                "reference/api/sync/records-list",
                                "reference/api/sync/trigger",
                                "reference/api/sync/start",
                                "reference/api/sync/pause",
                                "reference/api/sync/status",
                                "reference/api/sync/update-connection-frequency",
                                "reference/api/sync/environment-variables"
                            ]
                        },
                        {
                            "group": "Actions",
                            "pages": [
                                "reference/api/action/trigger"
                            ]
                        },
                        {
                            "group": "Proxy",
                            "pages": [
                                "reference/api/proxy/get",
                                "reference/api/proxy/post",
                                "reference/api/proxy/put",
                                "reference/api/proxy/patch",
                                "reference/api/proxy/delete"
                            ]
                        },
                        {
                            "group": "Connect",
                            "pages": [
                                "reference/api/connect/sessions/create",
                                "reference/api/connect/sessions/reconnect",
                                "reference/api/connect/session/get",
                                "reference/api/connect/session/delete"
                            ]
                        }
                    ]
                },
                {
                    "group": "Backend SDKs",
                    "pages": [
                        "reference/sdks/node",
                        "reference/sdks/python",
                        "reference/sdks/java",
                        "reference/sdks/ruby",
                        "reference/sdks/go",
                        "reference/sdks/rust",
                        "reference/sdks/php"
                    ],
                    "icon": "cubes"
                }
            ]
        },
        {
            "group": "Build Integrations - Reference",
            "pages": [
                "reference/cli",
                "reference/api-configuration",
                "reference/scripts",
                "reference/integration-configuration"
            ]
        },
        {
            "group": "",
            "pages": [
                "changelog/overview"
            ]
        }
    ],
    "footerSocials": {
        "twitter": "https://twitter.com/NangoHQ",
        "linkedin": "https://www.linkedin.com/company/nangohq/",
        "github": "https://github.com/NangoHQ/nango",
        "slack": "https://nango.dev/slack",
        "website": "https://www.nango.dev/"
    }
}<|MERGE_RESOLUTION|>--- conflicted
+++ resolved
@@ -374,11 +374,8 @@
                 "integrations/all/front",
                 "integrations/all/gainsight-cc",
                 "integrations/all/garmin",
-<<<<<<< HEAD
                 "integrations/all/google-gemini",
                 "integrations/all/gerrit",
-=======
->>>>>>> 966421fa
                 "integrations/all/gebruder-weiss",
                 "integrations/all/gerrit",
                 "integrations/all/ghost-admin",
