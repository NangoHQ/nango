--- conflicted
+++ resolved
@@ -19,11 +19,8 @@
     <Card title="CodeClimate" href="/integrations/all/codeclimate" color="#68a063" />
     <Card title="Contentful" href="/integrations/all/contentful" color="#68a063" />
     <Card title="Digital Ocean" href="/integrations/all/digitalocean" color="#68a063" />
-<<<<<<< HEAD
     <Card title="ElevenLabs" href="/integrations/all/elevenlabs" color="#68a063" />
-=======
     <Card title="fal.ai" href="/integrations/all/falai" color="#68a063" />
->>>>>>> 319701a7
     <Card title="Github" href="/integrations/all/github" color="#68a063" />
     <Card title="Gitlab" href="/integrations/all/gitlab" color="#68a063" />
     <Card title="Google Play" href="/integrations/all/google-play" color="#68a063" />
