--- conflicted
+++ resolved
@@ -6,25 +6,6 @@
 
 import Overview from "/snippets/overview.mdx";
 
-<<<<<<< HEAD
-import PreBuiltTooling from "/snippets/generated/anrok/PreBuiltTooling.mdx"
-import PreBuiltUseCases from "/snippets/generated/anrok/PreBuiltUseCases.mdx"
-
-<Overview />
-<PreBuiltTooling provider={providers[pageMetadata.provider]} />
-<PreBuiltUseCases />
-
-## Access requirements
-| Pre-Requisites | Status | Comment|
-| - | - | - |
-| Paid dev account | ❓ |  |
-| Paid test account | ❓ |  |
-| Partnership | ❓ | |
-| App review | ❓ |  |
-| Security audit | ❓ | |
-
-
-=======
 import PreBuiltUseCases from "/snippets/generated/anrok/PreBuiltUseCases.mdx"
 
 <Overview />
@@ -86,7 +67,6 @@
 | Security audit | ❓ | |
 
 
->>>>>>> 575fc05c
 ## Setup guide
 
 _No setup guide yet._
@@ -108,11 +88,7 @@
 - Anrok uses API_KEY auth mode with Authorization: Bearer `api_key` in the request header to access different endpoints.
 - The default rate limit for a seller account is 10 requests per second.
 
-<<<<<<< HEAD
-<Note>Add API gotchas by [editing this page](https://github.com/nangohq/nango/tree/master/docs-v2/integrations/all/anrok.mdx)</Note>
-=======
 <Note>Contribute API gotchas by [editing this page](https://github.com/nangohq/nango/tree/master/docs-v2/integrations/all/anrok.mdx)</Note>
->>>>>>> 575fc05c
 
 ## Going further
 
