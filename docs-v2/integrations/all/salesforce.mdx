---
title: Salesforce
sidebarTitle: Salesforce
---

API configuration: [`salesforce`](https://nango.dev/providers.yaml), [`salesforce-sandbox`](https://nango.dev/providers.yaml)

## Features

| Feature                                                                          | Status                          |
| -------------------------------------------------------------------------------- | ------------------------------- |
| [Auth (OAuth)](/guides/oauth)                                                      | ✅                              |
| [Syncs](/guides/sync) & [Actions](/guides/action)                                                              | ✅                              |
| [Nango Proxy](/guides/proxy)                          | ✅   |
| [Integration templates](/integration-templates/overview)                          | ✅   |
| Auto-pagination                     | 🚫 (time to contribute: &lt;1h) |
| API-specific rate limits | 🚫 (time to contribute: &lt;1h) |

<Tip>We can implement missing features in &lt;48h, just ask for it in the [community](https://nango.dev/slack).</Tip>

## Getting started

-   [Get a free Salesforce Developer Edition here](https://developer.salesforce.com/free-trials) (it's a free Sandbox to test your integration)
-   [Salesforce OAuth documentation](https://help.salesforce.com/s/articleView?id=sf.remoteaccess_authorization_code_credentials_flow.htm&type=5) (Step 7 contains the details of what Salesforce returns along with the token)
-   [Overview of OAuth scopes](https://help.salesforce.com/s/articleView?id=sf.connected_app_create_api_integration.htm&type=5)
-   [Web API docs (their REST API)](https://developer.salesforce.com/docs/atlas.en-us.api_rest.meta/api_rest/intro_rest_resources.html)

<Tip>Need help getting started? Get help in the [community](https://nango.dev/slack).</Tip>

## Connection Configuration in Nango

Salesforce uses a different API base URL, called the `instance_url`, for each customer.

Nango automatically retrieves the `instance_url` (e.g. `https://yourInstance.salesforce.com/`) from Salesforce and stores it in the [Connection config](/guides/advanced-auth#automatically-retrieved-connection-configuration) for you.

If you use the Nango Proxy, it is automatically using the correct API base URL. But, if needed, you can retrieve the `instance_url` with the [backend SDK](sdks/node#retrieve-api-credentials) or [Connections API](api-reference/connection/get).

## API gotchas

<<<<<<< HEAD
-   Salesforce calls the `client_id` and `client_secret` as `Consumer Key` and `Consumer Secret`.
-   To enable offline data access with a refresh token, add the `refresh_token` (or its synonym, `offline_access`) scope. By default, access tokens expire in ~2h (but customers can configure this value).
=======
-   If you or your end-user are authorizing a Salesforce sandbox account, you must use the `salesforce-sandbox` integration in Nango.
-   Salesforce calls the `client_id` and `client_secret` as `Consumer Key` and `Consumer Secret`.
-   To enable offline data access with a refresh token, add the `refresh_token` (or its synonym, `offline_access`) scope. By default, access tokens expire in ~2h (but customers can configure this value). Also, check the "Introspect All Tokens" checkbox in your OAuth app settings on the Salesforce developer portal (Salesforce doesn't share the expiration date of access tokens. Instead, Nango needs to call the Salesforce API to check if access tokens are valid.)
>>>>>>> e3b5fbc3
-   If you encounter an error in your flow that says `invalid_client_id`, [make sure your (developer) User's password does not contain any special characters](https://developer.salesforce.com/forums/?id=906F00000009ABLIA2) (yes, really.)

<Note>Add Getting Started links and Gotchas by [editing this page](https://github.com/nangohq/nango/tree/master/docs-v2/integrations/all/salesforce.mdx)</Note><|MERGE_RESOLUTION|>--- conflicted
+++ resolved
@@ -37,14 +37,9 @@
 
 ## API gotchas
 
-<<<<<<< HEAD
--   Salesforce calls the `client_id` and `client_secret` as `Consumer Key` and `Consumer Secret`.
--   To enable offline data access with a refresh token, add the `refresh_token` (or its synonym, `offline_access`) scope. By default, access tokens expire in ~2h (but customers can configure this value).
-=======
 -   If you or your end-user are authorizing a Salesforce sandbox account, you must use the `salesforce-sandbox` integration in Nango.
 -   Salesforce calls the `client_id` and `client_secret` as `Consumer Key` and `Consumer Secret`.
 -   To enable offline data access with a refresh token, add the `refresh_token` (or its synonym, `offline_access`) scope. By default, access tokens expire in ~2h (but customers can configure this value). Also, check the "Introspect All Tokens" checkbox in your OAuth app settings on the Salesforce developer portal (Salesforce doesn't share the expiration date of access tokens. Instead, Nango needs to call the Salesforce API to check if access tokens are valid.)
->>>>>>> e3b5fbc3
 -   If you encounter an error in your flow that says `invalid_client_id`, [make sure your (developer) User's password does not contain any special characters](https://developer.salesforce.com/forums/?id=906F00000009ABLIA2) (yes, really.)
 
 <Note>Add Getting Started links and Gotchas by [editing this page](https://github.com/nangohq/nango/tree/master/docs-v2/integrations/all/salesforce.mdx)</Note>