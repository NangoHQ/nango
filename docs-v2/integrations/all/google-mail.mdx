--- conflicted
+++ resolved
@@ -7,106 +7,6 @@
 import UsefulLinks from "/snippets/google-shared/google-shared-useful-links.mdx"
 import ApiGotchas from "/snippets/google-shared/google-shared-gotchas.mdx"
 
-
-<<<<<<< HEAD
-<Overview />
-<PreBuiltTooling />
-<PreBuiltUseCases />
-
-## Access requirements
-| Pre-Requisites | Status | Comment|
-| - | - | - |
-| Paid dev account | ✅ Not required | Free, self-signup for a [Google Cloud account](https://console.cloud.google.com/). |
-| Paid test account | ✅ Not required | Free Google account can be used for testing. |
-| Partnership | ✅ Not required | |
-| App review | ⚠️ Conditional | Required for [sensitive and restricted scopes](https://support.google.com/cloud/answer/9110914) or for publishing to Google Marketplace. |
-| Security audit | ⚠️ Conditional | May be required as part of the verification process for sensitive scopes. |
-
-
-## Setup guide
-
-<Steps>
-  <Step title="Create a Google Cloud account">
-    If you don't already have one, sign up for a [Google Cloud account](https://console.cloud.google.com/).
-  </Step>
-  <Step title="Create a new project">
-    1. Go to the [Google Cloud Console](https://console.cloud.google.com/).
-    2. Click on the project dropdown at the top left of the page.
-    3. Click **New Project**.
-    4. Enter a **Project Name** for your project 
-    5. Under **Location**, select the appropriate organization or folder where this project should belong.
-    <Note>If you're not part of an organization, it will default to No organization</Note>
-    6. Click **Create** and wait for the project to be created.
-    7. Select it from the project dropdown.
-  </Step>
-  <Step title="Enable the APIs you need">
-    1. Go to the [API Library](https://console.cloud.google.com/apis/library) in the Google Cloud Console.
-    2. Search for **Gmail API** and select it, then click **Enable**.
-  </Step>
-  <Step title="Configure the OAuth consent screen">
-    1. Go to **APIs & Services** > **OAuth consent screen** in the Google Cloud Console.
-    2. Click **Get started**.
-    3. Fill in the **App Information** form.
-      - **App Name**: The name of the app asking for consent.
-      - **User support email**: For users to contact you with questions about their consent
-    4. Click **Next**. Select the appropriate Audience:
-       - **External**: For applications available to any Google user
-       - **Internal**: For applications restricted to users within your Google Workspace organization
-    5. Click **Next**. Fill in the **Contact Information**, these are the email addresses that Google will use to notify you about any changes to your project.
-    6. Click **Next**, then check the **I agree to the Google API Services: User Data Policy** checkbox, and click **Continue**.
-    7. Add the scopes your application needs. Under **Data Access**, click **Add or Remove Scopes** and select the scopes that correspond to the APIs you enabled.
-    8. Under **Audience**, click **Add users** if you selected **External** user type (required for testing before verification).
-  </Step>
-  <Step title="Create OAuth 2.0 credentials">
-    1. Go to **APIs & Services** > **Credentials** in the Google Cloud Console.
-    2. Click **Create Credentials** and select **OAuth client ID**.
-    3. Select **Web application** as the application type.
-    4. Enter a name for your OAuth client.
-    5. Under **Authorized redirect URIs**, add `https://api.nango.dev/oauth/callback`.
-    6. Click **Create**.
-    7. A dialog will appear with your client ID and client secret. Save these credentials securely as you'll need them when configuring your integration in Nango.
-  </Step>
-    <Step title="Publish your app (switch from Testing to Production)">
-    To move your OAuth app from testing to production:
-    1. Go to **APIs & Services** > **OAuth consent screen** > **Audience**.
-    2. Click **Publish App** to switch your app from testing to production.
-  </Step>
-
-  <Step title="Verify your app (if required)">
-    If your app uses sensitive or restricted scopes, you’ll need to verify it with Google:
-    1. Once published to production, click **Prepare for Verification** to start the verification process.
-    2. Review and confirm all app details, then click **Save and Continue**.
-    3. Justify your use of any sensitive or restricted scopes.
-    4. Upload a demo video showing your app's OAuth flow and scope usage.
-    5. Click **Submit for Verification** to begin Google’s review.
-  </Step>
-  <Step title="Next">
-    Follow the [_Quickstart_](/getting-started/quickstart).
-  </Step>
-</Steps>
-
-<Tip>Need help getting started? Get help in the [community](https://nango.dev/slack).</Tip>
-
-
-<UsefulLinks />
-<Note>Contribute useful links by [editing this page](https://github.com/nangohq/nango/tree/master/docs-v2/integrations/all/google-mail.mdx)</Note>
-
-## Common Scopes
-
-| Scope | Description |
-| ----- | ----------- |
-| openid | Access to basic profile information |
-| profile | Access to user's basic profile information |
-| email | Access to user's email address |
-| https://mail.google.com/ | Read, compose, send, and permanently delete all your email from Gmail |
-| https://www.googleapis.com/auth/gmail.readonly | View your email messages and settings |
-| https://www.googleapis.com/auth/gmail.send | Send email on your behalf |
-| https://www.googleapis.com/auth/gmail.compose | Manage drafts and send emails |
-
-
-<ApiGotchas />
-<Note>Contribute API gotchas by [editing this page](https://github.com/nangohq/nango/tree/master/docs-v2/integrations/all/google-mail.mdx)</Note>
-=======
 <Tabs>
   <Tab title="🚀 Quickstart">
     <Steps>
@@ -249,5 +149,4 @@
 
 <Info>
     Questions? Join us in the [Slack community](https://nango.dev/slack).
-</Info>
->>>>>>> bd26b496
+</Info>