---
title: Brex
sidebarTitle: Brex
provider: brex
---

import Overview from "/snippets/overview.mdx";

import PreBuiltTooling from "/snippets/generated/brex/PreBuiltTooling.mdx"
import PreBuiltUseCases from "/snippets/generated/brex/PreBuiltUseCases.mdx"

<Overview />
<PreBuiltTooling provider={providers[pageMetadata.provider]} />
<PreBuiltUseCases />

## Access requirements
| Pre-Requisites | Status | Comment|
| - | - | - |
| Paid dev account | ❓ |  |
| Paid test account | ❓ |  |
| Partnership | ❓ | |
| App review | ❓ |  |
| Security audit | ❓ | |


## Setup guide

_No setup guide yet._

<Tip>Need help getting started? Get help in the [community](https://nango.dev/slack).</Tip>

<Note>Contribute improvements to the setup guide by [editing this page](https://github.com/nangohq/nango/tree/master/docs-v2/integrations/all/brex.mdx)</Note>


## Useful links
Brex offers both Basic auth `API key` and OAuth as authentication and Nango implements both. To register an OAuth app, you wil need to register as a brex developer partner. If you are a Brex client–i.e., you have your own Brex account, you can use Basic auth `API key`.

-   [Register as Partner](https://www.brex.com/partners)
-   [Brex API docs](https://developer.brex.com/)
-   [Brex Developers Slack Community (official)](https://join.slack.com/t/brexdev/shared_invite/zt-vgwh6rja-CjydrUA4uJSB90ZO~gnI8Q)
-   [List of OAuth scopes](https://developer.brex.com/docs/roles_permissions_scopes/#scopes)
-   [Web API docs (their REST API)](https://developer.brex.com/openapi/onboarding_api/)
-   [Generate an API key](https://dashboard.brex.com/settings/developer)
-   [Basic Auth-related docs](https://developer.brex.com/docs/authentication/#2-pass-the-user-token-in-your-api-call-headers)

<Note>Contribute useful links by [editing this page](https://github.com/nangohq/nango/tree/master/docs-v2/integrations/all/brex.mdx)</Note>

## API gotchas

-   Include the scope `offline_access` to get a refresh token (access tokens expire after 1h).
-   Refresh tokens expire after 90 days of non use. Make sure you regularly make an API request as long as you need the connection.
-   Brex offers a staging system to test your apps, you will get access when you register as a partner. Staging details are [here](https://developer.brex.com/docs/partner_authentication/#api-servers)

<<<<<<< HEAD
<Note>Add Getting Started links and Gotchas by [editing this page](https://github.com/nangohq/nango/tree/master/docs-v2/integrations/all/brex.mdx)</Note>


## Going further

<Card title="Connect to Brex (api key)" icon="link" href="/integrations/all/brex-api-key/connect" horizontal>
  Guide to connect to Brex (api key) using Connect UI
</Card>
=======
<Note>Contribute API gotchas by [editing this page](https://github.com/nangohq/nango/tree/master/docs-v2/integrations/all/brex.mdx)</Note>
>>>>>>> 317b56b3
<|MERGE_RESOLUTION|>--- conflicted
+++ resolved
@@ -51,7 +51,6 @@
 -   Refresh tokens expire after 90 days of non use. Make sure you regularly make an API request as long as you need the connection.
 -   Brex offers a staging system to test your apps, you will get access when you register as a partner. Staging details are [here](https://developer.brex.com/docs/partner_authentication/#api-servers)
 
-<<<<<<< HEAD
 <Note>Add Getting Started links and Gotchas by [editing this page](https://github.com/nangohq/nango/tree/master/docs-v2/integrations/all/brex.mdx)</Note>
 
 
@@ -59,7 +58,4 @@
 
 <Card title="Connect to Brex (api key)" icon="link" href="/integrations/all/brex-api-key/connect" horizontal>
   Guide to connect to Brex (api key) using Connect UI
-</Card>
-=======
-<Note>Contribute API gotchas by [editing this page](https://github.com/nangohq/nango/tree/master/docs-v2/integrations/all/brex.mdx)</Note>
->>>>>>> 317b56b3
+</Card>