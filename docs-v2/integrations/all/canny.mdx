--- conflicted
+++ resolved
@@ -44,14 +44,10 @@
 - Canny's API docs only mention POST requests, but the APIs endpoints also accept GET requests.
 - For GET requests, the API accepts any piece of body data as a URL param.
 
-<<<<<<< HEAD
 <Note>Add Getting Started links and Gotchas by [editing this page](https://github.com/nangohq/nango/tree/master/docs-v2/integrations/all/canny.mdx).</Note>
 
 ## Going further
 
 <Card title="Connect to Canny" icon="link" href="/integrations/all/canny/connect" horizontal>
   Guide to connect to Canny using Connect UI
-</Card>
-=======
-<Note>Contribute API gotchas by [editing this page](https://github.com/nangohq/nango/tree/master/docs-v2/integrations/all/canny.mdx)</Note>
->>>>>>> 317b56b3
+</Card>