---
title: 'Node'
sidebarTitle: 'Node'
icon: 'node'
---

# Installing & instantiating the node SDK

Install it with your favorite package manager, e.g.:

```bash
npm i -S @nangohq/node
```

Instantiate the `Nango` class:

<Tabs>
<Tab title="Nango Cloud" >

```js
import { Nango } from '@nangohq/node';

const nango = new Nango({ secretKey: '<SECRET-KEY>' });
```

</Tab>

<Tab title="Localhost" >

```js
import { Nango } from '@nangohq/node';

const nango = new Nango({ host: 'http://localhost:3003', secretKey: '<SECRET-KEY>' });
```

</Tab>

<Tab title="Self-hosted">

```js
import { Nango } from '@nangohq/node';

const nango = new Nango({ host: '<INSTANCE-URL>', secretKey: '<SECRET-KEY>' });
```

</Tab>
</Tabs>

## Auth
### Retrieve API credentials

Nango stores API credentials in _connections_ objects. Retrieve a _connection_ with:

```js
const connection = await nango.getConnection(
    '<INTEGRATION-ID>',
    '<CONNECTION-ID>',
    '<FORCE_REFRESH?: boolean>', // Optional: attempt to refresh the access access token regardless of its expiration status, defaults to false
    '<REFRESH_TOKEN?: boolean>', // Optional: return the refresh token as part of the response, defaults to false
);
```

The `nango.getConnection()` method returns the necessary information authenticate API requests:
- OAuth 2: fresh access token
- OAuth 1: token & token secret
- API key: API key
- Basic: username and password

```json Example Response
{
    "id": 18393,                                  // Nango internal connection id
    "created_at": "2023-03-08T09:43:03.725Z",     // Creation timestamp
    "updated_at": "2023-03-08T09:43:03.725Z",     // Last updated timestamp (e.g. last token refresh)
    "provider_config_key": "github",              // <INTEGRATION-ID>
    "connection_id": "1",                         // <CONNECTION-ID>
    "credentials": {
        "type": "OAUTH2",                         // OAUTH2 or OAUTH1
        "access_token": "gho_tsXLG73f....",       // The current access token (refreshed if needed)
        "refresh_token": "gho_fjofu84u9....",     // Refresh token (Only returned if the REFRESH_TOKEN boolean parameter is set to true and the refresh token is available)
        "expires_at": "2024-03-08T09:43:03.725Z", // Expiration date of access token (only if refresh token is present, otherwise missing)
        "raw": {                                  // Raw token response from the OAuth provider: Contents vary!
            "access_token": "gho_tsXLG73f....",
            "refresh_token": "gho_fjofu84u9....", // Refresh token (Only returned if the REFRESH_TOKEN boolean parameter is set to true and the refresh token is available)
            "token_type": "bearer",
            "scope": "public_repo,user"
        }
    },
    "connection_config": {                        // Additional API Configuration, see OAuth guide
        "subdomain": "myshop",
        "realmId": "XXXXX",
        "instance_id": "YYYYYYY"
    },                      
    "account_id": 0,                              // ID of your Nango account (Nango Cloud only)
    "metadata": {                                 // Custom metadata stored by you
        "myProperty": "yes",
        "filter": "closed=true"
    }
}                              
  ```

<Tip>
If you do not want to deal with collecting & injecting credentials in API requests for multiple authentication types, use the [Proxy](/guides/proxy).
</Tip>

Please check the [REST API reference](/api-reference/connection/get) for an example response and the full list of returned fields.

<Tip>
For OAuth 2, always fetch the latest access token from Nango before you run an API request, as we refresh tokens if needed. Caching tokens on your side could lead to failed requests.
</Tip>


### List all connections for a user

```js
const list = await nango.listConnections('<CONNECTION-ID>');
```

This returns you all connections of a specific user (i.e. Connection ID):

```js
{
    connections: [
        {
            connection_id: '<CONNECTION-ID>',
            provider: '<INTEGRATION-ID>',
            created: '2023-03-08T09:43:03.725Z'
        },
        // ...
    ];
}
```

### List all connections

```js
const list = await nango.listConnections();
```

Returns a list of minimalistic connection objects. This can be helpful if you need to check whether a user has setup a specific integration. Note that the list does not contain any access credentials and fetching it also does not refresh the access tokens of any _connections_.

Please check the [REST API reference](/api-reference/connection/list) for an example response and the full list of returned fields.

### Delete a connection
```js
await nango.deleteConnection('<INTEGRATION-ID>', '<CONNECTION-ID>');
```
This will throw an exception if the delete call is not successful.


### Set and fetch custom Metadata

Nango lets you store [custom metadata](/guides/advanced-auth#storing-custom-metadata-per-connection) on the Connection.

`setMetadata` overrides any existing Metadata for the connection!

```js
// Store custom metadata with the connection
await nango.setMetadata('<INTEGRATION-ID>', '<CONNECTION-ID>', { filter: 'status=closed' });

// Fetch custom metadata
const myMetadata = await nango.getMetadata('<INTEGRATION-ID>', '<CONNECTION-ID>');

console.log(JSON.stringify(myMetadata));
// prints: { "filter": "status=closed" }
```

If you know the structure of the metadata, you can specify a type for it when
retrieving;

```ts
interface CustomMetadata {
    fieldMapping: Record<string, string>;
    idsToSkip: {
        id: number;
        path: string
   };
}
const myTypedMetadata = await nango.getMetadata<CustomMetadata>('<INTEGRATION-ID>', '<CONNECTION-ID>')
```

### Retrieve integration details

Use this method to retrieve all the details Nango stores on a specific _integration_:

```js
const integration = await nango.getIntegration(
    '<INTEGRATION-ID>',
    '<INCLUDE-INTEGRATION-CREDENTIALS?: boolean>', // Optional: if true, the response will contain the client ID, secret and scopes (false by default).
);
```

Please check the [REST API reference](/api-reference/integration/get) for an example response and the full list of returned fields.

## Sync

### Proxy

<Info>
    Some APIs are not yet fully-configured to work with the Proxy and require you to indicate the base URL. 

    You can check if your API contains the `proxy.base_url` field in the [providers.yaml](https://nango.dev/providers.yaml) configuration file.

    If not, you need to add a `baseUrlOverride` field in your call to the Proxy as follow:
    ```typescript
const res = await nango.proxy({
    ...
    baseUrlOverride: 'https://gmail.googleapis.com',
    ...
});
    ```

    Feel free to contribute the `proxy.base_url` field to any API in the [providers.yaml](https://nango.dev/providers.yaml) public file, or reach out on the [Slack community](https://www.nango.dev/slack) to ask us to do it.
</Info>

To execute proxy requests, use:

```typescript
const res = await nango.proxy({
    method: 'POST',
    endpoint: '/calendar/v3/users/me/calendarList',
    providerConfigKey: '<INTEGRATION-ID>',
    connectionId: '<CONNECTION-ID>',
    headers: {
        Go: 'Here'
    },
    params: {
        query: 'params!'
    },
    retries: 5, // If response code != 200. Exponential backoff, default is 0
    data: {
        id: 1,
        colorId: 'blue',
        selected: true
    },
    baseUrlOverride: 'https://api.google.com' // Optional
});
```

<Info>
    The base URL should already be set for you for each API, but you can override with the `baseUrlOverride` field. 
    
    Some APIs don't have a default base URL (because it hasn't been configured in Nango or they have multiple ones). You can check this by looking at the `proxy.base_url` field in the [providers.yaml](https://nango.dev/providers.yaml) configuration file. Feel free to contribute this field or reach out on the [Slack community](https://www.nango.dev/slack) to ask us to do it.
</Info>

There are also convenience methods available: `nango.get({})`, `nango.post({})`, `nango.patch{{}}` and `nango.delete({})`.

**Return value**  
When you call the proxy, Nango creates the API request to the external API and runs it for you (possibly with retries).

The response from the external API is passed back to you exactly as Nango gets it:
* Response code
* Response headers
* Response body

For the node SDK, Nango returns an [Axios response object](https://axios-http.com/docs/res_schema).

### Trigger syncs

You can trigger specific sync(s) for a _connection_:

```ts
await nango.triggerSync('<INTEGRATION-ID>', ['github-sync', 'hubspot-sync'], '<CONNECTION-ID>');
```

To trigger all syncs for a _connection_, just pass in an empty array: 
```ts
await nango.triggerSync('<INTEGRATION-ID>', [], '<CONNECTION-ID>');
```

### Start/pause syncs
Starts or pauses the continuous execution of specified sync(s) for a given _connection_.

```ts
await nango.pauseSync('<INTEGRATION-ID>', ['github-sync', 'hubspot-sync'], '<CONNECTION-ID>');
await nango.startSync('<INTEGRATION-ID>', ['github-sync', 'hubspot-sync'], '<CONNECTION-ID>');
```

### Sync status

Returns the status of syncs given an integration, sync names, and an optional connection id

```ts
const syncStatuses = await nango.syncStatus('<INTEGRATION-ID>', '<Array of sync names | *>', '<CONNECTION-ID>')

console.log(syncStatuses);

/*
{
    "syncs": [
        {
            "id": "e234d172-6830-4db9-a6b2-2a30f2f668e2",
            "name": "salesforce-articles",
            "status": "ERROR",
            "latestResult": {},
            "type": "INCREMENTAL",
            "finishedAt": "2023-11-09T12:58:06.205Z",
            "nextScheduledSyncAt": "2023-11-10T00:58:04.000Z"
        },
        {
            "id": "3463bfdd-3fa2-418c-9e53-09f59416fe5f",
            "name": "salesforce-tickets",
            "type": "INITIAL",
            "status": "SUCCESS",
            "finishedAt": "2023-11-04T12:58:06.205Z",
            "nextScheduledSyncAt": "2023-11-10T01:58:04.000Z",
            "latestResult": {
                "SalesforceTicket": {
                    "added": 27,
                    "updated": 0
                }
            }
        }
    ]
}
*/
```

### Read synced data

<Warning>
`nango.getRecords()` is deprecated and  will be removed in future releases as it does not support efficient pagination. Please use `nango.listRecords()` detailed below.
</Warning>

To read synced data from Nango, use `listRecords`:

```ts
import type { ModelName } from '<path-to-nango-integrations>/models'

const records = await nango.listRecords<ModelName>({
    providerConfigKey: '<integration-id>',    // Name of your integration, from nango.yaml. E.g. github
    connectionId: '<user-id>',                // The connection id you passed to nango.auth()
    model: '<model-name>',                    // The name of the data model, from nango.yaml. E.g. ticket
    delta: '<timestamp>'                      // Optional. Only return records added or updated since this timestamp. E.g. 2023-05-31T11:46:13.390Z
    limit: <number>,                          // Optional: For pagination: Maximum of records to return. If not passed, all records are returned.
    cursor: '<string>'                        // Optional: Paginate through records using this value which can be obtained from the "next_cursor" property in the response.
    filter: 'added' | 'updated' | 'deleted'   // Optional: Retrieve only records that have been added, updated, or deleted since the last sync. Useful when used with the delta parameter. Also accepts comma separated combinations e.g., "added,updated"
});

console.log(records);
```

By default, this returns an array of objects in the data model that you queried with some metadata about each record.

```json
{
    records:
        [
            {
                id: 123,
                ..., // Fields as specified in the model you queried
                _nango_metadata: {
                    deleted_at: null,
                    last_action: 'ADDED',
                    first_seen_at: '2023-09-18T15:20:35.941305+00:00',
                    last_modified_at: '2023-09-18T15:20:35.941305+00:00'
                }
            },
            ...
        ],
    next_cursor: "Y3JlYXRlZF9hdF4yMDIzLTExLTE3VDExOjQ3OjE0LjQ0NyswMjowMHxpZF4xYTE2MTYwMS0yMzk5LTQ4MzYtYWFiMi1mNjk1ZWI2YTZhYzI"
}
```

<<<<<<< HEAD
If you are using the [Nango webhooks](/guides/webhooks#from-nango), you can use the timestamp you get from the webhook for the `delta` parameter.
=======
The value from the `next_cursor` property can be used with the `cursor` parameter to get the next page of results.
If there are no more results the `next_cursor` will be null.
>>>>>>> f9e65cca

If you are using the [Nango webhooks](/guides/webhooks#from-nango) you can use the timestamp you get from the webhook for the `delta` parameter.

### Trigger an action

To trigger an action, use:

```ts
import { Nango }  from '@nangohq/node';

const nango = new Nango({ secretKey: '<PROJECT-SECRET-KEY>' });

const result = await nango.triggerAction('<INTEGRATION-ID>', '<CONNECTION-ID>', '<ACTION-NAME>', jsonInput);
```

This will return whatever the action script is configured to return. 

### Get environment variables

To get the environment variables from a sync script, you can use `getEnvironmentVariables`:

```ts
const vars = await nango.getEnvironmentVariables();

console.log(vars);

/*
[
    { "name": "BOT_TOKEN", "value": "abcdefg" }
]
*/
```<|MERGE_RESOLUTION|>--- conflicted
+++ resolved
@@ -361,14 +361,11 @@
 }
 ```
 
-<<<<<<< HEAD
+
 If you are using the [Nango webhooks](/guides/webhooks#from-nango), you can use the timestamp you get from the webhook for the `delta` parameter.
-=======
+  
 The value from the `next_cursor` property can be used with the `cursor` parameter to get the next page of results.
-If there are no more results the `next_cursor` will be null.
->>>>>>> f9e65cca
-
-If you are using the [Nango webhooks](/guides/webhooks#from-nango) you can use the timestamp you get from the webhook for the `delta` parameter.
+If there are no more results, the `next_cursor` will be null.
 
 ### Trigger an action
 
