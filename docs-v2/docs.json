{
  "$schema": "https://mintlify.com/docs.json",
  "theme": "mint",
  "name": "Nango Docs",
  "colors": {
    "primary": "#1A43DB",
    "light": "#C7D3FE",
    "dark": "#000000"
  },
  "appearance": {
    "default": "system"
  },
  "logo": {
    "light": "/logo/light.svg",
    "dark": "/logo/dark.svg",
    "href": "https://www.nango.dev"
  },
  "favicon": "/favicon.png",
  "contextual": {
    "options": ["copy", "cursor", "vscode", "chatgpt", "claude"]
  },
  "navigation": {
    "anchors": [
      {
        "anchor": "Documentation",
        "groups": [
          {
            "group": "Getting Started",
            "pages": [
              "getting-started/intro-to-nango",
              {
                "group": "Quickstart",
                "pages": [
                  "getting-started/quickstart/access-an-api",
                  "getting-started/quickstart/embed-in-your-app"
                ]
              }
            ]
          },
          {
            "group": "Advanced Guides & Resources",
            "pages": [
              "getting-started/sample-app",
              {
                "group": "API authorization",
                "pages": [
                  "guides/api-authorization/overview",
                  "guides/api-authorization/configuration",
                  "guides/api-authorization/authorize-in-your-app-default-ui",
                  "guides/api-authorization/authorize-in-your-app-custom-ui",
                  "guides/api-authorization/re-authorize-a-connection",
                  "guides/api-authorization/whitelabel-the-oauth-flow",
                  "guides/api-authorization/credentials-refresh-and-validity",
                  "guides/api-authorization/authorization-logs",
                  "guides/api-authorization/new-api-support",
                  "guides/api-authorization/public-key-deprecation"
                ]
              },
              {
                "group": "Pre-built integrations",
                "pages": [
                  "guides/pre-built-integrations/overview",
                  "guides/pre-built-integrations/use-a-pre-built-integration"
                ]
              },
              {
                "group": "Custom integrations",
                "pages": [
                  "guides/custom-integrations/overview",
                  "guides/custom-integrations/build-a-custom-integration",
                  "guides/custom-integrations/extend-a-pre-built-integration",
                  "guides/custom-integrations/generate-integrations-with-ai",
                  "guides/custom-integrations/event-based-scripts",
                  "guides/custom-integrations/migrate-to-zero-yaml"
                ]
              },
              {
                "group": "Syncs",
                "pages": [
                  "guides/syncs/overview",
                  "guides/syncs/use-a-sync",
                  "guides/syncs/detecting-deletes",
                  "guides/syncs/large-datasets",
                  "guides/webhooks/webhooks-from-apis/real-time-syncing-with-webhooks",
                  "guides/syncs/sync-partitioning"
                ]
              },
              {
                "group": "Actions",
                "pages": [
                  "guides/actions/overview",
                  "guides/actions/use-an-action"
                ]
              },
              "guides/mcp",
              "guides/proxy-requests",
              {
                "group": "Webhooks",
                "pages": [
                  "guides/webhooks/webhooks-from-nango",
                  {
                    "group": "Webhooks from APIs",
                    "pages": [
                      "guides/webhooks/webhooks-from-apis/overview",
                      "guides/webhooks/webhooks-from-apis/real-time-syncing-with-webhooks",
                      "guides/webhooks/webhooks-from-apis/webhook-forwarding"
                    ]
                  }
                ]
              },
              "guides/customer-configuration",
              "guides/api-unification",
              {
                "group": "Logs",
                "pages": [
                  "guides/logs/opentelemetry-exporter",
                  "guides/api-authorization/authorization-logs"
                ]
              },
              "guides/data-validation",
              "guides/rate-limits",
              "guides/environments",
              "guides/common-issues",
              "guides/resource-limits",
              {
                "group": "Self-hosting",
                "pages": [
                  "guides/self-hosting/infrastructure",
                  {
                    "group": "Enterprise self-hosting",
                    "pages": [
                      "guides/self-hosting/enterprise-self-hosting/overview",
                      "guides/self-hosting/enterprise-self-hosting/ecs"
                    ]
                  },
                  {
                    "group": "Free self-hosting",
                    "pages": [
                      "guides/self-hosting/free-self-hosting/overview",
                      "guides/self-hosting/free-self-hosting/configuration",
                      "guides/self-hosting/free-self-hosting/locally",
                      "guides/self-hosting/free-self-hosting/aws",
                      "guides/self-hosting/free-self-hosting/gcp",
                      "guides/self-hosting/free-self-hosting/digital-ocean"
                    ]
                  }
                ]
              }
            ]
          }
        ]
      },
      {
        "anchor": "APIs & Integrations",
        "icon": "bars",
        "groups": [
          {
            "group": "API Guides",
            "pages": [
              "integrations/overview",
              "integrations/google-security-review"
            ]
          },
          {
            "group": "APIs & Integrations",
            "pages": [
              "integrations/all/1password-scim",
              "integrations/all/accelo",
              "integrations/all/acuity-scheduling",
              "integrations/all/active-campaign",
              "integrations/all/adobe",
              "integrations/all/adobe-umapi",
              "integrations/all/adp",
              "integrations/all/adyen",
              "integrations/all/affinity",
              "integrations/all/aircall",
              "integrations/all/aircall-basic",
              "integrations/all/airtable",
              "integrations/all/airtable-pat",
              "integrations/all/algolia",
              "integrations/all/amazon",
              "integrations/all/amazon-selling-partner",
              "integrations/all/amazon-selling-partner-beta",
              "integrations/all/amplitude",
              "integrations/all/anrok",
              "integrations/all/anthropic",
              "integrations/all/anthropic-admin",
              "integrations/all/apaleo",
              "integrations/all/apollo",
              "integrations/all/apollo-oauth",
              "integrations/all/apple-app-store",
              "integrations/all/appstle-subscriptions",
              "integrations/all/asana",
              "integrations/all/asana-scim",
              "integrations/all/ashby",
              "integrations/all/atlas-so",
              "integrations/all/atlassian",
              "integrations/all/atlassian-admin",
              "integrations/all/attio",
              "integrations/all/auth0",
              "integrations/all/auth0-cc",
              "integrations/all/autodesk",
              "integrations/all/autotask",
              "integrations/all/avalara",
              "integrations/all/avalara-sandbox",
              "integrations/all/aws",
              "integrations/all/aws-iam",
              "integrations/all/aws-scim",
              "integrations/all/azure-blob-storage",
              "integrations/all/azure-devops",
              "integrations/all/bamboohr",
              "integrations/all/bamboohr-basic",
              "integrations/all/basecamp",
              "integrations/all/battlenet",
              "integrations/all/beehiiv",
              "integrations/all/bigcommerce",
              "integrations/all/bill",
              "integrations/all/bill-sandbox",
              "integrations/all/bitbucket",
              "integrations/all/bitdefender",
              "integrations/all/bitly",
              "integrations/all/blackbaud",
              "integrations/all/blackbaud-basic",
              "integrations/all/blandai",
              "integrations/all/boldsign",
              "integrations/all/booking-com",
              "integrations/all/box",
              "integrations/all/braintree",
              "integrations/all/braintree-sandbox",
              "integrations/all/braze",
              "integrations/all/brevo-api-key",
              "integrations/all/brex",
              "integrations/all/brex-api-key",
              "integrations/all/brex-staging",
              "integrations/all/brightcrowd",
              "integrations/all/builder-io-private",
              "integrations/all/builder-io-public",
              "integrations/all/buildium",
              "integrations/all/builtwith",
              "integrations/all/cal-com-v1",
              "integrations/all/cal-com-v2",
              "integrations/all/calendly",
              "integrations/all/callrail",
              "integrations/all/canny",
              "integrations/all/canva",
              "integrations/all/canva-scim",
              "integrations/all/certn",
              "integrations/all/certn-partner",
              "integrations/all/chargebee",
              "integrations/all/chattermill",
              "integrations/all/checkhq",
              "integrations/all/checkout-com",
              "integrations/all/checkout-com-sandbox",
              "integrations/all/checkr-partner",
              "integrations/all/checkr-partner-staging",
              "integrations/all/chorus",
              "integrations/all/circle-so",
              "integrations/all/clari-copilot",
              "integrations/all/clicksend",
              "integrations/all/clickup",
              "integrations/all/close",
              "integrations/all/cloudentity",
              "integrations/all/coda",
              "integrations/all/codeclimate",
              "integrations/all/codegen",
              "integrations/all/commercetools",
              "integrations/all/companycam",
              "integrations/all/confluence",
              "integrations/all/confluence-basic",
              "integrations/all/confluence-data-center",
              "integrations/all/connectwise-psa",
              "integrations/all/connectwise-psa-staging",
              "integrations/all/contentful",
              "integrations/all/contentstack",
              "integrations/all/copper",
              "integrations/all/copper-api-key",
              "integrations/all/coros",
              "integrations/all/coros-sandbox",
              "integrations/all/coupa-compass",
              "integrations/all/cyberimpact",
              "integrations/all/databricks-account",
              "integrations/all/databricks-workspace",
              "integrations/all/datadog",
              "integrations/all/datev",
<<<<<<< HEAD
              "integrations/all/dayforce",
=======
              "integrations/all/datto-rmm",
>>>>>>> 878bf464
              "integrations/all/deel",
              "integrations/all/deel-sandbox",
              "integrations/all/devin",
              "integrations/all/dialpad",
              "integrations/all/dialpad-sandbox",
              "integrations/all/digitalocean",
              "integrations/all/discord",
              "integrations/all/discourse",
              "integrations/all/dixa",
              "integrations/all/document360",
              "integrations/all/docusign",
              "integrations/all/docusign-sandbox",
              "integrations/all/docuware",
              "integrations/all/dropbox",
              "integrations/all/dropbox-sign",
              "integrations/all/drupal",
              "integrations/all/e-conomic",
              "integrations/all/ebay",
              "integrations/all/ebay-sandbox",
              "integrations/all/egnyte",
              "integrations/all/elevenlabs",
              "integrations/all/elevio",
              "integrations/all/emarsys",
              "integrations/all/emarsys-oauth",
              "integrations/all/employment-hero",
              "integrations/all/entrata",
              "integrations/all/envoy",
              "integrations/all/epic-games",
              "integrations/all/evaluagent",
              "integrations/all/eventbrite",
              "integrations/all/exa",
              "integrations/all/exact-online",
              "integrations/all/exist",
              "integrations/all/expensify",
              "integrations/all/facebook",
              "integrations/all/factorial",
              "integrations/all/falai",
              "integrations/all/fairing",
              "integrations/all/fathom",
              "integrations/all/figjam",
              "integrations/all/figma",
              "integrations/all/figma-scim",
              "integrations/all/findymail",
              "integrations/all/firefish",
              "integrations/all/fireflies",
              "integrations/all/fiserv",
              "integrations/all/fiserv-api-key",
              "integrations/all/fitbit",
              "integrations/all/fortnox",
              "integrations/all/freshbooks",
              "integrations/all/freshdesk",
              "integrations/all/freshsales",
              "integrations/all/freshservice",
              "integrations/all/freshteam",
              "integrations/all/front",
              "integrations/all/gainsight-cc",
              "integrations/all/garmin",
              "integrations/all/google-gemini",
              "integrations/all/gebruder-weiss",
              "integrations/all/gem",
              "integrations/all/gerrit",
              "integrations/all/ghost-admin",
              "integrations/all/ghost-content",
              "integrations/all/github",
              "integrations/all/github-app",
              "integrations/all/github-app-oauth",
              "integrations/all/github-pat",
              "integrations/all/gitlab",
              "integrations/all/gong",
              "integrations/all/gong-oauth",
              "integrations/all/google",
              "integrations/all/google-ads",
              "integrations/all/google-analytics",
              "integrations/all/google-calendar",
              "integrations/all/google-chat",
              "integrations/all/google-cloud-storage",
              "integrations/all/google-docs",
              "integrations/all/google-drive",
              "integrations/all/google-mail",
              "integrations/all/google-play",
              "integrations/all/google-sheet",
              "integrations/all/google-slides",
              "integrations/all/gorgias",
              "integrations/all/gorgias-basic",
              "integrations/all/grain",
              "integrations/all/grain-api-key",
              "integrations/all/grammarly",
              "integrations/all/grammarly-scim",
              "integrations/all/greenhouse",
              "integrations/all/greenhouse-assessment",
              "integrations/all/greenhouse-basic",
              "integrations/all/greenhouse-harvest",
              "integrations/all/greenhouse-ingestion",
              "integrations/all/greenhouse-job-board",
              "integrations/all/greenhouse-onboarding",
              "integrations/all/grafana",
              "integrations/all/gumroad",
              "integrations/all/guru",
              "integrations/all/guru-scim",
              "integrations/all/gusto",
              "integrations/all/gusto-demo",
              "integrations/all/hackerrank-work",
              "integrations/all/harvest",
              "integrations/all/health-gorilla",
              "integrations/all/heap",
              "integrations/all/helpscout-docs",
              "integrations/all/helpscout-mailbox",
              "integrations/all/hibob-service-user",
              "integrations/all/highlevel",
              "integrations/all/highlevel-white-label",
              "integrations/all/holded",
              "integrations/all/hubspot",
              "integrations/all/incident-io",
              "integrations/all/insightly",
              "integrations/all/instagram",
              "integrations/all/instantly",
              "integrations/all/intercom",
              "integrations/all/intuit",
              "integrations/all/jamf",
              "integrations/all/jamf-basic",
              "integrations/all/jazzhr",
              "integrations/all/jira",
              "integrations/all/jira-basic",
              "integrations/all/jira-data-center-api-key",
              "integrations/all/jira-data-center",
              "integrations/all/jira-data-center-basic",
              "integrations/all/jobadder",
              "integrations/all/jobvite",
              "integrations/all/jotform",
              "integrations/all/jumpcloud",
              "integrations/all/kandji",
              "integrations/all/keap",
              "integrations/all/keeper-scim",
              "integrations/all/knowbe4",
              "integrations/all/klaviyo",
              "integrations/all/klaviyo-oauth",
              "integrations/all/klipfolio",
              "integrations/all/kustomer",
              "integrations/all/lagrowthmachine",
              "integrations/all/lastpass",
              "integrations/all/lemlist",
              "integrations/all/lattice",
              "integrations/all/lessonly",
              "integrations/all/lever",
              "integrations/all/lever-basic",
              "integrations/all/lever-basic-sandbox",
              "integrations/all/lever-sandbox",
              "integrations/all/linear",
              "integrations/all/linkedin",
              "integrations/all/linkhut",
              "integrations/all/listmonk",
              "integrations/all/loom-scim",
              "integrations/all/loops-so",
              "integrations/all/lucid-scim",
              "integrations/all/luma",
              "integrations/all/mailchimp",
              "integrations/all/mailgun",
              "integrations/all/make",
              "integrations/all/malwarebytes",
              "integrations/all/manatal",
              "integrations/all/marketo",
              "integrations/all/medallia",
              "integrations/all/metabase",
              "integrations/all/microsoft",
              "integrations/all/microsoft-ads",
              "integrations/all/microsoft-business-central",
              "integrations/all/microsoft-entra-id",
              "integrations/all/microsoft-power-bi",
              "integrations/all/microsoft-teams",
              "integrations/all/microsoft-tenant-specific",
              "integrations/all/microsoft-oauth2-cc",
              "integrations/all/mindbody",
              "integrations/all/minimax",
              "integrations/all/mip-cloud",
              "integrations/all/mip-on-premise",
              "integrations/all/miro",
              "integrations/all/miro-scim",
              "integrations/all/missive",
              "integrations/all/mixpanel",
              "integrations/all/monday",
              "integrations/all/mural",
              "integrations/all/nationbuilder",
              "integrations/all/namely",
              "integrations/all/namely-pat",
              "integrations/all/netsuite",
              "integrations/all/netsuite-tba",
              "integrations/all/next-cloud-ocs",
              "integrations/all/notion",
              "integrations/all/notion-scim",
              "integrations/all/odoo",
              "integrations/all/odoo-cc",
              "integrations/all/okta",
              "integrations/all/okta-preview",
              "integrations/all/one-drive",
              "integrations/all/one-note",
              "integrations/all/openai",
              "integrations/all/openai-admin",
              "integrations/all/open-hands",
              "integrations/all/oracle-hcm",
              "integrations/all/ory",
              "integrations/all/osu",
              "integrations/all/oura",
              "integrations/all/outlook",
              "integrations/all/outreach",
              "integrations/all/pagerduty",
              "integrations/all/pandadoc",
              "integrations/all/pandadoc-api-key",
              "integrations/all/payfit",
              "integrations/all/paylocity",
              "integrations/all/paypal",
              "integrations/all/paypal-sandbox",
              "integrations/all/paycom",
              "integrations/all/paychex",
              "integrations/all/paycor",
              "integrations/all/paycor-sandbox",
              "integrations/all/pendo",
              "integrations/all/pennylane",
              "integrations/all/peopledatalabs",
              "integrations/all/perimeter81",
              "integrations/all/perplexity",
              "integrations/all/personio",
              "integrations/all/personio-recruiting",
              "integrations/all/personio-v2",
              "integrations/all/pingboard",
              "integrations/all/pinterest",
              "integrations/all/pipedrive",
              "integrations/all/pivotaltracker",
              "integrations/all/plain",
              "integrations/all/podium",
              "integrations/all/posthog",
              "integrations/all/prive",
              "integrations/all/private-api-basic",
              "integrations/all/private-api-bearer",
              "integrations/all/productboard",
              "integrations/all/qualtrics",
              "integrations/all/quickbase",
              "integrations/all/quickbooks",
              "integrations/all/quickbooks-sandbox",
              "integrations/all/ragieai",
              "integrations/all/ramp",
              "integrations/all/ramp-sandbox",
              "integrations/all/rapidapi",
              "integrations/all/readwise",
              "integrations/all/readwise-reader",
              "integrations/all/recharge",
              "integrations/all/recruitcrm",
              "integrations/all/recruiterflow",
              "integrations/all/reddit",
              "integrations/all/refiner",
              "integrations/all/redtail-crm-sandbox",
              "integrations/all/razorpay",
              "integrations/all/replicate",
              "integrations/all/retell-ai",
              "integrations/all/ring-central",
              "integrations/all/ring-central-sandbox",
              "integrations/all/rippling",
              "integrations/all/rippling-shop-app",
              "integrations/all/roam-scim",
              "integrations/all/rock-gym-pro",
              "integrations/all/rootly",
              "integrations/all/sage",
              "integrations/all/sage-hr",
              "integrations/all/sage-intacct",
              "integrations/all/sage-intacct-oauth",
              "integrations/all/sage-people",
              "integrations/all/salesforce",
              "integrations/all/salesforce-experience-cloud",
              "integrations/all/salesforce-cdp",
              "integrations/all/salesforce-sandbox",
              "integrations/all/salesloft",
              "integrations/all/sap-concur",
              "integrations/all/sap-success-factors",
              "integrations/all/scrapedo",
              "integrations/all/sedna",
              "integrations/all/sedna-basic",
              "integrations/all/segment",
              "integrations/all/sendgrid",
              "integrations/all/sentry",
              "integrations/all/sentry-oauth",
              "integrations/all/servicem8",
              "integrations/all/servicenow",
              "integrations/all/setmore",
              "integrations/all/sharepoint-online",
              "integrations/all/sharepoint-online-v1",
              "integrations/all/sharepoint-online-oauth2-cc",
              "integrations/all/shipstation",
              "integrations/all/shopify",
              "integrations/all/shopify-api-key",
              "integrations/all/shopify-partner",
              "integrations/all/shopify-scim",
              "integrations/all/shortcut",
              "integrations/all/signnow",
              "integrations/all/signnow-sandbox",
              "integrations/all/slack",
              "integrations/all/smartrecruiters-api-key",
              "integrations/all/smartlead-ai",
              "integrations/all/smartsheet",
              "integrations/all/smugmug",
              "integrations/all/snowflake",
              "integrations/all/snowflake-jwt",
              "integrations/all/splitwise",
              "integrations/all/spotify",
              "integrations/all/spotify-oauth2-cc",
              "integrations/all/squarespace",
              "integrations/all/squareup",
              "integrations/all/squareup-sandbox",
              "integrations/all/stackexchange",
              "integrations/all/strava",
              "integrations/all/strava-web",
              "integrations/all/stripe",
              "integrations/all/stripe-app",
              "integrations/all/stripe-app-sandbox",
              "integrations/all/stripe-express",
              "integrations/all/supabase",
              "integrations/all/survey-monkey",
              "integrations/all/tableau",
              "integrations/all/tapclicks",
              "integrations/all/teamtailor",
              "integrations/all/teamwork",
              "integrations/all/terraform",
              "integrations/all/thrivecart-api-key",
              "integrations/all/thrivecart-oauth",
              "integrations/all/ticktick",
              "integrations/all/tiktok-accounts",
              "integrations/all/tiktok-ads",
              "integrations/all/timely",
              "integrations/all/todoist",
              "integrations/all/trafft",
              "integrations/all/trakstar-hire",
              "integrations/all/trello",
              "integrations/all/tldv",
              "integrations/all/trello-scim",
              "integrations/all/tremendous",
              "integrations/all/tremendous-sandbox",
              "integrations/all/tsheetsteam",
              "integrations/all/tumblr",
              "integrations/all/twenty-crm",
              "integrations/all/twenty-crm-self-hosted",
              "integrations/all/twilio",
              "integrations/all/twinfield",
              "integrations/all/twitch",
              "integrations/all/twitter",
              "integrations/all/twitter-oauth2-cc",
              "integrations/all/twitter-v2",
              "integrations/all/typeform",
              "integrations/all/typefully",
              "integrations/all/uber",
              "integrations/all/ukg-pro-wfm",
              "integrations/all/ukg-pro",
              "integrations/all/ukg-ready",
              "integrations/all/unanet",
              "integrations/all/unauthenticated",
              "integrations/all/unipile",
              "integrations/all/vercel",
              "integrations/all/vimeo",
              "integrations/all/vimeo-basic",
              "integrations/all/precisefp",
              "integrations/all/wakatime",
              "integrations/all/wave-accounting",
              "integrations/all/wealthbox",
              "integrations/all/webflow",
              "integrations/all/whatsapp-business",
              "integrations/all/whoop",
              "integrations/all/wildix-pbx",
              "integrations/all/woocommerce",
              "integrations/all/wordpress",
              "integrations/all/workable",
              "integrations/all/workable-oauth",
              "integrations/all/workday",
              "integrations/all/workday-oauth",
              "integrations/all/wrike",
              "integrations/all/xai",
              "integrations/all/xero",
              "integrations/all/xero-oauth2-cc",
              "integrations/all/yahoo",
              "integrations/all/yandex",
              "integrations/all/yotpo",
              "integrations/all/youtube",
              "integrations/all/zapier",
              "integrations/all/zapier-nla",
              "integrations/all/zapier-scim",
              "integrations/all/zendesk",
              "integrations/all/zenefits",
              "integrations/all/zoho",
              "integrations/all/zoho-bigin",
              "integrations/all/zoho-books",
              "integrations/all/zoho-crm",
              "integrations/all/zoho-desk",
              "integrations/all/zoho-inventory",
              "integrations/all/zoho-invoice",
              "integrations/all/zoho-mail",
              "integrations/all/zoho-people",
              "integrations/all/zoom",
              "integrations/all/zoominfo",
              "integrations/all/zuora"
            ]
          }
        ]
      },
      {
        "anchor": "Reference",
        "icon": "book",
        "groups": [
          {
            "group": "Reference",
            "pages": [
              "reference/overview"
            ]
          },
          {
            "group": "Use Integrations - Reference",
            "pages": [
              "reference/sdks/frontend",
              {
                "group": "HTTP API",
                "icon": "cloud",
                "pages": [
                  "reference/api/authentication",
                  "reference/api/rate-limits",
                  {
                    "group": "Providers",
                    "pages": [
                      "reference/api/providers/list",
                      "reference/api/providers/get"
                    ]
                  },
                  {
                    "group": "Integrations",
                    "pages": [
                      "reference/api/integration/list",
                      "reference/api/integration/get",
                      "reference/api/integration/create",
                      "reference/api/integration/update",
                      "reference/api/integration/delete"
                    ]
                  },
                  {
                    "group": "Connections",
                    "pages": [
                      "reference/api/connection/list",
                      "reference/api/connection/get",
                      "reference/api/connection/post",
                      "reference/api/connection/set-metadata",
                      "reference/api/connection/set-metadata-legacy",
                      "reference/api/connection/update-metadata",
                      "reference/api/connection/update-metadata-legacy",
                      "reference/api/connection/delete"
                    ]
                  },
                  {
                    "group": "Scripts",
                    "pages": [
                      "reference/api/scripts/config"
                    ]
                  },
                  {
                    "group": "Syncs",
                    "pages": [
                      "reference/api/sync/records-list",
                      "reference/api/sync/trigger",
                      "reference/api/sync/start",
                      "reference/api/sync/pause",
                      "reference/api/sync/status",
                      "reference/api/sync/update-connection-frequency",
                      "reference/api/sync/environment-variables",
                      "reference/api/sync/create-variant",
                      "reference/api/sync/delete-variant"
                    ]
                  },
                  {
                    "group": "Actions",
                    "pages": [
                      "reference/api/action/trigger"
                    ]
                  },
                  {
                    "group": "Proxy",
                    "pages": [
                      "reference/api/proxy/get",
                      "reference/api/proxy/post",
                      "reference/api/proxy/put",
                      "reference/api/proxy/patch",
                      "reference/api/proxy/delete"
                    ]
                  },
                  {
                    "group": "Connect",
                    "pages": [
                      "reference/api/connect/sessions/create",
                      "reference/api/connect/sessions/reconnect",
                      "reference/api/connect/session/get",
                      "reference/api/connect/session/delete"
                    ]
                  }
                ]
              },
              {
                "group": "Backend SDKs",
                "icon": "cubes",
                "pages": [
                  "reference/sdks/node",
                  "reference/sdks/python",
                  "reference/sdks/java",
                  "reference/sdks/ruby",
                  "reference/sdks/go",
                  "reference/sdks/rust",
                  "reference/sdks/php"
                ]
              }
            ]
          },
          {
            "group": "Build Integrations - Reference",
            "pages": [
              "reference/cli",
              "reference/api-configuration",
              "reference/scripts",
              "reference/integration-configuration"
            ]
          }
        ]
      },
      {
        "anchor": "Changelog",
        "icon": "rss",
        "groups": [
          {
            "group": "Changelog",
            "pages": [
              "changelog/overview"
            ]
          }
        ]
      },
      {
        "anchor": "Community",
        "href": "https://nango.dev/slack",
        "icon": "slack"
      }
    ]
  },
  "api": {
    "mdx": {
      "server": [
        "https://api.nango.dev",
        "http://localhost:3003"
      ],
      "auth": {
        "method": "bearer"
      }
    }
  },
  
  "navbar": {
    "links": [
      {
        "label": "Sign Up",
        "href": "https://app.nango.dev/signup"
      }
    ],
    "primary": {
      "type": "github",
      "href": "https://github.com/nangoHQ/nango"
    }
  },
  "footer": {
    "socials": {
      "twitter": "https://twitter.com/NangoHQ",
      "linkedin": "https://www.linkedin.com/company/nangohq/",
      "github": "https://github.com/NangoHQ/nango",
      "slack": "https://nango.dev/slack",
      "website": "https://www.nango.dev/"
    }
  },
  "integrations": {
    "gtm": {
      "tagId": "GTM-N4KVPWR"
    }
  },
  "redirects": [
    {
      "source": "/introduction",
      "destination": "/"
    },
    {
      "source": "/integrate/guides/authorize-an-api",
      "destination": "/guides/api-authorization/authorize-in-your-app-default-ui"
    },
    {
      "source": "/customize/guides/create-a-custom-integration",
      "destination": "/guides/custom-integrations/overview"
    },
    {
      "source": "/guides/customize/extend-an-integration-template",
      "destination": "/guides/custom-integrations/extend-a-pre-built-integration"
    },
    {
      "source": "/guides/customize/contribute-an-api",
      "destination": "/guides/new-api-support"
    },
    {
      "source": "/guides/getting-started/authorize-an-api-from-your-app",
      "destination": "/guides/api-authorization/authorize-in-your-app-default-ui"
    },
    {
      "source": "/guides/getting-started/write-to-an-api",
      "destination": "/guides/actions/use-an-action"
    },
    {
      "source": "/guides/getting-started/read-from-an-api",
      "destination": "/guides/syncs/use-a-sync"
    },
    {
      "source": "/what-is-nango",
      "destination": "/getting-started/intro-to-nango"
    },
    {
      "source": "/home",
      "destination": "/"
    },
    {
      "source": "guides/custom-integration-builder/overview",
      "destination": "guides/custom-integrations/overview"
    },
    {
      "source": "guides/custom-integration-builder/build-a-custom-integration",
      "destination": "guides/custom-integrations/build-a-custom-integration"
    },
    {
      "source": "guides/custom-integration-builder/extend-a-pre-built-integration",
      "destination": "guides/custom-integrations/extend-a-pre-built-integration"
    },
    {
      "source": "guides/custom-integration-builder/event-based-scripts",
      "destination": "guides/custom-integrations/event-based-scripts"
    },
    {
      "source": "guides/services",
      "destination": "guides/custom-integrations/service"
    },
    {
      "source": "guides/individual-requests",
      "destination": "guides/proxy-requests"
    },
    {
      "source": "guides/infrastructure",
      "destination": "guides/self-hosting/infrastructure"
    },
    {
      "source": "guides/new-api-support",
      "destination": "guides/api-authorization/new-api-support"
    }
  ]
}<|MERGE_RESOLUTION|>--- conflicted
+++ resolved
@@ -282,11 +282,8 @@
               "integrations/all/databricks-workspace",
               "integrations/all/datadog",
               "integrations/all/datev",
-<<<<<<< HEAD
               "integrations/all/dayforce",
-=======
               "integrations/all/datto-rmm",
->>>>>>> 878bf464
               "integrations/all/deel",
               "integrations/all/deel-sandbox",
               "integrations/all/devin",
