--- conflicted
+++ resolved
@@ -703,11 +703,8 @@
               "integrations/all/smartlead-ai",
               "integrations/all/smartsheet",
               "integrations/all/smugmug",
-<<<<<<< HEAD
               "integrations/all/snipe-it",
-=======
               "integrations/all/snapchat",
->>>>>>> 5da39eb9
               "integrations/all/snowflake",
               "integrations/all/snowflake-jwt",
               "integrations/all/splitwise",
