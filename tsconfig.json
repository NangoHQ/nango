--- conflicted
+++ resolved
@@ -1,12 +1,7 @@
 {
     "compilerOptions": {
-<<<<<<< HEAD
-        "lib": ["ES2023"],
-        "module": "ES2022",
-=======
         "lib": ["es2024", "ESNext.Array", "ESNext.Collection", "ESNext.Iterator"],
         "module": "nodenext",
->>>>>>> d73e14bf
         "target": "es2022",
         "ignoreDeprecations": "5.0",
         "declaration": true,
