--- conflicted
+++ resolved
@@ -186,11 +186,7 @@
 
         _No pre-built integration yet (time to contribute: &lt;48h)_
 
-<<<<<<< HEAD
-        <Tip>Not seeing the integration you need? [Build your own](https://docs.nango.dev/guides/custom-integration-builder/overview) independently.</Tip>
-=======
         <Tip>Not seeing the integration you need? [Build your own](https://docs.nango.dev/guides/custom-integrations/overview) independently.</Tip>
->>>>>>> a5b0eb9c
     `
         .split('\n')
         .map((line) => line.trim())
