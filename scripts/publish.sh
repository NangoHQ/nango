--- conflicted
+++ resolved
@@ -17,15 +17,6 @@
     fi
 }
 
-function vendor {
-    pushd "$GIT_ROOT_DIR/packages/$1"
-    jq '.bundleDependencies = true' package.json >temp.json && mv temp.json package.json
-    npm install --workspaces=false
-    npm run build
-    npm pack --pack-destination "$GIT_ROOT_DIR/packages/shared/vendor"
-    popd
-}
-
 GIT_ROOT_DIR=$(git rev-parse --show-toplevel)
 VERSION=$1
 
@@ -40,16 +31,11 @@
 
 # pack utils and install it in shared
 mkdir -p "$GIT_ROOT_DIR/packages/shared/vendor"
-<<<<<<< HEAD
-vendor "utils"
-
-=======
 pushd "$GIT_ROOT_DIR/packages/utils"
 jq '.bundleDependencies = true' package.json >temp.json && mv temp.json package.json
 npm install --workspaces=false
 npm pack --pack-destination "$GIT_ROOT_DIR/packages/shared/vendor"
 popd
->>>>>>> d4f3e307
 pushd "$GIT_ROOT_DIR/packages/shared"
 npm install "@nangohq/utils@file:vendor/nangohq-utils-1.0.0.tgz" --workspaces=false
 popd
