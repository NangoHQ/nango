import fs from 'node:fs';
import path from 'node:path';
import { fileURLToPath } from 'node:url';

import Ajv from 'ajv';
// eslint-disable-next-line import/order
import chalk from 'chalk';
import { dump, load } from 'js-yaml';

import type { Provider, ProviderAlias } from '@nangohq/types';

type ExtendedProvider = Provider & ProviderAlias;

// Function to recursively search for connectionConfig in the provider value
interface Ref {
    path: string[];
    key: string;
}

console.log('🕵️‍♂️ Validate providers.yaml');

const __filename = fileURLToPath(import.meta.url);
const __dirname = path.dirname(__filename);

const pathSchema = path.join(__dirname, 'schema.json');
const pathProviders = path.join(__dirname, '../../../packages/providers/providers.yaml');
const pathConnectionScripts = path.join(__dirname, '../../../packages/server/lib/hooks/connection/index.ts');
const pathWebhooks = path.join(__dirname, '../../../packages/server/lib/webhook/index.ts');

// Schema
const ajv = new Ajv({ allErrors: true, discriminator: true });
const schemaJson = fs.readFileSync(pathSchema);
const validator = ajv.compile(JSON.parse(schemaJson.toString()));
console.log('loaded schema.json', pathSchema);

// Providers
const providersYaml = fs.readFileSync(pathProviders);
console.log('loaded providers.yaml', pathProviders, providersYaml.toString().length);
const providersJson = load(providersYaml.toString()) as Record<string, Provider>;
console.log('parsed providers', Object.keys(providersJson));
const webhookContent = fs.readFileSync(pathWebhooks, 'utf-8');
const scriptsContent = fs.readFileSync(pathConnectionScripts, 'utf-8');

// Validation
console.log('validating...');
validator(providersJson);
if (validator.errors) {
    console.error(chalk.red('error'), validator.errors);
    process.exit(1);
}

const invalidInterpolation = /(?<!(\$|]))\{/g;
for (const [providerKey, provider] of Object.entries(providersJson)) {
    // Skip validation for 'sage-intacct' provider, we need this so that we can specify the element attribute
    if (providerKey === 'sage-intacct') {
        continue;
    }
    const { credentials, connection_config, ...providerWithoutSensitive } = provider;
    const strippedProviderYaml = dump({ [providerKey]: providerWithoutSensitive });
    const match = [...strippedProviderYaml.matchAll(invalidInterpolation)];
    if (match.length > 0) {
        console.error(chalk.red('error'), 'Provider', chalk.blue(providerKey), `contains interpolation errors. A \`{\` does not have a \`$\` in front of it.`);
        process.exit(1);
    }
}

console.log('✅ JSON schema valid');

// Check if files exist
console.log('Checking values...');
const docsPath = path.join(__dirname, '../../../docs/integrations/all');
const updatedDocsPath = path.join(__dirname, '../../../docs/api-integrations');
const svgPath = path.join(__dirname, '../../../packages/webapp/public/images/template-logos');

// store a global flag so we don't stop at first error
let error = false;
for (const [providerKey, provider] of Object.entries(providersJson)) {
    validateProvider(providerKey, provider);
}

if (error) {
    console.error('❌ providers.yaml contains some errors');
    process.exit(1);
}

console.log('✅ All providers are valid');

// ---------------------- Helpers

/**
 * Validate one provider
 */
function validateProvider(providerKey: string, provider: ExtendedProvider) {
    const filename = provider.docs?.split('/').slice(-1)[0]; // filename could be different from providerConfigKey
    const mdx = path.join(docsPath, `${filename}.mdx`);
    const updatedMdx = path.join(updatedDocsPath, `${filename}.mdx`);
    const svg = path.join(svgPath, `${providerKey}.svg`);
    const connectMdx = path.join(docsPath, `${providerKey}/connect.mdx`);
    const updatedConnectMdx = path.join(updatedDocsPath, `${filename}/connect.mdx`);
    let hasValidConnect = false;
    const headers = new Set<string>();

    // Check if provider exists in docs/integrations/all folder
    const providerFolder = path.join(docsPath, providerKey);
    const providerExistsInDocs = fs.existsSync(providerFolder);

    // Only validate docs and docs_connect if provider exists in docs folder
    if (providerExistsInDocs && !['OAUTH1', 'OAUTH2', 'OAUTH2CC'].includes(provider.auth_mode)) {
        if (!provider.docs_connect) {
            console.error(chalk.red('error'), chalk.blue(providerKey), `does not have a "docs_connect" property defined`);
            error = true;
        }
        if (!provider.docs) {
            console.error(chalk.red('error'), chalk.blue(providerKey), `does not have a "docs" property defined`);
            error = true;
        }
    }

    if (!fs.existsSync(mdx) && !fs.existsSync(updatedMdx)) {
        console.error(chalk.red('error'), chalk.blue(providerKey), `Documentation file not found`);
        console.error(`Expected file: ${mdx}`);
        error = true;
    }
    if (!fs.existsSync(svg)) {
        console.error(chalk.red('error'), chalk.blue(providerKey), `SVG file not found`);
        console.error(`Expected file: ${svg}`);
        error = true;
    }
    let connectMdxPath: string | null = null;
    if (provider.docs_connect) {
<<<<<<< HEAD
        const connectMdxExists = fs.existsSync(connectMdx);
        const updatedConnectMdxExists = fs.existsSync(updatedConnectMdx);
        if (!connectMdxExists && !updatedConnectMdxExists) {
=======
        const updatedConnectMdx = path.join(updatedDocsPath, `${providerKey}/connect.mdx`);
        if (!fs.existsSync(connectMdx) && !fs.existsSync(updatedConnectMdx)) {
>>>>>>> 4461e619
            console.error(chalk.red('error'), chalk.blue(providerKey), `Connect.mdx file not found`);
            console.error(`Expected file: ${connectMdx} or ${updatedConnectMdx}`);
            error = true;
        } else {
            hasValidConnect = true;
<<<<<<< HEAD
            const connectPath = connectMdxExists ? connectMdx : updatedConnectMdx;
            const content = fs.readFileSync(connectPath).toString();
=======
            connectMdxPath = fs.existsSync(updatedConnectMdx) ? updatedConnectMdx : connectMdx;
            const content = fs.readFileSync(connectMdxPath).toString();
>>>>>>> 4461e619
            const matched = content.matchAll(/^[#]+\sStep[a-zA-Z0-9:()._ -]+$/gim);
            for (const match of matched) {
                headers.add(
                    match[0]
                        .toLocaleLowerCase()
                        .replace(/^[#]+ /, '#')
                        .replaceAll(/\s/g, '-')
                        .replaceAll(/[:()._]/g, '')
                );
            }
        }
    }

    // Find all connectionConfig references
    const connectionConfigReferences = findConnectionConfigReferences(provider);

    // Check if referenced connectionConfig keys exist in the connection_config property
    if (connectionConfigReferences.length > 0) {
        for (const reference of connectionConfigReferences) {
            const defined = provider.connection_config && reference.key in provider.connection_config;
            const inTokenResponseMetadata = provider.token_response_metadata?.includes(reference.key);

            if (!defined && !inTokenResponseMetadata) {
                console.error(
                    chalk.red('error'),
                    chalk.blue(providerKey),
                    `"${reference.path.join('" > "')}" use "connectionConfig.${reference.key}", but it's not defined in "connection_config"`
                );
                error = true;
                continue;
            }
        }

        // Check connection config validity
        for (const [key, schema] of Object.entries(provider.connection_config || [])) {
            if (schema.doc_section) {
                if (!provider.docs_connect) {
                    console.error(
                        chalk.red('error'),
                        chalk.blue(providerKey),
                        `"connection_config > ${key}" defines a "doc_section" but has no "docs_connect" property`
                    );
                    error = true;
                } else if (hasValidConnect) {
                    if (!headers.has(schema.doc_section)) {
                        console.error(
                            chalk.red('error'),
                            chalk.blue(providerKey),
                            `"connection_config > ${key} > doc_section" does not exist in ${providerKey}/connect.mdx`
                        );
                        error = true;
                    }
                }
            }
        }

        // Check credentials validity
        for (const [key, schema] of Object.entries(provider.credentials || [])) {
            if (schema.doc_section) {
                if (!provider.docs_connect) {
                    console.error(
                        chalk.red('error'),
                        chalk.blue(providerKey),
                        `"credentials > ${key}" defines a "doc_section" but has no "docs_connect" property`
                    );
                    error = true;
                } else if (hasValidConnect) {
                    if (!headers.has(schema.doc_section)) {
                        console.error(
                            chalk.red('error'),
                            chalk.blue(providerKey),
                            `"credentials > ${key} > doc_section" does not exist in ${providerKey}/connect.mdx`
                        );
                        error = true;
                    }
                }
            }
        }
    } else if (provider.connection_config && !provider.alias && provider.auth_mode !== 'MCP_OAUTH2_GENERIC') {
        // MCP_OAUTH2_GENERIC uses connection_config programmatically for dynamic discovery, not via YAML interpolation
        console.error(chalk.red('error'), chalk.blue(providerKey), `"connection_config" is defined but not required`);
        error = true;
    }

    if (provider.auth_mode === 'API_KEY') {
        if (!provider.credentials?.['apiKey']) {
            console.error(chalk.red('error'), chalk.blue(providerKey), `"credentials" > "apiKey" is not defined`);
            error = true;
        }
        if (!provider.proxy?.verification) {
            console.warn(chalk.yellow('warning'), chalk.blue(providerKey), `does not have "proxy" > "verification" set`);
        }
    } else if (provider.auth_mode === 'BASIC' || provider.auth_mode === 'SIGNATURE') {
        if (!provider.credentials?.['username']) {
            console.warn(chalk.yellow('warning'), chalk.blue(providerKey), `"credentials" > "username" is not defined`);
        }
        if (!provider.credentials?.['password']) {
            console.warn(chalk.yellow('warning'), chalk.blue(providerKey), `"credentials" > "password" is not defined`);
        }
        if (!provider.proxy?.verification) {
            console.warn(chalk.yellow('warning'), chalk.blue(providerKey), `does not have "proxy" > "verification" set`);
        }
    } else if (provider.auth_mode === 'TWO_STEP') {
        if (!provider.credentials) {
            console.warn(chalk.yellow('warning'), chalk.blue(providerKey), `"credentials" are not defined for TWO_STEP auth mode`);
        }
    } else if (provider.auth_mode === 'JWT') {
        if (!provider.credentials) {
            console.warn(chalk.yellow('warning'), chalk.blue(providerKey), `"credentials" are not defined for JWT auth mode`);
        }
    } else if (provider.auth_mode === 'OAUTH2_CC') {
        if (!provider.credentials) {
            console.warn(chalk.yellow('warning'), chalk.blue(providerKey), `"credentials" are not defined for OAUTH2_CC auth mode`);
        }
    } else {
        if (provider.credentials) {
            console.error(chalk.red('error'), chalk.blue(providerKey), `"credentials" is defined but not required`);
            error = true;
        }
    }
    if (provider.proxy?.verification && provider?.credentials_verification_script) {
        console.error(
            chalk.red('error'),
            chalk.blue(providerKey),
            `"cannot contain both "proxy.verification" and "credentials_verification_script". Only one should be defined.`
        );
        error = true;
    }

    if (provider.webhook_routing_script) {
        if (!webhookContent.includes(provider.webhook_routing_script)) {
            console.error(
                chalk.red('error'),
                chalk.blue(providerKey),
                `webhook_routing_script "${provider.webhook_routing_script}" not found in webhook routing index.ts`
            );
            error = true;
        }
    }

    if (provider.post_connection_script) {
        if (!scriptsContent.includes(provider.post_connection_script)) {
            console.error(
                chalk.red('error'),
                chalk.blue(providerKey),
                `post_connection_script "${provider.post_connection_script}" not found in connection scripts index.ts`
            );
            error = true;
        }
    }

    if (provider.pre_connection_deletion_script) {
        if (!scriptsContent.includes(provider.pre_connection_deletion_script)) {
            console.error(
                chalk.red('error'),
                chalk.blue(providerKey),
                `pre_connection_deletion_script "${provider.pre_connection_deletion_script}" not found in connection scripts index.ts`
            );
            error = true;
        }
    }

    if (provider.credentials_verification_script) {
        if (!scriptsContent.includes(provider.credentials_verification_script)) {
            console.error(
                chalk.red('error'),
                chalk.blue(providerKey),
                `credentials_verification_script "${provider.credentials_verification_script}" not found in connection scripts index.ts`
            );
            error = true;
        }
    }
}

/**
 * Recursively look for connectionConfig and check if they are well defined in connection_config
 */
function findConnectionConfigReferences(obj: Record<string, any>, path: string[] = []): Ref[] {
    const references: Ref[] = [];
    if (!(typeof obj === 'object') || !obj) {
        return references;
    }

    for (const [key, value] of Object.entries(obj)) {
        if (typeof value === 'string') {
            const matches = value.matchAll(/\$\{connectionConfig\.([^}]+)\}/g);
            for (const match of matches) {
                references.push({ path: [...path, key], key: match[1]! });
            }
        } else if (typeof value === 'object' && value) {
            references.push(...findConnectionConfigReferences(value, [...path, key]));
        }
    }

    return references;
}<|MERGE_RESOLUTION|>--- conflicted
+++ resolved
@@ -128,26 +128,16 @@
     }
     let connectMdxPath: string | null = null;
     if (provider.docs_connect) {
-<<<<<<< HEAD
         const connectMdxExists = fs.existsSync(connectMdx);
         const updatedConnectMdxExists = fs.existsSync(updatedConnectMdx);
         if (!connectMdxExists && !updatedConnectMdxExists) {
-=======
-        const updatedConnectMdx = path.join(updatedDocsPath, `${providerKey}/connect.mdx`);
-        if (!fs.existsSync(connectMdx) && !fs.existsSync(updatedConnectMdx)) {
->>>>>>> 4461e619
             console.error(chalk.red('error'), chalk.blue(providerKey), `Connect.mdx file not found`);
             console.error(`Expected file: ${connectMdx} or ${updatedConnectMdx}`);
             error = true;
         } else {
             hasValidConnect = true;
-<<<<<<< HEAD
-            const connectPath = connectMdxExists ? connectMdx : updatedConnectMdx;
-            const content = fs.readFileSync(connectPath).toString();
-=======
-            connectMdxPath = fs.existsSync(updatedConnectMdx) ? updatedConnectMdx : connectMdx;
+            connectMdxPath = connectMdxExists ? connectMdx : updatedConnectMdx;
             const content = fs.readFileSync(connectMdxPath).toString();
->>>>>>> 4461e619
             const matched = content.matchAll(/^[#]+\sStep[a-zA-Z0-9:()._ -]+$/gim);
             for (const match of matched) {
                 headers.add(
