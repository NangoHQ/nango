--- conflicted
+++ resolved
@@ -8,10 +8,6 @@
     test: {
         include: ['**/*.integration.{test,spec}.?(c|m)[jt]s?(x)'],
         globalSetup: './tests/setup.ts',
-<<<<<<< HEAD
-        testTimeout: 10000
-=======
         threads: false
->>>>>>> 8439b3f0
     }
 });