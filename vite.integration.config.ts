/// <reference types="vitest" />
// Configure Vitest (https://vitest.dev/config/)

import { defineConfig } from 'vite';

<<<<<<< HEAD
process.env = { ...process.env, TZ: 'UTC' };
=======
process.env.TZ = 'UTC';
>>>>>>> 1f797915

export default defineConfig({
    test: {
        include: ['**/*.integration.{test,spec}.?(c|m)[jt]s?(x)'],
        globalSetup: './tests/setup.ts',
        setupFiles: './tests/setupFiles.ts',
        threads: false,
        testTimeout: 20000
    }
});<|MERGE_RESOLUTION|>--- conflicted
+++ resolved
@@ -3,11 +3,7 @@
 
 import { defineConfig } from 'vite';
 
-<<<<<<< HEAD
-process.env = { ...process.env, TZ: 'UTC' };
-=======
 process.env.TZ = 'UTC';
->>>>>>> 1f797915
 
 export default defineConfig({
     test: {
