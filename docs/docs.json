{
  "$schema": "https://mintlify.com/docs.json",
  "theme": "mint",
  "name": "Nango Docs",
  "colors": {
    "primary": "#1A43DB",
    "light": "#C7D3FE",
    "dark": "#000000"
  },
  "appearance": {
    "default": "system"
  },
  "logo": {
    "light": "/logo/light.svg",
    "dark": "/logo/dark.svg",
    "href": "https://www.nango.dev"
  },
  "favicon": "/favicon.png",
  "contextual": {
    "options": [
      "copy",
      "cursor",
      "vscode",
      "chatgpt",
      "claude"
    ]
  },
  "seo": {
    "indexing": "all",
    "metatags": {
      "og:type": "website",
      "og:site_name": "Nango Docs"
    }
  },
  "navbar": {
    "links": [
      {
        "label": "Sign Up",
        "href": "https://app.nango.dev/signup"
      }
    ],
    "primary": {
      "type": "github",
      "href": "https://github.com/nangoHQ/nango"
    }
  },
  "footer": {
    "socials": {
      "twitter": "https://twitter.com/NangoHQ",
      "linkedin": "https://www.linkedin.com/company/nangohq/",
      "github": "https://github.com/NangoHQ/nango",
      "slack": "https://nango.dev/slack",
      "website": "https://www.nango.dev/"
    }
  },
  "integrations": {
    "gtm": {
      "tagId": "GTM-N4KVPWR"
    }
  },
  "redirects": [
    {
      "source": "/introduction",
      "destination": "/"
    },
    {
      "source": "/guides/mcp",
      "destination": "/guides/use-cases/ai-tool-calling"
    },
    {
      "source": "/guides/api-authorization/authorize-in-your-app-default-ui",
      "destination": "/implementation-guides/api-auth/implement-api-auth"
    },
    {
      "source": "/guides/custom-integrations/overview",
      "destination": "/guides/platform/functions"
    },
    {
      "source": "/guides/webhooks/webhooks-from-nango",
      "destination": "/guides/platform/webhooks-from-nango"
    },
    {
      "source": "/guides/syncs/overview",
      "destination": "/guides/use-cases/syncs"
    },
    {
      "source": "/guides/actions/overview",
      "destination": "/guides/use-cases/actions"
    },
    {
      "source": "/guides/api-authorization/overview",
      "destination": "/guides/use-cases/api-auth"
    },
    {
      "source": "/guides/new-api-support",
      "destination": "/implementation-guides/platform/contribute-new-api"
    },
    {
      "source": "/reference/scripts",
      "destination": "/reference/functions"
    },
    {
      "source": "/guides/use-cases/mcp-server",
      "destination": "/guides/use-cases/ai-tool-calling"
    },
    {
      "source": "/integrations/all/salesforce",
      "destination": "/api-integrations/salesforce"
    },
    {
      "source": "/integrations/all/hubspot",
      "destination": "/api-integrations/hubspot"
    },
    {
      "source": "/integrations/all/netsuite-tba",
      "destination": "/api-integrations/netsuite-tba"
    },
    {
      "source": "/integrations/all/google",
      "destination": "/api-integrations/google"
    },
    {
      "source": "/integrations/all/google-mail",
      "destination": "/api-integrations/google-mail"
    },
    {
      "source": "/integrations/all/google-sheet",
      "destination": "/api-integrations/google-sheet"
    },
    {
      "source": "/integrations/all/slack",
      "destination": "/api-integrations/slack"
    },
    {
      "source": "/integrations/all/shopify",
      "destination": "/api-integrations/shopify"
    },
    {
      "source": "/integrations/all/notion",
      "destination": "/api-integrations/notion"
    },
    {
      "source": "/integrations/all/jira",
      "destination": "/api-integrations/jira"
    },
    {
      "source": "/integrations/all/google-calendar",
      "destination": "/api-integrations/google-calendar"
    },
    {
      "source": "/integrations/all/airtable",
      "destination": "/api-integrations/airtable"
    },
    {
      "source": "/integrations/all/facebook",
      "destination": "/api-integrations/facebook"
    },
    {
      "source": "/integrations/all/google-drive",
      "destination": "/api-integrations/google-drive"
    },
    {
<<<<<<< HEAD
=======
      "source": "/integrations/all/fellow",
      "destination": "/api-integrations/fellow"
    },
    {
>>>>>>> 68334d7f
      "source": "/integrations/all/github",
      "destination": "/api-integrations/github"
    }
  ],
  "navigation": {
    "anchors": [
      {
        "anchor": "Documentation",
        "groups": [
          {
            "group": "Getting Started",
            "pages": [
              "getting-started/intro-to-nango",
              {
                "group": "Quickstart",
                "pages": [
                  "getting-started/quickstart/access-an-api",
                  "getting-started/quickstart/embed-in-your-app"
                ]
              },
              "getting-started/sample-app"
            ]
          },
          {
            "group": "Use Cases",
            "pages": [
              "guides/use-cases/api-auth",
              "guides/use-cases/ai-tool-calling",
              "guides/use-cases/proxy",
              "guides/use-cases/syncs",
              "guides/use-cases/actions",
              "guides/use-cases/webhooks"
            ]
          },
          {
            "group": "Platform",
            "pages": [
              "guides/platform/ai-generated-integrations",
              "guides/platform/unified-apis",
              "guides/platform/customer-configuration",
              "guides/platform/functions",
              "guides/platform/lifecycle-events",
              "guides/platform/webhooks-from-nango",
              "guides/platform/data-validation",
              "guides/platform/logs",
              "guides/platform/environments",
              "guides/platform/resource-limits",
              {
                "group": "Self-hosting",
                "pages": [
                  "guides/self-hosting/infrastructure",
                  {
                    "group": "Enterprise self-hosting",
                    "pages": [
                      "guides/self-hosting/enterprise-self-hosting/overview",
                      "guides/self-hosting/enterprise-self-hosting/ecs"
                    ]
                  },
                  {
                    "group": "Free self-hosting",
                    "pages": [
                      "guides/self-hosting/free-self-hosting/overview",
                      "guides/self-hosting/free-self-hosting/configuration",
                      "guides/self-hosting/free-self-hosting/locally",
                      "guides/self-hosting/free-self-hosting/aws",
                      "guides/self-hosting/free-self-hosting/gcp",
                      "guides/self-hosting/free-self-hosting/digital-ocean"
                    ]
                  }
                ]
              }
            ]
          }
        ]
      },
      {
        "anchor": "Implementation Guides",
        "icon": "pen",
        "groups": [
          {
            "group": "API Auth",
            "pages": [
              "implementation-guides/api-auth/configure-integration",
              "implementation-guides/api-auth/implement-api-auth",
              "implementation-guides/api-auth/customize-connect-ui"
            ]
          },
          {
            "group": "AI tool calling",
            "pages": [
              "implementation-guides/ai-tool-calling/openai-sdk",
              "implementation-guides/ai-tool-calling/anthropic-sdk",
              "implementation-guides/ai-tool-calling/vercel-sdk",
              "implementation-guides/ai-tool-calling/mastra-sdk",
              "implementation-guides/ai-tool-calling/google-sdk",
              "implementation-guides/ai-tool-calling/langchain-sdk",
              "implementation-guides/ai-tool-calling/llamaindex-sdk",
              "implementation-guides/ai-tool-calling/openai-agents-sdk",
              "implementation-guides/ai-tool-calling/any-llm",
              "implementation-guides/ai-tool-calling/implement-mcp-server"
            ]
          },
          {
            "group": "Proxy",
            "pages": [
              "implementation-guides/requests-proxy/implement-requests-proxy"
            ]
          },
          {
            "group": "Syncs",
            "pages": [
              "implementation-guides/syncs/implement-a-sync",
              "implementation-guides/syncs/deletion-detection",
              "implementation-guides/syncs/realtime-syncs",
              "implementation-guides/syncs/large-datasets",
              "implementation-guides/syncs/sync-partitioning"
            ]
          },
          {
            "group": "Actions",
            "pages": [
              "implementation-guides/actions/implement-an-action",
              "implementation-guides/actions/async-actions"
            ]
          },
          {
            "group": "Webhooks",
            "pages": [
              "implementation-guides/webhooks/implement-webhooks"
            ]
          },
          {
            "group": "Building integrations",
            "pages": [
              "implementation-guides/building-integrations/functions-setup",
              "implementation-guides/building-integrations/leverage-ai-agents",
              "implementation-guides/building-integrations/extend-reference-implementation",
              "implementation-guides/building-integrations/unified-apis",
              "implementation-guides/building-integrations/rate-limits",
              "implementation-guides/building-integrations/customer-configuration",
              "implementation-guides/building-integrations/data-validation",
              "implementation-guides/building-integrations/testing"
            ]
          },
          {
            "group": "Platform",
            "pages": [
              "implementation-guides/platform/webhooks-from-nango",
              "implementation-guides/platform/contribute-new-api",
              "implementation-guides/platform/implement-event-handler",
              "implementation-guides/platform/open-telemetry-logs-export",
              "implementation-guides/platform/common-issues"
            ]
          },
          {
            "group": "Migrations",
            "pages": [
              "implementation-guides/migrations/migrate-from-public-key",
              "implementation-guides/migrations/migrate-to-zero-yaml"
            ]
          }
        ]
      },
      {
        "anchor": "APIs & Integrations",
        "icon": "bars",
        "groups": [
          {
            "group": "API Guides",
            "pages": [
              "integrations/overview",
              "integrations/google-security-review"
            ]
          },
          {
            "group": "APIs & Integrations",
            "pages": [
              "integrations/all/1password-scim",
              "integrations/all/accelo",
              "integrations/all/acuity-scheduling",
              "integrations/all/active-campaign",
              "integrations/all/addepar",
              "integrations/all/addepar-basic",
              "integrations/all/adobe",
              "integrations/all/adobe-umapi",
              "integrations/all/adobe-workfront",
              "integrations/all/adp",
              "integrations/all/adp-lyric",
              "integrations/all/adp-run",
              "integrations/all/adp-workforce-now",
              "integrations/all/adp-workforce-now-next-gen",
              "integrations/all/adyen",
              "integrations/all/affinity",
              "integrations/all/affinity-v2",
              "integrations/all/aimfox",
              "integrations/all/aimfox-oauth",
              "integrations/all/aircall",
              "integrations/all/aircall-basic",
              "api-integrations/airtable",
              "integrations/all/airtable-pat",
              "integrations/all/algolia",
              "integrations/all/amazon",
              "integrations/all/amazon-selling-partner",
              "integrations/all/amazon-selling-partner-beta",
              "integrations/all/amplitude",
              "integrations/all/anrok",
              "integrations/all/anthropic",
              "integrations/all/anthropic-admin",
              "integrations/all/apaleo",
              "integrations/all/apify",
              "integrations/all/apollo",
              "integrations/all/apollo-oauth",
              "integrations/all/apple-app-store",
              "integrations/all/appstle-subscriptions",
              "integrations/all/asana",
              "integrations/all/asana-scim",
              "integrations/all/ashby",
              "integrations/all/atlas-so",
              "integrations/all/atlassian",
              "integrations/all/atlassian-admin",
              "integrations/all/atlassian-government-cloud",
              "integrations/all/attio",
              "integrations/all/auth0",
              "integrations/all/auth0-cc",
              "integrations/all/autodesk",
              "integrations/all/autotask",
              "integrations/all/auvik",
              "integrations/all/avalara",
              "integrations/all/avalara-sandbox",
              "integrations/all/aws",
              "integrations/all/aws-iam",
              "integrations/all/aws-scim",
              "integrations/all/avoma",
              "integrations/all/azure-blob-storage",
              "integrations/all/azure-devops",
              "integrations/all/bamboohr",
              "integrations/all/bamboohr-basic",
              "integrations/all/basecamp",
              "integrations/all/battlenet",
              "integrations/all/beehiiv",
              "integrations/all/bigcommerce",
              "integrations/all/bill",
              "integrations/all/bill-sandbox",
              "integrations/all/bitbucket",
              "integrations/all/bitdefender",
              "integrations/all/bitly",
              "integrations/all/blackbaud",
              "integrations/all/blackbaud-basic",
              "integrations/all/blandai",
              "integrations/all/boldsign",
              "integrations/all/booking-com",
              "integrations/all/box",
              "integrations/all/braintree",
              "integrations/all/braintree-sandbox",
              "integrations/all/braze",
              "integrations/all/breezy-hr",
              "integrations/all/brevo-api-key",
              "integrations/all/brex",
              "integrations/all/brex-api-key",
              "integrations/all/brex-staging",
              "integrations/all/brightcrowd",
              "integrations/all/builder-io-private",
              "integrations/all/builder-io-public",
              "integrations/all/buildium",
              "integrations/all/bullhorn",
              "integrations/all/builtwith",
              "integrations/all/cal-com-v1",
              "integrations/all/cal-com-v2",
              "integrations/all/calendly",
              "integrations/all/callrail",
              "integrations/all/canny",
              "integrations/all/canva",
              "integrations/all/canva-scim",
              "integrations/all/certn",
              "integrations/all/certn-partner",
              "integrations/all/chargebee",
              "integrations/all/chattermill",
              "integrations/all/checkhq",
              "integrations/all/checkout-com",
              "integrations/all/checkout-com-sandbox",
              "integrations/all/checkr-partner",
              "integrations/all/checkr-partner-staging",
              "integrations/all/chorus",
              "integrations/all/circle-so",
              "integrations/all/clari-copilot",
              "integrations/all/clicksend",
              "integrations/all/clickup",
              "integrations/all/clerk",
              "integrations/all/close",
              "integrations/all/cloudentity",
              "integrations/all/coda",
              "integrations/all/codeclimate",
              "integrations/all/codegen",
              "integrations/all/commercetools",
              "integrations/all/companycam",
              "integrations/all/confluence",
              "integrations/all/confluence-basic",
              "integrations/all/confluence-data-center",
              "integrations/all/connectwise-psa",
              "integrations/all/connectwise-psa-staging",
              "integrations/all/contactout",
              "integrations/all/contentful",
              "integrations/all/contentstack",
              "integrations/all/copper",
              "integrations/all/copper-api-key",
              "integrations/all/coros",
              "integrations/all/coros-sandbox",
              "integrations/all/coupa-compass",
              "integrations/all/crisp",
              "integrations/all/crowdstrike",
              "integrations/all/cyberimpact",
              "integrations/all/cursor",
              "integrations/all/cursor-admin",
              "integrations/all/databricks-account",
              "integrations/all/databricks-workspace",
              "integrations/all/datacandy",
              "integrations/all/datadog",
              "integrations/all/datev",
              "integrations/all/dayforce",
              "integrations/all/datto-rmm",
              "integrations/all/datto-rmm-password-grant",
              "integrations/all/deel",
              "integrations/all/deel-sandbox",
              "integrations/all/devin",
              "integrations/all/dialpad",
              "integrations/all/dialpad-sandbox",
              "integrations/all/digitalocean",
              "integrations/all/discord",
              "integrations/all/discourse",
              "integrations/all/dixa",
              "integrations/all/document360",
              "integrations/all/docusign",
              "integrations/all/docusign-sandbox",
              "integrations/all/docuware",
              "integrations/all/drchrono",
              "integrations/all/dropbox",
              "integrations/all/dropbox-sign",
              "integrations/all/drupal",
              "integrations/all/e-conomic",
              "integrations/all/ebay",
              "integrations/all/ebay-sandbox",
              "integrations/all/egnyte",
              "integrations/all/elevenlabs",
              "integrations/all/elevio",
              "integrations/all/emarsys",
              "integrations/all/emarsys-oauth",
              "integrations/all/employment-hero",
              "integrations/all/entrata",
              "integrations/all/envoy",
              "integrations/all/epic-games",
              "integrations/all/evaluagent",
              "integrations/all/eventbrite",
              "integrations/all/exa",
              "integrations/all/exact-online",
              "integrations/all/exist",
              "integrations/all/expensify",
              "api-integrations/facebook",
<<<<<<< HEAD
=======
              "api-integrations/fellow",
>>>>>>> 68334d7f
              "integrations/all/factorial",
              "integrations/all/falai",
              "integrations/all/fairing",
              "integrations/all/fathom",
              "integrations/all/figjam",
              "integrations/all/figma",
              "integrations/all/figma-scim",
              "integrations/all/findymail",
              "integrations/all/fillout",
              "integrations/all/fillout-api-key",
              "integrations/all/firefish",
              "integrations/all/fireflies",
              "integrations/all/fiserv",
              "integrations/all/fiserv-api-key",
              "integrations/all/fitbit",
              "integrations/all/fortnox",
              "integrations/all/folk",
              "integrations/all/freshbooks",
              "integrations/all/freshdesk",
              "integrations/all/freshsales",
              "integrations/all/freshservice",
              "integrations/all/freshteam",
              "integrations/all/front",
              "integrations/all/float",
              "integrations/all/gainsight-cc",
              "integrations/all/garmin",
              "integrations/all/google-gemini",
              "integrations/all/gebruder-weiss",
              "integrations/all/gem",
              "integrations/all/gerrit",
              "integrations/all/ghost-admin",
              "integrations/all/ghost-content",
              "api-integrations/github",
              "integrations/all/github-app",
              "integrations/all/github-app-oauth",
              "integrations/all/github-pat",
              "integrations/all/gitlab",
              "integrations/all/gitlab-pat",
              "integrations/all/gong",
              "integrations/all/gong-oauth",
              "api-integrations/google",
              "integrations/all/google-ads",
              "integrations/all/google-analytics",
              "api-integrations/google-calendar",
              "integrations/all/google-chat",
              "integrations/all/google-cloud-storage",
              "integrations/all/google-docs",
              "api-integrations/google-drive",
              "api-integrations/google-mail",
              "integrations/all/google-play",
              "api-integrations/google-sheet",
              "integrations/all/google-slides",
              "integrations/all/google-workspace-admin",
              "integrations/all/google-service-account",
              "integrations/all/gorgias",
              "integrations/all/gorgias-basic",
              "integrations/all/grain",
              "integrations/all/grain-api-key",
              "integrations/all/grammarly",
              "integrations/all/grammarly-scim",
              "integrations/all/greenhouse",
              "integrations/all/greenhouse-assessment",
              "integrations/all/greenhouse-basic",
              "integrations/all/greenhouse-harvest",
              "integrations/all/greenhouse-ingestion",
              "integrations/all/greenhouse-job-board",
              "integrations/all/greenhouse-onboarding",
              "integrations/all/grafana",
              "integrations/all/gumroad",
              "integrations/all/guru",
              "integrations/all/guru-scim",
              "integrations/all/gusto",
              "integrations/all/gusto-demo",
              "integrations/all/hackerrank-work",
              "integrations/all/harvest",
              "integrations/all/health-gorilla",
              "integrations/all/heap",
              "integrations/all/helpscout-docs",
              "integrations/all/helpscout-mailbox",
              "integrations/all/heyreach",
              "integrations/all/hibob-service-user",
              "integrations/all/highlevel",
              "integrations/all/highlevel-white-label",
              "integrations/all/holded",
              "integrations/all/hover",
              "api-integrations/hubspot",
              "integrations/all/icypeas",
              "integrations/all/incident-io",
              "integrations/all/insightly",
              "integrations/all/instagram",
              "integrations/all/instantly",
              "integrations/all/intercom",
              "integrations/all/intuit",
              "integrations/all/ironclad",
              "integrations/all/jamf",
              "integrations/all/jamf-basic",
              "integrations/all/jazzhr",
              "api-integrations/jira",
              "integrations/all/jira-basic",
              "integrations/all/jira-data-center-api-key",
              "integrations/all/jira-data-center",
              "integrations/all/jira-data-center-basic",
              "integrations/all/jobadder",
              "integrations/all/jobber",
              "integrations/all/jobdiva",
              "integrations/all/jobvite",
              "integrations/all/jotform",
              "integrations/all/jumpcloud",
              "integrations/all/kandji",
              "integrations/all/keap",
              "integrations/all/kintone",
              "integrations/all/kintone-user-api",
              "integrations/all/keeper-scim",
              "integrations/all/knowbe4",
              "integrations/all/klaviyo",
              "integrations/all/klaviyo-oauth",
              "integrations/all/klipfolio",
              "integrations/all/kustomer",
              "integrations/all/lagrowthmachine",
              "integrations/all/lastpass",
              "integrations/all/lemlist",
              "integrations/all/lattice",
              "integrations/all/leadmagic",
              "integrations/all/lessonly",
              "integrations/all/lever",
              "integrations/all/lever-basic",
              "integrations/all/lever-basic-sandbox",
              "integrations/all/lever-sandbox",
              "integrations/all/linear",
              "integrations/all/linkedin",
              "integrations/all/linkhut",
              "integrations/all/listmonk",
              "integrations/all/loom-scim",
              "integrations/all/loops-so",
              "integrations/all/loop-returns",
              "integrations/all/lucid-scim",
              "integrations/all/luma",
              "integrations/all/mailchimp",
              "integrations/all/mailgun",
              "integrations/all/make",
              "integrations/all/malwarebytes",
              "integrations/all/manatal",
              "integrations/all/marketo",
              "integrations/all/mcp-generic",
              "integrations/all/medallia",
              "integrations/all/metabase",
              "integrations/all/microsoft",
              "integrations/all/microsoft-ads",
              "integrations/all/microsoft-business-central",
              "integrations/all/microsoft-entra-id",
              "integrations/all/microsoft-excel",
              "integrations/all/microsoft-power-bi",
              "integrations/all/microsoft-teams",
              "integrations/all/microsoft-tenant-specific",
              "integrations/all/microsoft-oauth2-cc",
              "integrations/all/microsoft-admin",
              "integrations/all/mindbody",
              "integrations/all/minimax",
              "integrations/all/mip-cloud",
              "integrations/all/mip-on-premise",
              "integrations/all/miro",
              "integrations/all/miro-scim",
              "integrations/all/missive",
              "integrations/all/mixpanel",
              "integrations/all/monday",
              "integrations/all/momentum-io",
              "integrations/all/mural",
              "integrations/all/nationbuilder",
              "integrations/all/ninjaone-rmm",
              "integrations/all/namely",
              "integrations/all/namely-pat",
              "integrations/all/netsuite",
              "api-integrations/netsuite-tba",
              "integrations/all/next-cloud-ocs",
              "api-integrations/notion",
              "integrations/all/notion-scim",
              "integrations/all/odoo",
              "integrations/all/odoo-cc",
              "integrations/all/okta",
              "integrations/all/okta-preview",
              "integrations/all/one-drive",
              "integrations/all/one-drive-personal",
              "integrations/all/one-note",
              "integrations/all/onelogin",
              "integrations/all/openai",
              "integrations/all/openai-admin",
              "integrations/all/open-hands",
              "integrations/all/oracle-hcm",
              "integrations/all/ory",
              "integrations/all/osu",
              "integrations/all/oura",
              "integrations/all/outlook",
              "integrations/all/outreach",
              "integrations/all/pagerduty",
              "integrations/all/passportal",
              "integrations/all/pandadoc",
              "integrations/all/pandadoc-api-key",
              "integrations/all/payfit",
              "integrations/all/paylocity",
              "integrations/all/paypal",
              "integrations/all/paypal-sandbox",
              "integrations/all/paycom",
              "integrations/all/paychex",
              "integrations/all/paycor",
              "integrations/all/paycor-sandbox",
              "integrations/all/pendo",
              "integrations/all/pennylane",
              "integrations/all/pennylane-company-api",
              "integrations/all/peopledatalabs",
              "integrations/all/perimeter81",
              "integrations/all/perplexity",
              "integrations/all/personio",
              "integrations/all/personio-recruiting",
              "integrations/all/personio-v2",
              "integrations/all/pingboard",
              "integrations/all/pinterest",
              "integrations/all/pingone",
              "integrations/all/pingone-cc",
              "integrations/all/pipedrive",
              "integrations/all/pipedream",
              "integrations/all/pipedream-oauth2-cc",
              "integrations/all/pivotaltracker",
              "integrations/all/plain",
              "integrations/all/podium",
              "integrations/all/posthog",
              "api-integrations/practicefusion",
              "integrations/all/prive",
              "integrations/all/private-api-basic",
              "integrations/all/private-api-bearer",
              "integrations/all/prospeo",
              "integrations/all/productboard",
              "integrations/all/qualtrics",
              "integrations/all/quickbase",
              "integrations/all/quickbooks",
              "integrations/all/quickbooks-sandbox",
              "integrations/all/ragieai",
              "integrations/all/ramp",
              "integrations/all/ramp-sandbox",
              "integrations/all/rapidapi",
              "integrations/all/readwise",
              "integrations/all/readwise-reader",
              "integrations/all/recharge",
              "integrations/all/recruitcrm",
              "integrations/all/recruiterflow",
              "integrations/all/recruitee",
              "integrations/all/reddit",
              "integrations/all/refiner",
              "integrations/all/redtail-crm-sandbox",
              "integrations/all/razorpay",
              "integrations/all/replicate",
              "integrations/all/retell-ai",
              "integrations/all/ring-central",
              "integrations/all/ring-central-sandbox",
              "integrations/all/rippling",
              "integrations/all/rippling-shop-app",
              "integrations/all/rocketlane",
              "integrations/all/roam-scim",
              "integrations/all/rock-gym-pro",
              "integrations/all/rootly",
              "integrations/all/sage",
              "integrations/all/sage-hr",
              "integrations/all/sage-intacct",
              "integrations/all/sage-intacct-oauth",
              "integrations/all/sage-people",
              "api-integrations/salesforce",
              "integrations/all/salesforce-experience-cloud",
              "integrations/all/salesforce-cdp",
              "integrations/all/salesforce-sandbox",
              "integrations/all/salesloft",
              "integrations/all/sap-business-one",
              "integrations/all/sap-concur",
              "integrations/all/sap-success-factors",
              "integrations/all/sap-fieldglass",
              "integrations/all/scrapedo",
              "integrations/all/sedna",
              "integrations/all/sedna-basic",
              "integrations/all/segment",
              "integrations/all/semrush",
              "integrations/all/sendgrid",
              "integrations/all/sentry",
              "integrations/all/sentry-oauth",
              "integrations/all/servicem8",
              "integrations/all/servicenow",
              "integrations/all/setmore",
              "integrations/all/sellsy",
              "integrations/all/sellsy-oauth2-cc",
              "integrations/all/sharepoint-online",
              "integrations/all/sharepoint-online-v1",
              "integrations/all/sharepoint-online-oauth2-cc",
              "integrations/all/shipstation",
              "integrations/all/shipstation-v2",
              "api-integrations/shopify",
              "integrations/all/shopify-api-key",
              "integrations/all/shopify-partner",
              "integrations/all/shopify-scim",
              "integrations/all/shortcut",
              "integrations/all/signnow",
              "integrations/all/signnow-sandbox",
              "integrations/all/skio",
              "api-integrations/slack",
              "integrations/all/smartrecruiters-api-key",
              "integrations/all/smartlead-ai",
              "integrations/all/smartsheet",
              "integrations/all/smugmug",
              "integrations/all/snipe-it",
              "integrations/all/snapchat",
              "integrations/all/snowflake",
              "integrations/all/snowflake-jwt",
              "integrations/all/splitwise",
              "integrations/all/spotify",
              "integrations/all/spotify-oauth2-cc",
              "integrations/all/squarespace",
              "integrations/all/squareup",
              "integrations/all/squareup-sandbox",
              "integrations/all/stackexchange",
              "integrations/all/statista",
              "integrations/all/strava",
              "integrations/all/strava-web",
              "integrations/all/streak",
              "integrations/all/stripe",
              "integrations/all/stripe-app",
              "integrations/all/stripe-app-sandbox",
              "integrations/all/stripe-express",
              "integrations/all/supabase",
              "integrations/all/survey-monkey",
              "integrations/all/tableau",
              "integrations/all/tapclicks",
              "integrations/all/teamtailor",
              "integrations/all/teamleader",
              "integrations/all/teamwork",
              "integrations/all/terraform",
              "integrations/all/thrivecart-api-key",
              "integrations/all/thrivecart-oauth",
              "integrations/all/ticktick",
              "integrations/all/tiktok-accounts",
              "integrations/all/tiktok-personal",
              "integrations/all/tiktok-ads",
              "integrations/all/timely",
              "integrations/all/todoist",
              "integrations/all/trafft",
              "integrations/all/tailscale",
              "integrations/all/tailscale-api-key",
              "integrations/all/trakstar-hire",
              "integrations/all/trello",
              "integrations/all/tldv",
              "integrations/all/trello-scim",
              "integrations/all/tremendous",
              "integrations/all/tremendous-sandbox",
              "integrations/all/tsheetsteam",
              "integrations/all/tumblr",
              "integrations/all/twenty-crm",
              "integrations/all/twenty-crm-self-hosted",
              "integrations/all/twilio",
              "integrations/all/twinfield",
              "integrations/all/twitch",
              "integrations/all/twitter",
              "integrations/all/twitter-oauth2-cc",
              "integrations/all/twitter-v2",
              "integrations/all/typeform",
              "integrations/all/typefully",
              "integrations/all/uber",
              "integrations/all/ukg-pro-wfm",
              "integrations/all/ukg-pro",
              "integrations/all/ukg-ready",
              "integrations/all/unanet",
              "integrations/all/unauthenticated",
              "integrations/all/unipile",
              "integrations/all/valley",
              "integrations/all/valley-api-key",
              "integrations/all/vercel",
              "integrations/all/vimeo",
              "integrations/all/vimeo-basic",
              "integrations/all/precisefp",
              "integrations/all/wakatime",
              "integrations/all/wave-accounting",
              "integrations/all/wealthbox",
              "integrations/all/webflow",
              "integrations/all/webex",
              "integrations/all/whatsapp-business",
              "integrations/all/whoop",
              "integrations/all/wildix-pbx",
              "integrations/all/wiza",
              "integrations/all/woocommerce",
              "integrations/all/wordpress",
              "integrations/all/workable",
              "integrations/all/workable-oauth",
              "integrations/all/workday",
              "integrations/all/workday-oauth",
              "integrations/all/wrike",
              "integrations/all/xai",
              "integrations/all/xero",
              "integrations/all/xero-oauth2-cc",
              "integrations/all/yahoo",
              "integrations/all/yandex",
              "integrations/all/yotpo",
              "integrations/all/youtube",
              "integrations/all/zapier",
              "integrations/all/zapier-nla",
              "integrations/all/zapier-scim",
              "integrations/all/zendesk",
              "integrations/all/zendesk-sell",
              "integrations/all/zenefits",
              "integrations/all/zoho",
              "integrations/all/zoho-bigin",
              "integrations/all/zoho-books",
              "integrations/all/zoho-calendar",
              "integrations/all/zoho-crm",
              "integrations/all/zoho-desk",
              "integrations/all/zoho-inventory",
              "integrations/all/zoho-invoice",
              "integrations/all/zoho-mail",
              "integrations/all/zoho-people",
              "integrations/all/zoho-recruit",
              "integrations/all/zoom",
              "integrations/all/zoominfo",
              "integrations/all/zuora"
            ]
          }
        ]
      },
      {
        "anchor": "Reference",
        "icon": "book",
        "groups": [
          {
            "group": "Reference",
            "pages": [
              "reference/overview"
            ]
          },
          {
            "group": "Use Integrations - Reference",
            "pages": [
              "reference/sdks/frontend",
              {
                "group": "HTTP API",
                "icon": "cloud",
                "pages": [
                  "reference/api/authentication",
                  "reference/api/rate-limits",
                  {
                    "group": "Providers",
                    "pages": [
                      "reference/api/providers/list",
                      "reference/api/providers/get"
                    ]
                  },
                  {
                    "group": "Integrations",
                    "pages": [
                      "reference/api/integration/list",
                      "reference/api/integration/get",
                      "reference/api/integration/create",
                      "reference/api/integration/update",
                      "reference/api/integration/delete"
                    ]
                  },
                  {
                    "group": "Connections (deprecated)",
                    "pages": [
                      "reference/api/connection/list",
                      "reference/api/connection/get",
                      "reference/api/connection/post",
                      "reference/api/connection/set-metadata",
                      "reference/api/connection/set-metadata-legacy",
                      "reference/api/connection/update-metadata",
                      "reference/api/connection/update-metadata-legacy",
                      "reference/api/connection/delete"
                    ]
                  },
                  {
                    "group": "Connections",
                    "pages": [
                      "reference/api/connections/post",
                      "reference/api/connections/list",
                      "reference/api/connections/get",
                      "reference/api/connections/patch",
                      "reference/api/connections/set-metadata",
                      "reference/api/connections/update-metadata",
                      "reference/api/connections/delete"
                    ]
                  },
                  {
                    "group": "Functions",
                    "pages": [
                      "reference/api/scripts/config"
                    ]
                  },
                  {
                    "group": "Syncs",
                    "pages": [
                      "reference/api/sync/records-list",
                      "reference/api/sync/trigger",
                      "reference/api/sync/start",
                      "reference/api/sync/pause",
                      "reference/api/sync/status",
                      "reference/api/sync/update-connection-frequency",
                      "reference/api/sync/environment-variables",
                      "reference/api/sync/create-variant",
                      "reference/api/sync/delete-variant"
                    ]
                  },
                  {
                    "group": "Actions",
                    "pages": [
                      "reference/api/action/trigger"
                    ]
                  },
                  {
                    "group": "Proxy",
                    "pages": [
                      "reference/api/proxy/get",
                      "reference/api/proxy/post",
                      "reference/api/proxy/put",
                      "reference/api/proxy/patch",
                      "reference/api/proxy/delete"
                    ]
                  },
                  {
                    "group": "Connect",
                    "pages": [
                      "reference/api/connect/sessions/create",
                      "reference/api/connect/sessions/reconnect",
                      "reference/api/connect/session/get",
                      "reference/api/connect/session/delete"
                    ]
                  }
                ]
              },
              {
                "group": "Backend SDKs",
                "icon": "cubes",
                "pages": [
                  "reference/sdks/node",
                  "reference/sdks/python",
                  "reference/sdks/java",
                  "reference/sdks/ruby",
                  "reference/sdks/go",
                  "reference/sdks/rust",
                  "reference/sdks/php"
                ]
              }
            ]
          },
          {
            "group": "Build Integrations - Reference",
            "pages": [
              "reference/cli",
              "reference/functions",
              "reference/api-configuration",
              "reference/integration-configuration"
            ]
          }
        ]
      },
      {
        "anchor": "Changelog",
        "icon": "rss",
        "groups": [
          {
            "group": "Changelog",
            "pages": [
              "changelog/overview",
              "changelog/dev-updates"
            ]
          }
        ]
      }
    ]
  },
  "api": {
    "mdx": {
      "server": [
        "https://api.nango.dev",
        "http://localhost:3003"
      ],
      "auth": {
        "method": "bearer"
      }
    }
  }
}<|MERGE_RESOLUTION|>--- conflicted
+++ resolved
@@ -160,13 +160,10 @@
       "destination": "/api-integrations/google-drive"
     },
     {
-<<<<<<< HEAD
-=======
       "source": "/integrations/all/fellow",
       "destination": "/api-integrations/fellow"
     },
     {
->>>>>>> 68334d7f
       "source": "/integrations/all/github",
       "destination": "/api-integrations/github"
     }
@@ -524,10 +521,7 @@
               "integrations/all/exist",
               "integrations/all/expensify",
               "api-integrations/facebook",
-<<<<<<< HEAD
-=======
               "api-integrations/fellow",
->>>>>>> 68334d7f
               "integrations/all/factorial",
               "integrations/all/falai",
               "integrations/all/fairing",
