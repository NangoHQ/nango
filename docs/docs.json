{
  "$schema": "https://mintlify.com/docs.json",
  "theme": "mint",
  "name": "Nango Docs",
  "colors": {
    "primary": "#1A43DB",
    "light": "#C7D3FE",
    "dark": "#000000"
  },
  "appearance": {
    "default": "system"
  },
  "logo": {
    "light": "/logo/light.svg",
    "dark": "/logo/dark.svg",
    "href": "https://www.nango.dev"
  },
  "favicon": "/favicon.png",
  "contextual": {
    "options": [
      "copy",
      "cursor",
      "vscode",
      "chatgpt",
      "claude"
    ]
  },
  "seo": {
    "indexing": "all",
    "metatags": {
      "og:type": "website",
      "og:site_name": "Nango Docs"
    }
  },
  "navbar": {
    "links": [
      {
        "label": "Sign Up",
        "href": "https://app.nango.dev/signup"
      }
    ],
    "primary": {
      "type": "github",
      "href": "https://github.com/nangoHQ/nango"
    }
  },
  "footer": {
    "socials": {
      "twitter": "https://twitter.com/NangoHQ",
      "linkedin": "https://www.linkedin.com/company/nangohq/",
      "github": "https://github.com/NangoHQ/nango",
      "slack": "https://nango.dev/slack",
      "website": "https://www.nango.dev/"
    }
  },
  "integrations": {
    "gtm": {
      "tagId": "GTM-N4KVPWR"
    }
  },
  "redirects": [
    {
      "source": "/introduction",
      "destination": "/"
    },
    {
      "source": "/integrations/all/microsoft-teams",
      "destination": "/api-integrations/microsoft-teams"
    },
    {
      "source": "/integrations/all/microsoft",
      "destination": "/api-integrations/microsoft"
    },
    {
      "source": "/integrations/all/dropbox",
      "destination": "/api-integrations/dropbox"
    },
    {
      "source": "/integrations/all/intercom",
      "destination": "/api-integrations/intercom"
    },
    {
      "source": "/integrations/all/amazon",
      "destination": "/api-integrations/amazon"
    },
    {
      "source": "/integrations/all/pipedrive",
      "destination": "/api-integrations/pipedrive"
    },
    {
      "source": "/integrations/all/google-docs",
      "destination": "/api-integrations/google-docs"
    },
    {
      "source": "/integrations/all/google-analytics",
      "destination": "/api-integrations/google-analytics"
    },
    {
      "source": "/integrations/all/accelo",
      "destination": "/api-integrations/accelo"
    },
    {
      "source": "/integrations/all/apollo",
      "destination": "/api-integrations/apollo"
    },
    {
      "source": "/integrations/all/attio",
      "destination": "/api-integrations/attio"
    },
    {
      "source": "/integrations/all/discord",
      "destination": "/api-integrations/discord"
    },
    {
      "source": "/integrations/all/clickup",
      "destination": "/api-integrations/clickup"
    },
    {
      "source": "/integrations/all/box",
      "destination": "/api-integrations/box"
    },
    {
      "source": "/integrations/all/youtube",
      "destination": "/api-integrations/youtube"
    },
    {
      "source": "/integrations/all/salesforce-sandbox",
      "destination": "/api-integrations/salesforce-sandbox"
    },
    {
      "source": "/integrations/all/whatsapp-business",
      "destination": "/api-integrations/whatsapp-business"
    },
    {
      "source": "/integrations/all/freshdesk",
      "destination": "/api-integrations/freshdesk"
    },
    {
      "source": "/guides/mcp",
      "destination": "/guides/use-cases/ai-tool-calling"
    },
    {
      "source": "/guides/api-authorization/authorize-in-your-app-default-ui",
      "destination": "/implementation-guides/api-auth/implement-api-auth"
    },
    {
      "source": "/guides/custom-integrations/overview",
      "destination": "/guides/platform/functions"
    },
    {
      "source": "/guides/webhooks/webhooks-from-nango",
      "destination": "/guides/platform/webhooks-from-nango"
    },
    {
      "source": "/guides/syncs/overview",
      "destination": "/guides/use-cases/syncs"
    },
    {
      "source": "/guides/actions/overview",
      "destination": "/guides/use-cases/actions"
    },
    {
      "source": "/guides/api-authorization/overview",
      "destination": "/guides/use-cases/api-auth"
    },
    {
      "source": "/guides/new-api-support",
      "destination": "/implementation-guides/platform/contribute-new-api"
    },
    {
      "source": "/reference/scripts",
      "destination": "/reference/functions"
    },
    {
      "source": "/guides/use-cases/mcp-server",
      "destination": "/guides/use-cases/ai-tool-calling"
    },
    {
      "source": "/integrations/all/salesforce",
      "destination": "/api-integrations/salesforce"
    },
    {
      "source": "/integrations/all/linkedin",
      "destination": "/api-integrations/linkedin"
    },
    {
      "source": "/integrations/all/hubspot",
      "destination": "/api-integrations/hubspot"
    },
    {
      "source": "/integrations/all/netsuite-tba",
      "destination": "/api-integrations/netsuite-tba"
    },
    {
      "source": "/integrations/all/google",
      "destination": "/api-integrations/google"
    },
    {
      "source": "/integrations/all/google-mail",
      "destination": "/api-integrations/google-mail"
    },
    {
      "source": "/integrations/all/google-sheet",
      "destination": "/api-integrations/google-sheet"
    },
    {
      "source": "/integrations/all/google-ads",
      "destination": "/api-integrations/google-ads"
    },
    {
      "source": "/integrations/all/slack",
      "destination": "/api-integrations/slack"
    },
    {
      "source": "/integrations/all/shopify",
      "destination": "/api-integrations/shopify"
    },
    {
      "source": "/integrations/all/notion",
      "destination": "/api-integrations/notion"
    },
    {
      "source": "/integrations/all/one-drive",
      "destination": "/api-integrations/one-drive"
    },
    {
      "source": "/integrations/all/stripe",
      "destination": "/api-integrations/stripe"
    },
    {
      "source": "/integrations/all/jira",
      "destination": "/api-integrations/jira"
    },
    {
      "source": "/integrations/all/google-calendar",
      "destination": "/api-integrations/google-calendar"
    },
    {
      "source": "/integrations/all/calendly",
      "destination": "/api-integrations/calendly"
    },
    {
      "source": "/integrations/all/airtable",
      "destination": "/api-integrations/airtable"
    },
    {
      "source": "/integrations/all/asana",
      "destination": "/api-integrations/asana"
    },
    {
      "source": "/integrations/all/facebook",
      "destination": "/api-integrations/facebook"
    },
    {
      "source": "/integrations/all/google-drive",
      "destination": "/api-integrations/google-drive"
    },
    {
      "source": "/integrations/all/github",
      "destination": "/api-integrations/github"
    },
    {
      "source": "/integrations/all/instagram",
      "destination": "/api-integrations/instagram"
    },
    {
      "source": "/integrations/all/zendesk",
      "destination": "/api-integrations/zendesk"
    },
    {
      "source": "/integrations/all/xero",
      "destination": "/api-integrations/xero"
    },
    {
      "source": "/integrations/all/quickbooks",
      "destination": "/api-integrations/quickbooks"
    },
    {
      "source": "/integrations/all/quickbooks-sandbox",
      "destination": "/api-integrations/quickbooks-sandbox"
    },
    {
      "source": "/integrations/all/linear",
      "destination": "/api-integrations/linear"
    },
    {
      "source": "/integrations/all/twitter-v2",
      "destination": "/api-integrations/twitter-v2"
    },
    {
      "source": "/integrations/all/sharepoint-online",
      "destination": "/api-integrations/sharepoint-online"
    },
    {
      "source": "/integrations/all/outlook",
      "destination": "/api-integrations/outlook"
    },
    {
      "source": "/integrations/all/zoom",
      "destination": "/api-integrations/zoom"
    },
    {
      "source": "/integrations/all/confluence",
      "destination": "/api-integrations/confluence"
    },
    {
      "source": "/integrations/all/github-app",
      "destination": "/api-integrations/github-app"
    },
    {
      "source": "/integrations/all/github-app-oauth",
      "destination": "/api-integrations/github-app-oauth"
    },
    {
      "source": "/integrations/all/zoho-crm",
      "destination": "/api-integrations/zoho-crm"
    }
  ],
  "navigation": {
    "anchors": [
      {
        "anchor": "Documentation",
        "groups": [
          {
            "group": "Getting Started",
            "pages": [
              "getting-started/intro-to-nango",
              {
                "group": "Quickstart",
                "pages": [
                  "getting-started/quickstart/access-an-api",
                  "getting-started/quickstart/embed-in-your-app"
                ]
              },
              "getting-started/sample-app"
            ]
          },
          {
            "group": "Use Cases",
            "pages": [
              "guides/use-cases/api-auth",
              "guides/use-cases/ai-tool-calling",
              "guides/use-cases/proxy",
              "guides/use-cases/syncs",
              "guides/use-cases/actions",
              "guides/use-cases/webhooks"
            ]
          },
          {
            "group": "Platform",
            "pages": [
              "guides/platform/ai-generated-integrations",
              "guides/platform/unified-apis",
              "guides/platform/customer-configuration",
              "guides/platform/functions",
              "guides/platform/lifecycle-events",
              "guides/platform/webhooks-from-nango",
              "guides/platform/data-validation",
              "guides/platform/logs",
              "guides/platform/environments",
              "guides/platform/resource-limits",
              {
                "group": "Self-hosting",
                "pages": [
                  "guides/self-hosting/infrastructure",
                  {
                    "group": "Enterprise self-hosting",
                    "pages": [
                      "guides/self-hosting/enterprise-self-hosting/overview",
                      "guides/self-hosting/enterprise-self-hosting/ecs"
                    ]
                  },
                  {
                    "group": "Free self-hosting",
                    "pages": [
                      "guides/self-hosting/free-self-hosting/overview",
                      "guides/self-hosting/free-self-hosting/configuration",
                      "guides/self-hosting/free-self-hosting/locally",
                      "guides/self-hosting/free-self-hosting/aws",
                      "guides/self-hosting/free-self-hosting/gcp",
                      "guides/self-hosting/free-self-hosting/digital-ocean"
                    ]
                  }
                ]
              }
            ]
          }
        ]
      },
      {
        "anchor": "Implementation Guides",
        "icon": "pen",
        "groups": [
          {
            "group": "API Auth",
            "pages": [
              "implementation-guides/api-auth/configure-integration",
              "implementation-guides/api-auth/implement-api-auth",
              "implementation-guides/api-auth/customize-connect-ui"
            ]
          },
          {
            "group": "AI tool calling",
            "pages": [
              "implementation-guides/ai-tool-calling/openai-sdk",
              "implementation-guides/ai-tool-calling/anthropic-sdk",
              "implementation-guides/ai-tool-calling/vercel-sdk",
              "implementation-guides/ai-tool-calling/mastra-sdk",
              "implementation-guides/ai-tool-calling/google-sdk",
              "implementation-guides/ai-tool-calling/langchain-sdk",
              "implementation-guides/ai-tool-calling/llamaindex-sdk",
              "implementation-guides/ai-tool-calling/openai-agents-sdk",
              "implementation-guides/ai-tool-calling/any-llm",
              "implementation-guides/ai-tool-calling/implement-mcp-server"
            ]
          },
          {
            "group": "Proxy",
            "pages": [
              "implementation-guides/requests-proxy/implement-requests-proxy"
            ]
          },
          {
            "group": "Syncs",
            "pages": [
              "implementation-guides/syncs/implement-a-sync",
              "implementation-guides/syncs/deletion-detection",
              "implementation-guides/syncs/realtime-syncs",
              "implementation-guides/syncs/large-datasets",
              "implementation-guides/syncs/sync-partitioning"
            ]
          },
          {
            "group": "Actions",
            "pages": [
              "implementation-guides/actions/implement-an-action",
              "implementation-guides/actions/async-actions"
            ]
          },
          {
            "group": "Webhooks",
            "pages": [
              "implementation-guides/webhooks/implement-webhooks"
            ]
          },
          {
            "group": "Building integrations",
            "pages": [
              "implementation-guides/building-integrations/functions-setup",
              "implementation-guides/building-integrations/leverage-ai-agents",
              "implementation-guides/building-integrations/extend-reference-implementation",
              "implementation-guides/building-integrations/unified-apis",
              "implementation-guides/building-integrations/rate-limits",
              "implementation-guides/building-integrations/customer-configuration",
              "implementation-guides/building-integrations/data-validation",
              "implementation-guides/building-integrations/testing"
            ]
          },
          {
            "group": "Platform",
            "pages": [
              "implementation-guides/platform/webhooks-from-nango",
              "implementation-guides/platform/contribute-new-api",
              "implementation-guides/platform/implement-event-handler",
              "implementation-guides/platform/open-telemetry-logs-export",
              "implementation-guides/platform/common-issues"
            ]
          },
          {
            "group": "Migrations",
            "pages": [
              "implementation-guides/migrations/migrate-from-public-key",
              "implementation-guides/migrations/migrate-to-zero-yaml"
            ]
          }
        ]
      },
      {
        "anchor": "APIs & Integrations",
        "icon": "bars",
        "groups": [
          {
            "group": "API Guides",
            "pages": [
              "integrations/overview",
              "integrations/google-security-review"
            ]
          },
          {
            "group": "APIs & Integrations",
            "pages": [
              "integrations/all/1password-scim",
              "api-integrations/accelo",
              "integrations/all/acuity-scheduling",
              "integrations/all/active-campaign",
              "integrations/all/addepar",
              "integrations/all/addepar-basic",
              "integrations/all/adobe",
              "integrations/all/adobe-umapi",
              "integrations/all/adobe-workfront",
              "integrations/all/adp",
              "integrations/all/adp-lyric",
              "integrations/all/adp-run",
              "integrations/all/adp-workforce-now",
              "integrations/all/adp-workforce-now-next-gen",
              "integrations/all/adyen",
              "integrations/all/affinity",
              "integrations/all/affinity-v2",
              "integrations/all/aimfox",
              "integrations/all/aimfox-oauth",
              "integrations/all/aircall",
              "integrations/all/aircall-basic",
              "api-integrations/airtable",
              "integrations/all/airtable-pat",
              "integrations/all/algolia",
              "api-integrations/amazon",
              "integrations/all/amazon-selling-partner",
              "integrations/all/amazon-selling-partner-beta",
              "integrations/all/amplitude",
              "integrations/all/anrok",
              "integrations/all/anthropic",
              "integrations/all/anthropic-admin",
              "integrations/all/apaleo",
              "integrations/all/apify",
              "api-integrations/apollo",
              "integrations/all/apollo-oauth",
              "integrations/all/apple-app-store",
              "integrations/all/appstle-subscriptions",
              "api-integrations/asana",
              "integrations/all/asana-scim",
              "integrations/all/ashby",
              "integrations/all/atlas-so",
              "integrations/all/atlassian",
              "integrations/all/atlassian-admin",
              "integrations/all/atlassian-government-cloud",
              "api-integrations/attio",
              "integrations/all/auth0",
              "integrations/all/auth0-cc",
              "integrations/all/autodesk",
              "integrations/all/autotask",
              "integrations/all/auvik",
              "integrations/all/avalara",
              "integrations/all/avalara-sandbox",
              "integrations/all/aws",
              "integrations/all/aws-iam",
              "integrations/all/aws-scim",
              "integrations/all/avoma",
              "integrations/all/azure-blob-storage",
              "integrations/all/azure-devops",
              "integrations/all/bamboohr",
              "integrations/all/bamboohr-basic",
              "integrations/all/basecamp",
              "integrations/all/battlenet",
              "integrations/all/beehiiv",
              "integrations/all/bigcommerce",
              "integrations/all/bill",
              "integrations/all/bill-sandbox",
              "integrations/all/bitbucket",
              "integrations/all/bitdefender",
              "integrations/all/bitly",
              "integrations/all/blackbaud",
              "integrations/all/blackbaud-basic",
              "integrations/all/blandai",
              "integrations/all/boldsign",
              "integrations/all/booking-com",
              "api-integrations/box",
              "integrations/all/braintree",
              "integrations/all/braintree-sandbox",
              "integrations/all/braze",
              "integrations/all/breezy-hr",
              "integrations/all/brevo-api-key",
              "integrations/all/brex",
              "integrations/all/brex-api-key",
              "integrations/all/brex-staging",
              "integrations/all/brightcrowd",
              "integrations/all/builder-io-private",
              "integrations/all/builder-io-public",
              "integrations/all/buildium",
              "integrations/all/bullhorn",
              "integrations/all/builtwith",
              "integrations/all/cal-com-v1",
              "integrations/all/cal-com-v2",
              "api-integrations/calendly",
              "integrations/all/callrail",
              "integrations/all/canny",
              "integrations/all/canva",
              "integrations/all/canva-scim",
              "integrations/all/certn",
              "integrations/all/certn-partner",
              "integrations/all/chargebee",
              "integrations/all/chattermill",
              "integrations/all/checkhq",
              "integrations/all/checkout-com",
              "integrations/all/checkout-com-sandbox",
              "integrations/all/checkr-partner",
              "integrations/all/checkr-partner-staging",
              "integrations/all/chorus",
              "integrations/all/circle-so",
              "integrations/all/clari-copilot",
              "integrations/all/clicksend",
              "api-integrations/clickup",
              "integrations/all/clerk",
              "integrations/all/close",
              "integrations/all/cloudentity",
              "integrations/all/coda",
              "integrations/all/codeclimate",
              "integrations/all/codegen",
              "integrations/all/commercetools",
              "integrations/all/companycam",
              "api-integrations/confluence",
              "integrations/all/confluence-basic",
              "integrations/all/confluence-data-center",
              "integrations/all/connectwise-psa",
              "integrations/all/connectwise-psa-staging",
              "integrations/all/contactout",
              "integrations/all/contentful",
              "integrations/all/contentstack",
              "integrations/all/copper",
              "integrations/all/copper-api-key",
              "integrations/all/coros",
              "integrations/all/coros-sandbox",
              "integrations/all/coupa-compass",
              "integrations/all/crisp",
              "integrations/all/crowdstrike",
              "integrations/all/cyberimpact",
              "integrations/all/cursor",
              "integrations/all/cursor-admin",
              "integrations/all/databricks-account",
              "integrations/all/databricks-workspace",
              "integrations/all/datacandy",
              "integrations/all/datadog",
              "integrations/all/datev",
              "integrations/all/dayforce",
              "integrations/all/datto-rmm",
              "integrations/all/datto-rmm-password-grant",
              "integrations/all/deel",
              "integrations/all/deel-sandbox",
              "integrations/all/devin",
              "integrations/all/dialpad",
              "integrations/all/dialpad-sandbox",
              "integrations/all/digitalocean",
              "api-integrations/discord",
              "integrations/all/discourse",
              "integrations/all/dixa",
              "integrations/all/document360",
              "integrations/all/docusign",
              "integrations/all/docusign-sandbox",
              "integrations/all/docuware",
              "integrations/all/drchrono",
              "api-integrations/dropbox",
              "integrations/all/dropbox-sign",
              "integrations/all/drupal",
              "integrations/all/e-conomic",
              "integrations/all/ebay",
              "integrations/all/ebay-sandbox",
              "integrations/all/egnyte",
              "integrations/all/elevenlabs",
              "integrations/all/elevio",
              "integrations/all/emarsys",
              "integrations/all/emarsys-oauth",
              "integrations/all/employment-hero",
              "integrations/all/entrata",
              "integrations/all/envoy",
              "integrations/all/epic-games",
              "integrations/all/evaluagent",
              "integrations/all/eventbrite",
              "integrations/all/exa",
              "integrations/all/exact-online",
              "integrations/all/exist",
              "integrations/all/expensify",
              "api-integrations/facebook",
              "integrations/all/factorial",
              "integrations/all/falai",
              "integrations/all/fairing",
              "integrations/all/fathom",
              "integrations/all/figjam",
              "integrations/all/figma",
              "integrations/all/figma-scim",
              "integrations/all/findymail",
              "integrations/all/fillout",
              "integrations/all/fillout-api-key",
              "integrations/all/firefish",
              "integrations/all/fireflies",
              "integrations/all/fiserv",
              "integrations/all/fiserv-api-key",
              "integrations/all/fitbit",
              "integrations/all/fortnox",
              "integrations/all/folk",
              "integrations/all/freshbooks",
              "api-integrations/freshdesk",
              "integrations/all/freshsales",
              "integrations/all/freshservice",
              "integrations/all/freshteam",
              "integrations/all/front",
              "integrations/all/float",
              "integrations/all/gainsight-cc",
              "integrations/all/garmin",
              "integrations/all/google-gemini",
              "integrations/all/gebruder-weiss",
              "integrations/all/gem",
              "integrations/all/gerrit",
              "integrations/all/ghost-admin",
              "integrations/all/ghost-content",
              "api-integrations/github",
              "api-integrations/github-app",
              "api-integrations/github-app-oauth",
              "integrations/all/github-pat",
              "integrations/all/gitlab",
              "integrations/all/gitlab-pat",
              "integrations/all/gong",
              "integrations/all/gong-oauth",
              "api-integrations/google",
              "api-integrations/google-ads",
              "api-integrations/google-analytics",
              "api-integrations/google-calendar",
              "integrations/all/google-chat",
              "integrations/all/google-cloud-storage",
              "api-integrations/google-docs",
              "api-integrations/google-drive",
              "api-integrations/google-mail",
              "integrations/all/google-play",
              "api-integrations/google-sheet",
              "integrations/all/google-slides",
              "integrations/all/google-workspace-admin",
              "integrations/all/google-service-account",
              "integrations/all/gorgias",
              "integrations/all/gorgias-basic",
              "integrations/all/grain",
              "integrations/all/grain-api-key",
              "integrations/all/grammarly",
              "integrations/all/grammarly-scim",
              "integrations/all/greenhouse",
              "integrations/all/greenhouse-assessment",
              "integrations/all/greenhouse-basic",
              "integrations/all/greenhouse-harvest",
              "integrations/all/greenhouse-ingestion",
              "integrations/all/greenhouse-job-board",
              "integrations/all/greenhouse-onboarding",
              "integrations/all/grafana",
              "integrations/all/gumroad",
              "integrations/all/guru",
              "integrations/all/guru-scim",
              "integrations/all/gusto",
              "integrations/all/gusto-demo",
              "integrations/all/hackerrank-work",
              "integrations/all/harvest",
              "integrations/all/health-gorilla",
              "integrations/all/heap",
              "integrations/all/helpscout-docs",
              "integrations/all/helpscout-mailbox",
              "integrations/all/heyreach",
              "integrations/all/hibob-service-user",
              "integrations/all/highlevel",
              "integrations/all/highlevel-white-label",
              "integrations/all/holded",
              "integrations/all/hover",
              "api-integrations/hubspot",
              "integrations/all/icypeas",
              "integrations/all/incident-io",
              "integrations/all/insightly",
              "api-integrations/instagram",
              "integrations/all/instantly",
              "api-integrations/intercom",
              "integrations/all/intuit",
              "integrations/all/ironclad",
              "integrations/all/jamf",
              "integrations/all/jamf-basic",
              "integrations/all/jazzhr",
              "api-integrations/jira",
              "integrations/all/jira-basic",
              "integrations/all/jira-data-center-api-key",
              "integrations/all/jira-data-center",
              "integrations/all/jira-data-center-basic",
              "integrations/all/jobadder",
              "integrations/all/jobber",
              "integrations/all/jobdiva",
              "integrations/all/jobvite",
              "integrations/all/jotform",
              "integrations/all/jumpcloud",
              "integrations/all/kandji",
              "integrations/all/keap",
              "integrations/all/kintone",
              "integrations/all/kintone-user-api",
              "integrations/all/keeper-scim",
              "integrations/all/knowbe4",
              "integrations/all/klaviyo",
              "integrations/all/klaviyo-oauth",
              "integrations/all/klipfolio",
              "integrations/all/kustomer",
              "integrations/all/lagrowthmachine",
              "integrations/all/lastpass",
              "integrations/all/lemlist",
              "integrations/all/lattice",
              "integrations/all/leadmagic",
              "integrations/all/lessonly",
              "integrations/all/lever",
              "integrations/all/lever-basic",
              "integrations/all/lever-basic-sandbox",
              "integrations/all/lever-sandbox",
              "api-integrations/linear",
              "api-integrations/linkedin",
              "integrations/all/linkhut",
              "integrations/all/listmonk",
              "integrations/all/loom-scim",
              "integrations/all/loops-so",
              "integrations/all/loop-returns",
              "integrations/all/lucid-scim",
              "integrations/all/luma",
              "integrations/all/mailchimp",
              "integrations/all/mailgun",
              "integrations/all/make",
              "integrations/all/malwarebytes",
              "integrations/all/manatal",
              "integrations/all/marketo",
              "integrations/all/mcp-generic",
              "integrations/all/medallia",
              "integrations/all/metabase",
              "api-integrations/microsoft",
              "integrations/all/microsoft-ads",
              "integrations/all/microsoft-business-central",
              "integrations/all/microsoft-entra-id",
              "integrations/all/microsoft-excel",
              "integrations/all/microsoft-power-bi",
              "api-integrations/microsoft-teams",
              "integrations/all/microsoft-tenant-specific",
              "integrations/all/microsoft-oauth2-cc",
              "integrations/all/microsoft-admin",
              "integrations/all/mindbody",
              "integrations/all/minimax",
              "integrations/all/mip-cloud",
              "integrations/all/mip-on-premise",
              "integrations/all/miro",
              "integrations/all/miro-scim",
              "integrations/all/missive",
              "integrations/all/mixpanel",
              "integrations/all/monday",
              "integrations/all/momentum-io",
              "integrations/all/mural",
              "integrations/all/nationbuilder",
              "integrations/all/ninjaone-rmm",
              "integrations/all/namely",
              "integrations/all/namely-pat",
              "integrations/all/netsuite",
              "api-integrations/netsuite-tba",
              "integrations/all/next-cloud-ocs",
              "api-integrations/notion",
              "integrations/all/notion-scim",
              "integrations/all/odoo",
              "integrations/all/odoo-cc",
              "integrations/all/okta",
              "integrations/all/okta-preview",
              "api-integrations/one-drive",
              "integrations/all/one-drive-personal",
              "integrations/all/one-note",
              "integrations/all/onelogin",
              "integrations/all/openai",
              "integrations/all/openai-admin",
              "integrations/all/open-hands",
              "integrations/all/oracle-hcm",
              "integrations/all/ory",
              "integrations/all/osu",
              "integrations/all/oura",
              "api-integrations/outlook",
              "integrations/all/outreach",
              "integrations/all/pagerduty",
              "integrations/all/passportal",
              "integrations/all/pandadoc",
              "integrations/all/pandadoc-api-key",
              "integrations/all/payfit",
              "integrations/all/paylocity",
              "integrations/all/paypal",
              "integrations/all/paypal-sandbox",
              "integrations/all/paycom",
              "integrations/all/paychex",
              "integrations/all/paycor",
              "integrations/all/paycor-sandbox",
              "integrations/all/pendo",
              "integrations/all/pennylane",
              "integrations/all/pennylane-company-api",
              "integrations/all/peopledatalabs",
              "integrations/all/perimeter81",
              "integrations/all/perplexity",
              "integrations/all/personio",
              "integrations/all/personio-recruiting",
              "integrations/all/personio-v2",
              "integrations/all/pingboard",
              "integrations/all/pinterest",
              "integrations/all/pingone",
              "integrations/all/pingone-cc",
              "api-integrations/pipedrive",
              "integrations/all/pipedream",
              "integrations/all/pipedream-oauth2-cc",
              "integrations/all/pivotaltracker",
              "integrations/all/plain",
              "integrations/all/podium",
              "integrations/all/posthog",
              "api-integrations/practicefusion",
              "integrations/all/prive",
              "integrations/all/private-api-basic",
              "integrations/all/private-api-bearer",
              "integrations/all/prospeo",
              "integrations/all/productboard",
              "integrations/all/qualtrics",
              "integrations/all/quickbase",
              "api-integrations/quickbooks",
              "api-integrations/quickbooks-sandbox",
              "integrations/all/ragieai",
              "integrations/all/ramp",
              "integrations/all/ramp-sandbox",
              "integrations/all/rapidapi",
              "integrations/all/readwise",
              "integrations/all/readwise-reader",
              "integrations/all/recharge",
              "integrations/all/recruitcrm",
              "integrations/all/recruiterflow",
              "integrations/all/recruitee",
              "integrations/all/reddit",
              "integrations/all/refiner",
              "integrations/all/redtail-crm-sandbox",
              "integrations/all/razorpay",
              "integrations/all/replicate",
              "integrations/all/retell-ai",
              "integrations/all/ring-central",
              "integrations/all/ring-central-sandbox",
              "integrations/all/rippling",
              "integrations/all/rippling-shop-app",
              "integrations/all/rocketlane",
              "integrations/all/roam-scim",
              "integrations/all/rock-gym-pro",
              "integrations/all/rootly",
              "integrations/all/sage",
              "integrations/all/sage-hr",
              "integrations/all/sage-intacct",
              "integrations/all/sage-intacct-oauth",
              "integrations/all/sage-people",
              "api-integrations/salesforce",
              "integrations/all/salesforce-experience-cloud",
              "integrations/all/salesforce-cdp",
              "api-integrations/salesforce-sandbox",
              "integrations/all/salesloft",
              "integrations/all/sap-business-one",
              "integrations/all/sap-concur",
              "integrations/all/sap-success-factors",
              "integrations/all/sap-fieldglass",
              "integrations/all/scrapedo",
              "integrations/all/sedna",
              "integrations/all/sedna-basic",
              "integrations/all/segment",
              "integrations/all/semrush",
              "integrations/all/sendgrid",
              "integrations/all/sentry",
              "integrations/all/sentry-oauth",
              "integrations/all/servicem8",
              "integrations/all/servicenow",
              "integrations/all/setmore",
              "integrations/all/sellsy",
              "integrations/all/sellsy-oauth2-cc",
              "api-integrations/sharepoint-online",
              "integrations/all/sharepoint-online-v1",
              "integrations/all/sharepoint-online-oauth2-cc",
              "integrations/all/shipstation",
              "integrations/all/shipstation-v2",
              "api-integrations/shopify",
              "integrations/all/shopify-api-key",
              "integrations/all/shopify-partner",
              "integrations/all/shopify-scim",
              "integrations/all/shortcut",
              "integrations/all/signnow",
              "integrations/all/signnow-sandbox",
              "integrations/all/skio",
              "api-integrations/slack",
              "integrations/all/smartrecruiters-api-key",
              "integrations/all/smartlead-ai",
              "integrations/all/smartsheet",
              "integrations/all/smugmug",
              "integrations/all/snipe-it",
              "integrations/all/snapchat",
              "integrations/all/snowflake",
              "integrations/all/snowflake-jwt",
              "integrations/all/splitwise",
              "integrations/all/spotify",
              "integrations/all/spotify-oauth2-cc",
              "integrations/all/squarespace",
              "integrations/all/squareup",
              "integrations/all/squareup-sandbox",
              "integrations/all/stackexchange",
              "integrations/all/statista",
              "integrations/all/strava",
              "integrations/all/strava-web",
              "integrations/all/streak",
              "api-integrations/stripe",
              "integrations/all/stripe-app",
              "integrations/all/stripe-app-sandbox",
              "integrations/all/stripe-express",
              "integrations/all/supabase",
              "integrations/all/survey-monkey",
              "integrations/all/tableau",
              "integrations/all/tapclicks",
              "integrations/all/teamtailor",
              "integrations/all/teamleader",
              "integrations/all/teamwork",
              "integrations/all/terraform",
              "integrations/all/thrivecart-api-key",
              "integrations/all/thrivecart-oauth",
              "integrations/all/ticktick",
              "integrations/all/tiktok-accounts",
              "integrations/all/tiktok-personal",
              "integrations/all/tiktok-ads",
              "integrations/all/timely",
              "integrations/all/todoist",
              "integrations/all/trafft",
              "integrations/all/tailscale",
              "integrations/all/tailscale-api-key",
              "integrations/all/trakstar-hire",
              "integrations/all/trello",
              "integrations/all/tldv",
              "integrations/all/trello-scim",
              "integrations/all/tremendous",
              "integrations/all/tremendous-sandbox",
              "integrations/all/tsheetsteam",
              "integrations/all/tumblr",
              "integrations/all/twenty-crm",
              "integrations/all/twenty-crm-self-hosted",
              "integrations/all/twilio",
              "integrations/all/twinfield",
              "integrations/all/twitch",
              "integrations/all/twitter",
              "integrations/all/twitter-oauth2-cc",
              "api-integrations/twitter-v2",
              "integrations/all/typeform",
              "integrations/all/typefully",
              "integrations/all/uber",
              "integrations/all/ukg-pro-wfm",
              "integrations/all/ukg-pro",
              "integrations/all/ukg-ready",
              "integrations/all/unanet",
              "integrations/all/unauthenticated",
              "integrations/all/unipile",
              "integrations/all/valley",
              "integrations/all/valley-api-key",
              "integrations/all/vercel",
              "integrations/all/vimeo",
              "integrations/all/vimeo-basic",
              "integrations/all/precisefp",
              "integrations/all/wakatime",
              "integrations/all/wave-accounting",
              "integrations/all/wealthbox",
              "integrations/all/webflow",
              "integrations/all/webex",
              "api-integrations/whatsapp-business",
              "integrations/all/whoop",
              "integrations/all/wildix-pbx",
              "integrations/all/wiza",
              "integrations/all/woocommerce",
              "integrations/all/wordpress",
              "integrations/all/workable",
              "integrations/all/workable-oauth",
              "integrations/all/workday",
              "integrations/all/workday-oauth",
              "integrations/all/wrike",
              "integrations/all/xai",
              "api-integrations/xero",
              "integrations/all/xero-oauth2-cc",
              "integrations/all/yahoo",
              "integrations/all/yandex",
              "integrations/all/yotpo",
              "api-integrations/youtube",
              "integrations/all/zapier",
              "integrations/all/zapier-nla",
              "integrations/all/zapier-scim",
<<<<<<< HEAD
              "api-integrations/zendesk",
=======
              "integrations/all/zendesk",
              "integrations/all/zendesk-sell",
>>>>>>> 4461e619
              "integrations/all/zenefits",
              "integrations/all/zoho",
              "integrations/all/zoho-bigin",
              "integrations/all/zoho-books",
              "integrations/all/zoho-calendar",
              "api-integrations/zoho-crm",
              "integrations/all/zoho-desk",
              "integrations/all/zoho-inventory",
              "integrations/all/zoho-invoice",
              "integrations/all/zoho-mail",
              "integrations/all/zoho-people",
              "integrations/all/zoho-recruit",
              "api-integrations/zoom",
              "integrations/all/zoominfo",
              "integrations/all/zuora"
            ]
          }
        ]
      },
      {
        "anchor": "Reference",
        "icon": "book",
        "groups": [
          {
            "group": "Reference",
            "pages": [
              "reference/overview"
            ]
          },
          {
            "group": "Use Integrations - Reference",
            "pages": [
              "reference/sdks/frontend",
              {
                "group": "HTTP API",
                "icon": "cloud",
                "pages": [
                  "reference/api/authentication",
                  "reference/api/rate-limits",
                  {
                    "group": "Providers",
                    "pages": [
                      "reference/api/providers/list",
                      "reference/api/providers/get"
                    ]
                  },
                  {
                    "group": "Integrations",
                    "pages": [
                      "reference/api/integration/list",
                      "reference/api/integration/get",
                      "reference/api/integration/create",
                      "reference/api/integration/update",
                      "reference/api/integration/delete"
                    ]
                  },
                  {
                    "group": "Connections (deprecated)",
                    "pages": [
                      "reference/api/connection/list",
                      "reference/api/connection/get",
                      "reference/api/connection/post",
                      "reference/api/connection/set-metadata",
                      "reference/api/connection/set-metadata-legacy",
                      "reference/api/connection/update-metadata",
                      "reference/api/connection/update-metadata-legacy",
                      "reference/api/connection/delete"
                    ]
                  },
                  {
                    "group": "Connections",
                    "pages": [
                      "reference/api/connections/post",
                      "reference/api/connections/list",
                      "reference/api/connections/get",
                      "reference/api/connections/patch",
                      "reference/api/connections/set-metadata",
                      "reference/api/connections/update-metadata",
                      "reference/api/connections/delete"
                    ]
                  },
                  {
                    "group": "Functions",
                    "pages": [
                      "reference/api/scripts/config"
                    ]
                  },
                  {
                    "group": "Syncs",
                    "pages": [
                      "reference/api/sync/records-list",
                      "reference/api/sync/trigger",
                      "reference/api/sync/start",
                      "reference/api/sync/pause",
                      "reference/api/sync/status",
                      "reference/api/sync/update-connection-frequency",
                      "reference/api/sync/environment-variables",
                      "reference/api/sync/create-variant",
                      "reference/api/sync/delete-variant"
                    ]
                  },
                  {
                    "group": "Actions",
                    "pages": [
                      "reference/api/action/trigger"
                    ]
                  },
                  {
                    "group": "Proxy",
                    "pages": [
                      "reference/api/proxy/get",
                      "reference/api/proxy/post",
                      "reference/api/proxy/put",
                      "reference/api/proxy/patch",
                      "reference/api/proxy/delete"
                    ]
                  },
                  {
                    "group": "Connect",
                    "pages": [
                      "reference/api/connect/sessions/create",
                      "reference/api/connect/sessions/reconnect",
                      "reference/api/connect/session/get",
                      "reference/api/connect/session/delete"
                    ]
                  }
                ]
              },
              {
                "group": "Backend SDKs",
                "icon": "cubes",
                "pages": [
                  "reference/sdks/node",
                  "reference/sdks/python",
                  "reference/sdks/java",
                  "reference/sdks/ruby",
                  "reference/sdks/go",
                  "reference/sdks/rust",
                  "reference/sdks/php"
                ]
              }
            ]
          },
          {
            "group": "Build Integrations - Reference",
            "pages": [
              "reference/cli",
              "reference/functions",
              "reference/api-configuration",
              "reference/integration-configuration"
            ]
          }
        ]
      },
      {
        "anchor": "Changelog",
        "icon": "rss",
        "groups": [
          {
            "group": "Changelog",
            "pages": [
              "changelog/overview",
              "changelog/dev-updates"
            ]
          }
        ]
      }
    ]
  },
  "api": {
    "mdx": {
      "server": [
        "https://api.nango.dev",
        "http://localhost:3003"
      ],
      "auth": {
        "method": "bearer"
      }
    }
  }
}<|MERGE_RESOLUTION|>--- conflicted
+++ resolved
@@ -1068,12 +1068,8 @@
               "integrations/all/zapier",
               "integrations/all/zapier-nla",
               "integrations/all/zapier-scim",
-<<<<<<< HEAD
               "api-integrations/zendesk",
-=======
-              "integrations/all/zendesk",
               "integrations/all/zendesk-sell",
->>>>>>> 4461e619
               "integrations/all/zenefits",
               "integrations/all/zoho",
               "integrations/all/zoho-bigin",
