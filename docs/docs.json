--- conflicted
+++ resolved
@@ -813,12 +813,9 @@
               "integrations/all/unanet",
               "integrations/all/unauthenticated",
               "integrations/all/unipile",
-<<<<<<< HEAD
               "integrations/all/vantage",
-=======
               "integrations/all/valley",
               "integrations/all/valley-api-key",
->>>>>>> 35f5831f
               "integrations/all/vercel",
               "integrations/all/vimeo",
               "integrations/all/vimeo-basic",
