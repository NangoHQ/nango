{
  "$schema": "https://mintlify.com/docs.json",
  "theme": "mint",
  "name": "Nango Docs",
  "colors": {
    "primary": "#1A43DB",
    "light": "#C7D3FE",
    "dark": "#000000"
  },
  "appearance": {
    "default": "system"
  },
  "logo": {
    "light": "/logo/light.svg",
    "dark": "/logo/dark.svg",
    "href": "https://www.nango.dev"
  },
  "favicon": "/favicon.png",
  "contextual": {
    "options": [
      "copy",
      "cursor",
      "vscode",
      "chatgpt",
      "claude"
    ]
  },
  "seo": {
    "indexing": "all",
    "metatags": {
      "og:type": "website",
      "og:site_name": "Nango Docs"
    }
  },
  "navbar": {
    "links": [
      {
        "label": "Sign Up",
        "href": "https://app.nango.dev/signup"
      }
    ],
    "primary": {
      "type": "github",
      "href": "https://github.com/nangoHQ/nango"
    }
  },
  "footer": {
    "socials": {
      "twitter": "https://twitter.com/NangoHQ",
      "linkedin": "https://www.linkedin.com/company/nangohq/",
      "github": "https://github.com/NangoHQ/nango",
      "slack": "https://nango.dev/slack",
      "website": "https://www.nango.dev/"
    }
  },
  "integrations": {
    "gtm": {
      "tagId": "GTM-N4KVPWR"
    }
  },
  "redirects": [
    {
      "source": "/introduction",
      "destination": "/"
    },
    {
      "source": "/guides/mcp",
      "destination": "/guides/use-cases/ai-tool-calling"
    },
    {
      "source": "/guides/api-authorization/authorize-in-your-app-default-ui",
      "destination": "/implementation-guides/api-auth/implement-api-auth"
    },
    {
      "source": "/guides/custom-integrations/overview",
      "destination": "/guides/platform/functions"
    },
    {
      "source": "/guides/webhooks/webhooks-from-nango",
      "destination": "/guides/platform/webhooks-from-nango"
    },
    {
      "source": "/guides/syncs/overview",
      "destination": "/guides/use-cases/syncs"
    },
    {
      "source": "/guides/actions/overview",
      "destination": "/guides/use-cases/actions"
    },
    {
      "source": "/guides/api-authorization/overview",
      "destination": "/guides/use-cases/api-auth"
    },
    {
      "source": "/guides/new-api-support",
      "destination": "/implementation-guides/platform/contribute-new-api"
    },
    {
      "source": "/reference/scripts",
      "destination": "/reference/functions"
    },
    {
      "source": "/guides/use-cases/mcp-server",
      "destination": "/guides/use-cases/ai-tool-calling"
    }
  ],
  "navigation": {
    "anchors": [
      {
        "anchor": "Documentation",
        "groups": [
          {
            "group": "Getting Started",
            "pages": [
              "getting-started/intro-to-nango",
              {
                "group": "Quickstart",
                "pages": [
                  "getting-started/quickstart/access-an-api",
                  "getting-started/quickstart/embed-in-your-app"
                ]
              },
              "getting-started/sample-app"
            ]
          },
          {
            "group": "Use Cases",
            "pages": [
              "guides/use-cases/api-auth",
              "guides/use-cases/ai-tool-calling",
              "guides/use-cases/proxy",
              "guides/use-cases/syncs",
              "guides/use-cases/actions",
              "guides/use-cases/webhooks"
            ]
          },
          {
            "group": "Platform",
            "pages": [
              "guides/platform/ai-generated-integrations",
              "guides/platform/unified-apis",
              "guides/platform/customer-configuration",
              "guides/platform/functions",
              "guides/platform/lifecycle-events",
              "guides/platform/webhooks-from-nango",
              "guides/platform/data-validation",
              "guides/platform/logs",
              "guides/platform/environments",
              "guides/platform/resource-limits",
              {
                "group": "Self-hosting",
                "pages": [
                  "guides/self-hosting/infrastructure",
                  {
                    "group": "Enterprise self-hosting",
                    "pages": [
                      "guides/self-hosting/enterprise-self-hosting/overview",
                      "guides/self-hosting/enterprise-self-hosting/ecs"
                    ]
                  },
                  {
                    "group": "Free self-hosting",
                    "pages": [
                      "guides/self-hosting/free-self-hosting/overview",
                      "guides/self-hosting/free-self-hosting/configuration",
                      "guides/self-hosting/free-self-hosting/locally",
                      "guides/self-hosting/free-self-hosting/aws",
                      "guides/self-hosting/free-self-hosting/gcp",
                      "guides/self-hosting/free-self-hosting/digital-ocean"
                    ]
                  }
                ]
              }
            ]
          }
        ]
      },
      {
        "anchor": "Implementation Guides",
        "icon": "pen",
        "groups": [
          { 
            "group": "API Auth",
            "pages": [
              "implementation-guides/api-auth/configure-integration",
              "implementation-guides/api-auth/implement-api-auth",
              "implementation-guides/api-auth/customize-connect-ui"
            ]
          },
          {
            "group": "AI tool calling",
            "pages": [
              "implementation-guides/ai-tool-calling/openai-sdk",
              "implementation-guides/ai-tool-calling/anthropic-sdk",
              "implementation-guides/ai-tool-calling/mastra-sdk",
              "implementation-guides/ai-tool-calling/any-llm-sdk",
              "implementation-guides/ai-tool-calling/implement-mcp-server"
            ]
          },
          {
            "group": "Requests Proxy",
            "pages": [
              "implementation-guides/requests-proxy/implement-requests-proxy"
            ]
          },
          { 
            "group": "Syncs",
            "pages": [
              "implementation-guides/syncs/implement-a-sync",
              "implementation-guides/syncs/deletion-detection",
              "implementation-guides/syncs/realtime-syncs",
              "implementation-guides/syncs/large-datasets",
              "implementation-guides/syncs/sync-partitioning"
            ]
          },
          {
            "group": "Actions",
            "pages": [
              "implementation-guides/actions/implement-an-action",
              "implementation-guides/actions/async-actions"
            ]
          },
          {
            "group": "Webhooks",
            "pages": [
              "implementation-guides/webhooks/implement-webhooks"
            ]
          },
          {
            "group": "Building integrations",
            "pages": [
              "implementation-guides/building-integrations/functions-setup",
              "implementation-guides/building-integrations/leverage-ai-agents",
              "implementation-guides/building-integrations/extend-reference-implementation",
              "implementation-guides/building-integrations/unified-apis",
              "implementation-guides/building-integrations/rate-limits",
              "implementation-guides/building-integrations/customer-configuration",
              "implementation-guides/building-integrations/data-validation"
            ]
          },
          {
            "group": "Platform",
            "pages": [
              "implementation-guides/platform/webhooks-from-nango",
              "implementation-guides/platform/contribute-new-api",
              "implementation-guides/platform/implement-event-handler",
              "implementation-guides/platform/open-telemetry-logs-export",
              "implementation-guides/platform/common-issues"
            ]
          },
          {
            "group": "Migrations",
            "pages": [
              "implementation-guides/migrations/migrate-from-public-key",
              "implementation-guides/migrations/migrate-to-zero-yaml"
            ]
          }
        ]
      },
      {
        "anchor": "APIs & Integrations",
        "icon": "bars",
        "groups": [
          {
            "group": "API Guides",
            "pages": [
              "integrations/overview",
              "integrations/google-security-review"
            ]
          },
          {
            "group": "APIs & Integrations",
            "pages": [
              "integrations/all/1password-scim",
              "integrations/all/accelo",
              "integrations/all/acuity-scheduling",
              "integrations/all/active-campaign",
              "integrations/all/addepar",
              "integrations/all/addepar-basic",
              "integrations/all/adobe",
              "integrations/all/adobe-umapi",
              "integrations/all/adobe-workfront",
              "integrations/all/adp",
              "integrations/all/adp-lyric",
              "integrations/all/adp-run",
              "integrations/all/adp-workforce-now",
              "integrations/all/adp-workforce-now-next-gen",
              "integrations/all/adyen",
              "integrations/all/affinity",
              "integrations/all/affinity-v2",
              "integrations/all/aimfox",
              "integrations/all/aimfox-oauth",
              "integrations/all/aircall",
              "integrations/all/aircall-basic",
              "integrations/all/airtable",
              "integrations/all/airtable-pat",
              "integrations/all/algolia",
              "integrations/all/amazon",
              "integrations/all/amazon-selling-partner",
              "integrations/all/amazon-selling-partner-beta",
              "integrations/all/amplitude",
              "integrations/all/anrok",
              "integrations/all/anthropic",
              "integrations/all/anthropic-admin",
              "integrations/all/apaleo",
              "integrations/all/apify",
              "integrations/all/apollo",
              "integrations/all/apollo-oauth",
              "integrations/all/apple-app-store",
              "integrations/all/appstle-subscriptions",
              "integrations/all/asana",
              "integrations/all/asana-scim",
              "integrations/all/ashby",
              "integrations/all/atlas-so",
              "integrations/all/atlassian",
              "integrations/all/atlassian-admin",
              "integrations/all/atlassian-government-cloud",
              "integrations/all/attio",
              "integrations/all/auth0",
              "integrations/all/auth0-cc",
              "integrations/all/autodesk",
              "integrations/all/autotask",
              "integrations/all/auvik",
              "integrations/all/avalara",
              "integrations/all/avalara-sandbox",
              "integrations/all/aws",
              "integrations/all/aws-iam",
              "integrations/all/aws-scim",
              "integrations/all/avoma",
              "integrations/all/azure-blob-storage",
              "integrations/all/azure-devops",
              "integrations/all/bamboohr",
              "integrations/all/bamboohr-basic",
              "integrations/all/basecamp",
              "integrations/all/battlenet",
              "integrations/all/beehiiv",
              "integrations/all/bigcommerce",
              "integrations/all/bill",
              "integrations/all/bill-sandbox",
              "integrations/all/bitbucket",
              "integrations/all/bitdefender",
              "integrations/all/bitly",
              "integrations/all/blackbaud",
              "integrations/all/blackbaud-basic",
              "integrations/all/blandai",
              "integrations/all/boldsign",
              "integrations/all/booking-com",
              "integrations/all/box",
              "integrations/all/braintree",
              "integrations/all/braintree-sandbox",
              "integrations/all/braze",
              "integrations/all/breezy-hr",
              "integrations/all/brevo-api-key",
              "integrations/all/brex",
              "integrations/all/brex-api-key",
              "integrations/all/brex-staging",
              "integrations/all/brightcrowd",
              "integrations/all/builder-io-private",
              "integrations/all/builder-io-public",
              "integrations/all/buildium",
              "integrations/all/bullhorn",
              "integrations/all/builtwith",
              "integrations/all/cal-com-v1",
              "integrations/all/cal-com-v2",
              "integrations/all/calendly",
              "integrations/all/callrail",
              "integrations/all/canny",
              "integrations/all/canva",
              "integrations/all/canva-scim",
              "integrations/all/certn",
              "integrations/all/certn-partner",
              "integrations/all/chargebee",
              "integrations/all/chattermill",
              "integrations/all/checkhq",
              "integrations/all/checkout-com",
              "integrations/all/checkout-com-sandbox",
              "integrations/all/checkr-partner",
              "integrations/all/checkr-partner-staging",
              "integrations/all/chorus",
              "integrations/all/circle-so",
              "integrations/all/clari-copilot",
              "integrations/all/clicksend",
              "integrations/all/clickup",
              "integrations/all/clerk",
              "integrations/all/close",
              "integrations/all/cloudentity",
              "integrations/all/coda",
              "integrations/all/codeclimate",
              "integrations/all/codegen",
              "integrations/all/commercetools",
              "integrations/all/companycam",
              "integrations/all/confluence",
              "integrations/all/confluence-basic",
              "integrations/all/confluence-data-center",
              "integrations/all/connectwise-psa",
              "integrations/all/connectwise-psa-staging",
              "integrations/all/contentful",
              "integrations/all/contentstack",
              "integrations/all/copper",
              "integrations/all/copper-api-key",
              "integrations/all/coros",
              "integrations/all/coros-sandbox",
              "integrations/all/coupa-compass",
<<<<<<< HEAD
              "integrations/all/crisp",
=======
              "integrations/all/crowdstrike",
>>>>>>> ae46ecb8
              "integrations/all/cyberimpact",
              "integrations/all/cursor",
              "integrations/all/databricks-account",
              "integrations/all/databricks-workspace",
              "integrations/all/datacandy",
              "integrations/all/datadog",
              "integrations/all/datev",
              "integrations/all/dayforce",
              "integrations/all/datto-rmm",
              "integrations/all/datto-rmm-password-grant",
              "integrations/all/deel",
              "integrations/all/deel-sandbox",
              "integrations/all/devin",
              "integrations/all/dialpad",
              "integrations/all/dialpad-sandbox",
              "integrations/all/digitalocean",
              "integrations/all/discord",
              "integrations/all/discourse",
              "integrations/all/dixa",
              "integrations/all/document360",
              "integrations/all/docusign",
              "integrations/all/docusign-sandbox",
              "integrations/all/docuware",
              "integrations/all/dropbox",
              "integrations/all/dropbox-sign",
              "integrations/all/drupal",
              "integrations/all/e-conomic",
              "integrations/all/ebay",
              "integrations/all/ebay-sandbox",
              "integrations/all/egnyte",
              "integrations/all/elevenlabs",
              "integrations/all/elevio",
              "integrations/all/emarsys",
              "integrations/all/emarsys-oauth",
              "integrations/all/employment-hero",
              "integrations/all/entrata",
              "integrations/all/envoy",
              "integrations/all/epic-games",
              "integrations/all/evaluagent",
              "integrations/all/eventbrite",
              "integrations/all/exa",
              "integrations/all/exact-online",
              "integrations/all/exist",
              "integrations/all/expensify",
              "integrations/all/facebook",
              "integrations/all/factorial",
              "integrations/all/falai",
              "integrations/all/fairing",
              "integrations/all/fathom",
              "integrations/all/figjam",
              "integrations/all/figma",
              "integrations/all/figma-scim",
              "integrations/all/findymail",
              "integrations/all/fillout",
              "integrations/all/fillout-api-key",
              "integrations/all/firefish",
              "integrations/all/fireflies",
              "integrations/all/fiserv",
              "integrations/all/fiserv-api-key",
              "integrations/all/fitbit",
              "integrations/all/fortnox",
              "integrations/all/folk",
              "integrations/all/freshbooks",
              "integrations/all/freshdesk",
              "integrations/all/freshsales",
              "integrations/all/freshservice",
              "integrations/all/freshteam",
              "integrations/all/front",
              "integrations/all/float",
              "integrations/all/gainsight-cc",
              "integrations/all/garmin",
              "integrations/all/google-gemini",
              "integrations/all/gebruder-weiss",
              "integrations/all/gem",
              "integrations/all/gerrit",
              "integrations/all/ghost-admin",
              "integrations/all/ghost-content",
              "integrations/all/github",
              "integrations/all/github-app",
              "integrations/all/github-app-oauth",
              "integrations/all/github-pat",
              "integrations/all/gitlab",
              "integrations/all/gitlab-pat",
              "integrations/all/gong",
              "integrations/all/gong-oauth",
              "integrations/all/google",
              "integrations/all/google-ads",
              "integrations/all/google-analytics",
              "integrations/all/google-calendar",
              "integrations/all/google-chat",
              "integrations/all/google-cloud-storage",
              "integrations/all/google-docs",
              "integrations/all/google-drive",
              "integrations/all/google-mail",
              "integrations/all/google-play",
              "integrations/all/google-sheet",
              "integrations/all/google-slides",
              "integrations/all/google-workspace-admin",
              "integrations/all/google-service-account",
              "integrations/all/gorgias",
              "integrations/all/gorgias-basic",
              "integrations/all/grain",
              "integrations/all/grain-api-key",
              "integrations/all/grammarly",
              "integrations/all/grammarly-scim",
              "integrations/all/greenhouse",
              "integrations/all/greenhouse-assessment",
              "integrations/all/greenhouse-basic",
              "integrations/all/greenhouse-harvest",
              "integrations/all/greenhouse-ingestion",
              "integrations/all/greenhouse-job-board",
              "integrations/all/greenhouse-onboarding",
              "integrations/all/grafana",
              "integrations/all/gumroad",
              "integrations/all/guru",
              "integrations/all/guru-scim",
              "integrations/all/gusto",
              "integrations/all/gusto-demo",
              "integrations/all/hackerrank-work",
              "integrations/all/harvest",
              "integrations/all/health-gorilla",
              "integrations/all/heap",
              "integrations/all/helpscout-docs",
              "integrations/all/helpscout-mailbox",
              "integrations/all/heyreach",
              "integrations/all/hibob-service-user",
              "integrations/all/highlevel",
              "integrations/all/highlevel-white-label",
              "integrations/all/holded",
              "integrations/all/hover",
              "integrations/all/hubspot",
              "integrations/all/icypeas",
              "integrations/all/incident-io",
              "integrations/all/insightly",
              "integrations/all/instagram",
              "integrations/all/instantly",
              "integrations/all/intercom",
              "integrations/all/intuit",
              "integrations/all/ironclad",
              "integrations/all/jamf",
              "integrations/all/jamf-basic",
              "integrations/all/jazzhr",
              "integrations/all/jira",
              "integrations/all/jira-basic",
              "integrations/all/jira-data-center-api-key",
              "integrations/all/jira-data-center",
              "integrations/all/jira-data-center-basic",
              "integrations/all/jobadder",
              "integrations/all/jobber",
              "integrations/all/jobdiva",
              "integrations/all/jobvite",
              "integrations/all/jotform",
              "integrations/all/jumpcloud",
              "integrations/all/kandji",
              "integrations/all/keap",
              "integrations/all/kintone",
              "integrations/all/kintone-user-api",
              "integrations/all/keeper-scim",
              "integrations/all/knowbe4",
              "integrations/all/klaviyo",
              "integrations/all/klaviyo-oauth",
              "integrations/all/klipfolio",
              "integrations/all/kustomer",
              "integrations/all/lagrowthmachine",
              "integrations/all/lastpass",
              "integrations/all/lemlist",
              "integrations/all/lattice",
              "integrations/all/leadmagic",
              "integrations/all/lessonly",
              "integrations/all/lever",
              "integrations/all/lever-basic",
              "integrations/all/lever-basic-sandbox",
              "integrations/all/lever-sandbox",
              "integrations/all/linear",
              "integrations/all/linkedin",
              "integrations/all/linkhut",
              "integrations/all/listmonk",
              "integrations/all/loom-scim",
              "integrations/all/loops-so",
              "integrations/all/loop-returns",
              "integrations/all/lucid-scim",
              "integrations/all/luma",
              "integrations/all/mailchimp",
              "integrations/all/mailgun",
              "integrations/all/make",
              "integrations/all/malwarebytes",
              "integrations/all/manatal",
              "integrations/all/marketo",
              "integrations/all/mcp-generic",
              "integrations/all/medallia",
              "integrations/all/metabase",
              "integrations/all/microsoft",
              "integrations/all/microsoft-ads",
              "integrations/all/microsoft-business-central",
              "integrations/all/microsoft-entra-id",
              "integrations/all/microsoft-excel",
              "integrations/all/microsoft-power-bi",
              "integrations/all/microsoft-teams",
              "integrations/all/microsoft-tenant-specific",
              "integrations/all/microsoft-oauth2-cc",
              "integrations/all/microsoft-admin",
              "integrations/all/mindbody",
              "integrations/all/minimax",
              "integrations/all/mip-cloud",
              "integrations/all/mip-on-premise",
              "integrations/all/miro",
              "integrations/all/miro-scim",
              "integrations/all/missive",
              "integrations/all/mixpanel",
              "integrations/all/monday",
              "integrations/all/momentum-io",
              "integrations/all/mural",
              "integrations/all/nationbuilder",
              "integrations/all/ninjaone-rmm",
              "integrations/all/namely",
              "integrations/all/namely-pat",
              "integrations/all/netsuite",
              "integrations/all/netsuite-tba",
              "integrations/all/next-cloud-ocs",
              "integrations/all/notion",
              "integrations/all/notion-scim",
              "integrations/all/odoo",
              "integrations/all/odoo-cc",
              "integrations/all/okta",
              "integrations/all/okta-preview",
              "integrations/all/one-drive",
              "integrations/all/one-drive-personal",
              "integrations/all/one-note",
              "integrations/all/onelogin",
              "integrations/all/openai",
              "integrations/all/openai-admin",
              "integrations/all/open-hands",
              "integrations/all/oracle-hcm",
              "integrations/all/ory",
              "integrations/all/osu",
              "integrations/all/oura",
              "integrations/all/outlook",
              "integrations/all/outreach",
              "integrations/all/pagerduty",
              "integrations/all/passportal",
              "integrations/all/pandadoc",
              "integrations/all/pandadoc-api-key",
              "integrations/all/payfit",
              "integrations/all/paylocity",
              "integrations/all/paypal",
              "integrations/all/paypal-sandbox",
              "integrations/all/paycom",
              "integrations/all/paychex",
              "integrations/all/paycor",
              "integrations/all/paycor-sandbox",
              "integrations/all/pendo",
              "integrations/all/pennylane",
              "integrations/all/pennylane-company-api",
              "integrations/all/peopledatalabs",
              "integrations/all/perimeter81",
              "integrations/all/perplexity",
              "integrations/all/personio",
              "integrations/all/personio-recruiting",
              "integrations/all/personio-v2",
              "integrations/all/pingboard",
              "integrations/all/pinterest",
              "integrations/all/pingone",
              "integrations/all/pingone-cc",
              "integrations/all/pipedrive",
              "integrations/all/pipedream",
              "integrations/all/pipedream-oauth2-cc",
              "integrations/all/pivotaltracker",
              "integrations/all/plain",
              "integrations/all/podium",
              "integrations/all/posthog",
              "integrations/all/prive",
              "integrations/all/private-api-basic",
              "integrations/all/private-api-bearer",
              "integrations/all/prospeo",
              "integrations/all/productboard",
              "integrations/all/qualtrics",
              "integrations/all/quickbase",
              "integrations/all/quickbooks",
              "integrations/all/quickbooks-sandbox",
              "integrations/all/ragieai",
              "integrations/all/ramp",
              "integrations/all/ramp-sandbox",
              "integrations/all/rapidapi",
              "integrations/all/readwise",
              "integrations/all/readwise-reader",
              "integrations/all/recharge",
              "integrations/all/recruitcrm",
              "integrations/all/recruiterflow",
              "integrations/all/recruitee",
              "integrations/all/reddit",
              "integrations/all/refiner",
              "integrations/all/redtail-crm-sandbox",
              "integrations/all/razorpay",
              "integrations/all/replicate",
              "integrations/all/retell-ai",
              "integrations/all/ring-central",
              "integrations/all/ring-central-sandbox",
              "integrations/all/rippling",
              "integrations/all/rippling-shop-app",
              "integrations/all/roam-scim",
              "integrations/all/rock-gym-pro",
              "integrations/all/rootly",
              "integrations/all/sage",
              "integrations/all/sage-hr",
              "integrations/all/sage-intacct",
              "integrations/all/sage-intacct-oauth",
              "integrations/all/sage-people",
              "integrations/all/salesforce",
              "integrations/all/salesforce-experience-cloud",
              "integrations/all/salesforce-cdp",
              "integrations/all/salesforce-sandbox",
              "integrations/all/salesloft",
              "integrations/all/sap-business-one",
              "integrations/all/sap-concur",
              "integrations/all/sap-success-factors",
              "integrations/all/sap-fieldglass",
              "integrations/all/scrapedo",
              "integrations/all/sedna",
              "integrations/all/sedna-basic",
              "integrations/all/segment",
              "integrations/all/semrush",
              "integrations/all/sendgrid",
              "integrations/all/sentry",
              "integrations/all/sentry-oauth",
              "integrations/all/servicem8",
              "integrations/all/servicenow",
              "integrations/all/setmore",
              "integrations/all/sellsy",
              "integrations/all/sellsy-oauth2-cc",
              "integrations/all/sharepoint-online",
              "integrations/all/sharepoint-online-v1",
              "integrations/all/sharepoint-online-oauth2-cc",
              "integrations/all/shipstation",
              "integrations/all/shipstation-v2",
              "integrations/all/shopify",
              "integrations/all/shopify-api-key",
              "integrations/all/shopify-partner",
              "integrations/all/shopify-scim",
              "integrations/all/shortcut",
              "integrations/all/signnow",
              "integrations/all/signnow-sandbox",
              "integrations/all/skio",
              "integrations/all/slack",
              "integrations/all/smartrecruiters-api-key",
              "integrations/all/smartlead-ai",
              "integrations/all/smartsheet",
              "integrations/all/smugmug",
              "integrations/all/snipe-it",
              "integrations/all/snapchat",
              "integrations/all/snowflake",
              "integrations/all/snowflake-jwt",
              "integrations/all/splitwise",
              "integrations/all/spotify",
              "integrations/all/spotify-oauth2-cc",
              "integrations/all/squarespace",
              "integrations/all/squareup",
              "integrations/all/squareup-sandbox",
              "integrations/all/stackexchange",
              "integrations/all/statista",
              "integrations/all/strava",
              "integrations/all/strava-web",
              "integrations/all/streak",
              "integrations/all/stripe",
              "integrations/all/stripe-app",
              "integrations/all/stripe-app-sandbox",
              "integrations/all/stripe-express",
              "integrations/all/supabase",
              "integrations/all/survey-monkey",
              "integrations/all/tableau",
              "integrations/all/tapclicks",
              "integrations/all/teamtailor",
              "integrations/all/teamleader",
              "integrations/all/teamwork",
              "integrations/all/terraform",
              "integrations/all/thrivecart-api-key",
              "integrations/all/thrivecart-oauth",
              "integrations/all/ticktick",
              "integrations/all/tiktok-accounts",
              "integrations/all/tiktok-personal",
              "integrations/all/tiktok-ads",
              "integrations/all/timely",
              "integrations/all/todoist",
              "integrations/all/trafft",
              "integrations/all/tailscale",
              "integrations/all/tailscale-api-key",
              "integrations/all/trakstar-hire",
              "integrations/all/trello",
              "integrations/all/tldv",
              "integrations/all/trello-scim",
              "integrations/all/tremendous",
              "integrations/all/tremendous-sandbox",
              "integrations/all/tsheetsteam",
              "integrations/all/tumblr",
              "integrations/all/twenty-crm",
              "integrations/all/twenty-crm-self-hosted",
              "integrations/all/twilio",
              "integrations/all/twinfield",
              "integrations/all/twitch",
              "integrations/all/twitter",
              "integrations/all/twitter-oauth2-cc",
              "integrations/all/twitter-v2",
              "integrations/all/typeform",
              "integrations/all/typefully",
              "integrations/all/uber",
              "integrations/all/ukg-pro-wfm",
              "integrations/all/ukg-pro",
              "integrations/all/ukg-ready",
              "integrations/all/unanet",
              "integrations/all/unauthenticated",
              "integrations/all/unipile",
              "integrations/all/vercel",
              "integrations/all/vimeo",
              "integrations/all/vimeo-basic",
              "integrations/all/precisefp",
              "integrations/all/wakatime",
              "integrations/all/wave-accounting",
              "integrations/all/wealthbox",
              "integrations/all/webflow",
              "integrations/all/webex",
              "integrations/all/whatsapp-business",
              "integrations/all/whoop",
              "integrations/all/wildix-pbx",
              "integrations/all/woocommerce",
              "integrations/all/wordpress",
              "integrations/all/workable",
              "integrations/all/workable-oauth",
              "integrations/all/workday",
              "integrations/all/workday-oauth",
              "integrations/all/wrike",
              "integrations/all/xai",
              "integrations/all/xero",
              "integrations/all/xero-oauth2-cc",
              "integrations/all/yahoo",
              "integrations/all/yandex",
              "integrations/all/yotpo",
              "integrations/all/youtube",
              "integrations/all/zapier",
              "integrations/all/zapier-nla",
              "integrations/all/zapier-scim",
              "integrations/all/zendesk",
              "integrations/all/zenefits",
              "integrations/all/zoho",
              "integrations/all/zoho-bigin",
              "integrations/all/zoho-books",
              "integrations/all/zoho-calendar",
              "integrations/all/zoho-crm",
              "integrations/all/zoho-desk",
              "integrations/all/zoho-inventory",
              "integrations/all/zoho-invoice",
              "integrations/all/zoho-mail",
              "integrations/all/zoho-people",
              "integrations/all/zoho-recruit",
              "integrations/all/zoom",
              "integrations/all/zoominfo",
              "integrations/all/zuora"
            ]
          }
        ]
      },
      {
        "anchor": "Reference",
        "icon": "book",
        "groups": [
          {
            "group": "Reference",
            "pages": [
              "reference/overview"
            ]
          },
          {
            "group": "Use Integrations - Reference",
            "pages": [
              "reference/sdks/frontend",
              {
                "group": "HTTP API",
                "icon": "cloud",
                "pages": [
                  "reference/api/authentication",
                  "reference/api/rate-limits",
                  {
                    "group": "Providers",
                    "pages": [
                      "reference/api/providers/list",
                      "reference/api/providers/get"
                    ]
                  },
                  {
                    "group": "Integrations",
                    "pages": [
                      "reference/api/integration/list",
                      "reference/api/integration/get",
                      "reference/api/integration/create",
                      "reference/api/integration/update",
                      "reference/api/integration/delete"
                    ]
                  },
                  {
                    "group": "Connections (deprecated)",
                    "pages": [
                      "reference/api/connection/list",
                      "reference/api/connection/get",
                      "reference/api/connection/post",
                      "reference/api/connection/set-metadata",
                      "reference/api/connection/set-metadata-legacy",
                      "reference/api/connection/update-metadata",
                      "reference/api/connection/update-metadata-legacy",
                      "reference/api/connection/delete"
                    ]
                  },
                  {
                    "group": "Connections",
                    "pages": [
                      "reference/api/connections/post",
                      "reference/api/connections/list",
                      "reference/api/connections/get",
                      "reference/api/connections/patch",
                      "reference/api/connections/set-metadata",
                      "reference/api/connections/update-metadata",
                      "reference/api/connections/delete"
                    ]
                  },
                  {
                    "group": "Functions",
                    "pages": [
                      "reference/api/scripts/config"
                    ]
                  },
                  {
                    "group": "Syncs",
                    "pages": [
                      "reference/api/sync/records-list",
                      "reference/api/sync/trigger",
                      "reference/api/sync/start",
                      "reference/api/sync/pause",
                      "reference/api/sync/status",
                      "reference/api/sync/update-connection-frequency",
                      "reference/api/sync/environment-variables",
                      "reference/api/sync/create-variant",
                      "reference/api/sync/delete-variant"
                    ]
                  },
                  {
                    "group": "Actions",
                    "pages": [
                      "reference/api/action/trigger"
                    ]
                  },
                  {
                    "group": "Proxy",
                    "pages": [
                      "reference/api/proxy/get",
                      "reference/api/proxy/post",
                      "reference/api/proxy/put",
                      "reference/api/proxy/patch",
                      "reference/api/proxy/delete"
                    ]
                  },
                  {
                    "group": "Connect",
                    "pages": [
                      "reference/api/connect/sessions/create",
                      "reference/api/connect/sessions/reconnect",
                      "reference/api/connect/session/get",
                      "reference/api/connect/session/delete"
                    ]
                  }
                ]
              },
              {
                "group": "Backend SDKs",
                "icon": "cubes",
                "pages": [
                  "reference/sdks/node",
                  "reference/sdks/python",
                  "reference/sdks/java",
                  "reference/sdks/ruby",
                  "reference/sdks/go",
                  "reference/sdks/rust",
                  "reference/sdks/php"
                ]
              }
            ]
          },
          {
            "group": "Build Integrations - Reference",
            "pages": [
              "reference/cli",
              "reference/functions",
              "reference/api-configuration",
              "reference/integration-configuration"
            ]
          }
        ]
      },
      {
        "anchor": "Changelog",
        "icon": "rss",
        "groups": [
          {
            "group": "Changelog",
            "pages": [
              "changelog/overview",
              "changelog/dev-updates"
            ]
          }
        ]
      }
    ]
  },
  "api": {
    "mdx": {
      "server": [
        "https://api.nango.dev",
        "http://localhost:3003"
      ],
      "auth": {
        "method": "bearer"
      }
    }
  }
}<|MERGE_RESOLUTION|>--- conflicted
+++ resolved
@@ -401,11 +401,8 @@
               "integrations/all/coros",
               "integrations/all/coros-sandbox",
               "integrations/all/coupa-compass",
-<<<<<<< HEAD
               "integrations/all/crisp",
-=======
               "integrations/all/crowdstrike",
->>>>>>> ae46ecb8
               "integrations/all/cyberimpact",
               "integrations/all/cursor",
               "integrations/all/databricks-account",
