---
sidebar_label: GitHub
---

# GitHub API wiki

:::note Working with the GitHub API?
Please add your learnings, favorite links and gotchas here by [editing this page](https://github.com/nangohq/nango/tree/master/docs/docs/providers/github.md).

:::

## Using GitHub with Nango

<<<<<<< HEAD
Provider template name in Nango: `github`  
Follow our [quickstart](../quickstart.md) to add an OAuth integration with GitHub in 5 minutes.
=======
API template name in Nango: `github`  
Follow our [quickstart](../quickstart.md) to add an OAuth integration with Github in 5 minutes.
>>>>>>> baef9272

Supported features in Nango:

| Feature                            | Supported                                           |
| ---------------------------------- | --------------------------------------------------- |
| [Auth](/nango-auth/core-concepts)  | ✅                                                  |
| [Proxy](/nango-unified-apis/proxy) | ✅                                                  |
| Unified APIs                       | [Ticketing](/nango-unified-apis/ticketing/overview) |

## App registration & publishing

**Rating: `Easy & fast`**
Registering an app takes only a few minutes, and you can start building immediately: [App registration docs](https://docs.github.com/en/apps/oauth-apps/building-oauth-apps/creating-an-oauth-app)



## Useful links

- [How to register an Application](https://docs.github.com/en/apps/oauth-apps/building-oauth-apps/creating-an-oauth-app)
- [OAuth-related docs](https://docs.github.com/en/apps/oauth-apps/building-oauth-apps/authorizing-oauth-apps)
- [List of OAuth scopes](https://docs.github.com/en/apps/oauth-apps/building-oauth-apps/scopes-for-oauth-apps#available-scopes)


<<<<<<< HEAD
## API specific gotchas
=======
-   The API seems to always require `user-agent` header
>>>>>>> baef9272
<|MERGE_RESOLUTION|>--- conflicted
+++ resolved
@@ -10,14 +10,8 @@
 :::
 
 ## Using GitHub with Nango
-
-<<<<<<< HEAD
-Provider template name in Nango: `github`  
-Follow our [quickstart](../quickstart.md) to add an OAuth integration with GitHub in 5 minutes.
-=======
 API template name in Nango: `github`  
 Follow our [quickstart](../quickstart.md) to add an OAuth integration with Github in 5 minutes.
->>>>>>> baef9272
 
 Supported features in Nango:
 
@@ -41,8 +35,5 @@
 - [List of OAuth scopes](https://docs.github.com/en/apps/oauth-apps/building-oauth-apps/scopes-for-oauth-apps#available-scopes)
 
 
-<<<<<<< HEAD
 ## API specific gotchas
-=======
--   The API seems to always require `user-agent` header
->>>>>>> baef9272
+_None known_