---
sidebar_label: Shopify
---

# Shopify API wiki

:::note Working with the Stripe API?
Please add your learnings, favorite links and gotchas here by [editing this page](https://github.com/nangohq/nango/tree/master/docs/docs/providers/shopify.md).

:::

## Using Calendly with Nango

API template name in Nango: `shopify`  
Follow our [quickstart](../quickstart.md) to add an OAuth integration with Shopify in 5 minutes.

<<<<<<< HEAD
=======
Supported features in Nango:

| Feature                            | Supported                 |
| ---------------------------------- | ------------------------- |
| [Auth](/nango-auth/core-concepts)  | ✅                        |
| [Proxy](/nango-unified-apis/proxy) | ❎                        |
| Unified APIs                       | _Not included in any yet_ |

Make sure you [read this](../nango-auth/frontend-sdk.md#connection-config) to set the correct shop subdomain before starting an OAuth flow for Shopify.

>>>>>>> baef9272
## App registration & publishing

**Rating: `Easy & fast`**
Registering an app takes only a few minutes, and you can start building immediately: [App registration docs](https://shopify.dev/docs/apps/auth/oauth/getting-started#step-1-retrieve-client-credentials)



## Useful links

- [How to register an Application](https://shopify.dev/docs/apps/auth/oauth/getting-started#step-1-retrieve-client-credentials)
- [OAuth-related docs](https://shopify.dev/docs/apps/auth/oauth)
- [List of OAuth scopes](https://shopify.dev/docs/api/usage/access-scopes#authenticated-access-scopes)
- [API](https://shopify.dev/docs/api/admin)


<<<<<<< HEAD
## API specific gotchas
=======
-   You are required to pass in the correct subdomain before starting an OAuth flow (cf. [Connection configuration](../nango-auth/frontend-sdk.md#connection-config)).
>>>>>>> baef9272
<|MERGE_RESOLUTION|>--- conflicted
+++ resolved
@@ -14,8 +14,6 @@
 API template name in Nango: `shopify`  
 Follow our [quickstart](../quickstart.md) to add an OAuth integration with Shopify in 5 minutes.
 
-<<<<<<< HEAD
-=======
 Supported features in Nango:
 
 | Feature                            | Supported                 |
@@ -24,9 +22,6 @@
 | [Proxy](/nango-unified-apis/proxy) | ❎                        |
 | Unified APIs                       | _Not included in any yet_ |
 
-Make sure you [read this](../nango-auth/frontend-sdk.md#connection-config) to set the correct shop subdomain before starting an OAuth flow for Shopify.
-
->>>>>>> baef9272
 ## App registration & publishing
 
 **Rating: `Easy & fast`**
@@ -42,8 +37,5 @@
 - [API](https://shopify.dev/docs/api/admin)
 
 
-<<<<<<< HEAD
 ## API specific gotchas
-=======
--   You are required to pass in the correct subdomain before starting an OAuth flow (cf. [Connection configuration](../nango-auth/frontend-sdk.md#connection-config)).
->>>>>>> baef9272
+- Make sure you [read this](../nango-auth/frontend-sdk.md#connection-config) to set the correct shop subdomain before starting an OAuth flow for Shopify.