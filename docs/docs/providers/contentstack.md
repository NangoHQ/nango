--- conflicted
+++ resolved
@@ -14,10 +14,6 @@
 API template name in Nango: `contentstack`  
 Follow our [quickstart](../quickstart.md) to add an OAuth integration with Contentstack in 5 minutes.
 
-<<<<<<< HEAD
-=======
-Make sure you [read this](../nango-auth/frontend-sdk.md#connection-config) to set the correct subdomain and app ID before starting an OAuth flow for Contentstack.
-
 Supported features in Nango:
 
 | Feature                            | Supported                 |
@@ -26,10 +22,9 @@
 | [Proxy](/nango-unified-apis/proxy) | ❎                        |
 | Unified APIs                       | _Not included in any yet_ |
 
->>>>>>> baef9272
+
 ## App registration & publishing
-
-**Rating: `Easy & fast`**
+**Rating: `Easy & fast`**  
 Registering an app takes only a few minutes, and you can start building immediately: [App registration docs](https://www.contentstack.com/docs/developers/developer-hub/contentstack-oauth/#configuring-contentstack-oauth)
 
 
@@ -41,11 +36,7 @@
 - [List of OAuth scopes](https://www.contentstack.com/docs/developers/developer-hub/oauth-scopes/)
 
 
-<<<<<<< HEAD
 ## API specific gotchas
 - Depending on the [region](https://www.contentstack.com/docs/developers/developer-hub/contentstack-oauth/#construct-your-authorization-url) you will want to connect to, you will have to provide the region as a extension in the config params. You should use `nango.auth('amazon', '1', {params: {subdomain: 'co.uk'}})`
 - Access tokens and app tokens are valid for 60 minutes only, 
-- To refresh the token simple use `nango.getToken()` to generate new set of tokens
-=======
--   You are required to pass in the correct subdomain and App ID before starting an OAuth flow (cf. [Connection configuration](../nango-auth/frontend-sdk.md#connection-config)).
->>>>>>> baef9272
+- To refresh the token simple use `nango.getToken()` to generate new set of tokens