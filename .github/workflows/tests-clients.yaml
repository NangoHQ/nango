name: Run Client Tests

on:
    push:
        branches:
            - master
            - staging/**
    pull_request:
    merge_group:

jobs:
    compute-matrix:
        runs-on: ubuntu-latest
        outputs:
            os-matrix: ${{ steps.set-os-matrix.outputs.os-matrix }}
        steps:
            - name: Set OS Matrix
              id: set-os-matrix
              run: |
                  echo "os-matrix=[\"ubuntu-latest\",\"windows-latest\"]" >> $GITHUB_OUTPUT

    tests:
        needs: compute-matrix
        strategy:
            fail-fast: false
            matrix:
<<<<<<< HEAD
                node-version: [18.x]
=======
                node-version: [20.x, 22.x, 24.x]
>>>>>>> 190e2dc4
                os: ${{ fromJson(needs.compute-matrix.outputs.os-matrix) }}

        runs-on: ${{ matrix.os }}

        steps:
            - uses: actions/checkout@v4
              with:
                  fetch-depth: '0'

            - name: Use Node.js ${{ matrix.node-version }}
              uses: actions/setup-node@v4
              with:
                  cache: 'npm'
                  node-version: ${{ matrix.node-version }}

            - run: npm ci

            - name: Build Typescript
              run: npm run ts-build

            - run: npm run test:cli
            - run: npm run test:unit -- packages/cli

            - name: Build Node Client
              run: |
                  npm run -w @nangohq/node build

            - name: Test Node CJS
              shell: bash
              run: |
                  RES=$(node packages/node-client/tests/built.cjs)
                  echo "$RES";
                  [ "$RES" != *"Done"* ] || { exit 1; }

            - name: Test Node ESM
              shell: bash
              run: |
                  RES=$(node packages/node-client/tests/built.js)
                  echo "$RES";
                  [ "$RES" != *"Done"* ] || { exit 1; }<|MERGE_RESOLUTION|>--- conflicted
+++ resolved
@@ -24,11 +24,7 @@
         strategy:
             fail-fast: false
             matrix:
-<<<<<<< HEAD
-                node-version: [18.x]
-=======
-                node-version: [20.x, 22.x, 24.x]
->>>>>>> 190e2dc4
+                node-version: [24.x]
                 os: ${{ fromJson(needs.compute-matrix.outputs.os-matrix) }}
 
         runs-on: ${{ matrix.os }}
