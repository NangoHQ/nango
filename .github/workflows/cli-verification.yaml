--- conflicted
+++ resolved
@@ -28,8 +28,6 @@
                   registry-url: 'https://npm.pkg.github.com'
                   scope: '@nangohq'
                   always-auth: true
-<<<<<<< HEAD
-=======
             - name: Publish packages to github registry so they can be bumped
               env:
                   NODE_AUTH_TOKEN: ${{ secrets.GITHUB_TOKEN }}
@@ -51,7 +49,6 @@
                   check_and_publish packages/node-client
                   check_and_publish packages/shared
                   check_and_publish packages/frontend
->>>>>>> 0a081e1b
             - id: publish_step
               name: Publish npm packages to the github registry
               env:
@@ -68,11 +65,7 @@
                   NODE_AUTH_TOKEN: ${{ secrets.GITHUB_TOKEN }}
               run: |
                   jq '.name = "@nangohq/cli"' package.json > temp.json && mv temp.json package.json
-<<<<<<< HEAD
-                  npm publish --access public
-=======
                   npm publish
->>>>>>> 0a081e1b
     verify:
         runs-on: ubuntu-latest
         needs: publish
