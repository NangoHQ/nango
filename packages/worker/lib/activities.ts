import {
    createSyncJob,
    SyncStatus,
    SyncType,
    Config as ProviderConfig,
    configService,
    createActivityLog,
    LogLevel,
    LogAction,
    syncRunService,
    updateJobActivityLogId,
    NangoConnection,
    environmentService,
<<<<<<< HEAD
    createActivityLogMessage,
=======
>>>>>>> 1877cd31
    createActivityLogAndLogMessage
} from '@nangohq/shared';
import type { ContinuousSyncArgs, InitialSyncArgs } from './models/Worker';

export async function routeSync(args: InitialSyncArgs): Promise<boolean | object> {
    const { syncId, syncJobId, syncName, activityLogId, nangoConnection, debug } = args;
    let environmentId = nangoConnection?.environment_id;
    if (!nangoConnection?.environment_id) {
        environmentId = (await environmentService.getEnvironmentIdForAccountAssumingProd(nangoConnection.account_id as number)) as number;
<<<<<<< HEAD

        if (debug) {
            await createActivityLogMessage({
                level: 'info',
                activity_log_id: activityLogId,
                timestamp: Date.now(),
                content: `The environment id was not provided for the initial sync: ${syncName}. The environment id was obtained from the account id: ${nangoConnection.account_id} and is: ${environmentId}`
            });
        }
    }
    const syncConfig: ProviderConfig = (await configService.getProviderConfig(nangoConnection?.provider_config_key as string, environmentId)) as ProviderConfig;

=======
    }
    const syncConfig: ProviderConfig = (await configService.getProviderConfig(nangoConnection?.provider_config_key as string, environmentId)) as ProviderConfig;

>>>>>>> 1877cd31
    return syncProvider(syncConfig, syncId, syncJobId, syncName, SyncType.INITIAL, { ...nangoConnection, environment_id: environmentId }, activityLogId, debug);
}

export async function scheduleAndRouteSync(args: ContinuousSyncArgs): Promise<boolean | object> {
    const { syncId, activityLogId, syncName, nangoConnection, debug } = args;
    let environmentId = nangoConnection?.environment_id;
<<<<<<< HEAD
    if (!nangoConnection?.environment_id) {
        environmentId = (await environmentService.getEnvironmentIdForAccountAssumingProd(nangoConnection.account_id as number)) as number;

        if (debug) {
            await createActivityLogMessage({
                level: 'info',
                activity_log_id: activityLogId,
                timestamp: Date.now(),
                content: `The environment id was not provided for the continuous sync: ${syncName}. The environment id was obtained from the account id: ${nangoConnection.account_id} and is: ${environmentId}`
            });
        }
    }
    // TODO recreate the job id to be in the format created by temporal: nango-syncs.accounts-syncs-schedule-29768402-c6a8-462b-8334-37adf2b76be4-workflow-2023-05-30T08:45:00Z
    const syncJobId = await createSyncJob(syncId as string, SyncType.INCREMENTAL, SyncStatus.RUNNING, '', activityLogId);
=======
    let syncJobId;
    if (!nangoConnection?.environment_id) {
        environmentId = (await environmentService.getEnvironmentIdForAccountAssumingProd(nangoConnection.account_id as number)) as number;
        // TODO recreate the job id to be in the format created by temporal: nango-syncs.accounts-syncs-schedule-29768402-c6a8-462b-8334-37adf2b76be4-workflow-2023-05-30T08:45:00Z
        syncJobId = await createSyncJob(syncId as string, SyncType.INCREMENTAL, SyncStatus.RUNNING, '', null);
    } else {
        syncJobId = await createSyncJob(syncId as string, SyncType.INCREMENTAL, SyncStatus.RUNNING, '', activityLogId);
    }
>>>>>>> 1877cd31

    try {
        const syncConfig: ProviderConfig = (await configService.getProviderConfig(
            nangoConnection?.provider_config_key as string,
            environmentId
        )) as ProviderConfig;

        return syncProvider(
            syncConfig,
            syncId,
            syncJobId?.id as number,
            syncName,
            SyncType.INCREMENTAL,
            { ...nangoConnection, environment_id: environmentId },
<<<<<<< HEAD
            activityLogId,
=======
            activityLogId ?? 0,
>>>>>>> 1877cd31
            debug
        );
    } catch (err: any) {
        const prettyError = JSON.stringify(err, ['message', 'name', 'stack'], 2);
        const log = {
            level: 'info' as LogLevel,
            success: false,
            action: 'sync' as LogAction,
            start: Date.now(),
            end: Date.now(),
            timestamp: Date.now(),
            connection_id: nangoConnection?.connection_id as string,
            provider_config_key: nangoConnection?.provider_config_key as string,
            provider: '',
            session_id: '',
            environment_id: environmentId,
            operation_name: syncName
        };
        await createActivityLogAndLogMessage(log, {
            level: 'error',
            timestamp: Date.now(),
            content: `The continuous sync failed to run because of a failure to obtain the provider config for ${syncName} with the following error: ${prettyError}`
        });
        return false;
    }
}

/**
 * Sync Provider
 * @desc take in a provider, use the nango.yaml config to find
 * the integrations where that provider is used and call the sync
 * accordingly with the user defined integration code
 */
export async function syncProvider(
    syncConfig: ProviderConfig,
    syncId: string,
    syncJobId: number,
    syncName: string,
    syncType: SyncType,
    nangoConnection: NangoConnection,
    existingActivityLogId: number,
    debug = false
): Promise<boolean | object> {
    let activityLogId = existingActivityLogId;

    if (syncType === SyncType.INCREMENTAL) {
        const log = {
            level: 'info' as LogLevel,
            success: null,
            action: 'sync' as LogAction,
            start: Date.now(),
            end: Date.now(),
            timestamp: Date.now(),
            connection_id: nangoConnection?.connection_id as string,
            provider_config_key: nangoConnection?.provider_config_key as string,
            provider: syncConfig.provider,
<<<<<<< HEAD
            session_id: syncJobId.toString(),
=======
            session_id: syncJobId ? syncJobId?.toString() : '',
>>>>>>> 1877cd31
            environment_id: nangoConnection?.environment_id as number,
            operation_name: syncName
        };
        activityLogId = (await createActivityLog(log)) as number;

        if (syncJobId && activityLogId) {
            await updateJobActivityLogId(syncJobId, activityLogId);
        }
    }

    const syncRun = new syncRunService({
        writeToDb: true,
        syncId,
        syncJobId,
        nangoConnection,
        syncName,
        syncType,
        activityLogId,
        debug
    });

    const result = await syncRun.run();

    return result as boolean;
}<|MERGE_RESOLUTION|>--- conflicted
+++ resolved
@@ -11,10 +11,6 @@
     updateJobActivityLogId,
     NangoConnection,
     environmentService,
-<<<<<<< HEAD
-    createActivityLogMessage,
-=======
->>>>>>> 1877cd31
     createActivityLogAndLogMessage
 } from '@nangohq/shared';
 import type { ContinuousSyncArgs, InitialSyncArgs } from './models/Worker';
@@ -24,46 +20,15 @@
     let environmentId = nangoConnection?.environment_id;
     if (!nangoConnection?.environment_id) {
         environmentId = (await environmentService.getEnvironmentIdForAccountAssumingProd(nangoConnection.account_id as number)) as number;
-<<<<<<< HEAD
-
-        if (debug) {
-            await createActivityLogMessage({
-                level: 'info',
-                activity_log_id: activityLogId,
-                timestamp: Date.now(),
-                content: `The environment id was not provided for the initial sync: ${syncName}. The environment id was obtained from the account id: ${nangoConnection.account_id} and is: ${environmentId}`
-            });
-        }
     }
     const syncConfig: ProviderConfig = (await configService.getProviderConfig(nangoConnection?.provider_config_key as string, environmentId)) as ProviderConfig;
 
-=======
-    }
-    const syncConfig: ProviderConfig = (await configService.getProviderConfig(nangoConnection?.provider_config_key as string, environmentId)) as ProviderConfig;
-
->>>>>>> 1877cd31
     return syncProvider(syncConfig, syncId, syncJobId, syncName, SyncType.INITIAL, { ...nangoConnection, environment_id: environmentId }, activityLogId, debug);
 }
 
 export async function scheduleAndRouteSync(args: ContinuousSyncArgs): Promise<boolean | object> {
     const { syncId, activityLogId, syncName, nangoConnection, debug } = args;
     let environmentId = nangoConnection?.environment_id;
-<<<<<<< HEAD
-    if (!nangoConnection?.environment_id) {
-        environmentId = (await environmentService.getEnvironmentIdForAccountAssumingProd(nangoConnection.account_id as number)) as number;
-
-        if (debug) {
-            await createActivityLogMessage({
-                level: 'info',
-                activity_log_id: activityLogId,
-                timestamp: Date.now(),
-                content: `The environment id was not provided for the continuous sync: ${syncName}. The environment id was obtained from the account id: ${nangoConnection.account_id} and is: ${environmentId}`
-            });
-        }
-    }
-    // TODO recreate the job id to be in the format created by temporal: nango-syncs.accounts-syncs-schedule-29768402-c6a8-462b-8334-37adf2b76be4-workflow-2023-05-30T08:45:00Z
-    const syncJobId = await createSyncJob(syncId as string, SyncType.INCREMENTAL, SyncStatus.RUNNING, '', activityLogId);
-=======
     let syncJobId;
     if (!nangoConnection?.environment_id) {
         environmentId = (await environmentService.getEnvironmentIdForAccountAssumingProd(nangoConnection.account_id as number)) as number;
@@ -72,7 +37,6 @@
     } else {
         syncJobId = await createSyncJob(syncId as string, SyncType.INCREMENTAL, SyncStatus.RUNNING, '', activityLogId);
     }
->>>>>>> 1877cd31
 
     try {
         const syncConfig: ProviderConfig = (await configService.getProviderConfig(
@@ -87,11 +51,7 @@
             syncName,
             SyncType.INCREMENTAL,
             { ...nangoConnection, environment_id: environmentId },
-<<<<<<< HEAD
-            activityLogId,
-=======
             activityLogId ?? 0,
->>>>>>> 1877cd31
             debug
         );
     } catch (err: any) {
@@ -148,11 +108,7 @@
             connection_id: nangoConnection?.connection_id as string,
             provider_config_key: nangoConnection?.provider_config_key as string,
             provider: syncConfig.provider,
-<<<<<<< HEAD
-            session_id: syncJobId.toString(),
-=======
             session_id: syncJobId ? syncJobId?.toString() : '',
->>>>>>> 1877cd31
             environment_id: nangoConnection?.environment_id as number,
             operation_name: syncName
         };
