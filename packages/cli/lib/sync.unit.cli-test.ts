import fs from 'node:fs';
import os from 'node:os';
import path, { join } from 'node:path';

import yaml from 'js-yaml';
import stripAnsi from 'strip-ansi';
import { afterEach, describe, expect, it, vi } from 'vitest';

import { generate } from './cli.js';
import { compileAllFiles, compileSingleFile, getFileToCompile } from './services/compile.service.js';
import { parse } from './services/config.service.js';
import { init } from './services/init.service.js';
import { directoryMigration, endpointMigration } from './services/migration.service.js';
import parserService from './services/parser.service.js';
import { copyDirectoryAndContents, fixturesPath, getTestDirectory } from './tests/helpers.js';

describe('generate function tests', () => {
    // Not the best but until we have a logger it will work
    const consoleMock = vi.spyOn(console, 'log').mockImplementation(() => undefined);

    afterEach(() => {
        consoleMock.mockReset();
    });

    it('should generate a different sync correctly', async () => {
        const dir = await getTestDirectory('generate');
        init({ absolutePath: dir });
        const data = {
            integrations: {
                'demo-github-integration': {
                    'some-other-sync': {
                        type: 'sync',
                        runs: 'every half hour',
                        returns: ['GithubIssue']
                    }
                }
            },
            models: {
                GithubIssue: {
                    id: 'integer',
                    owner: 'string',
                    repo: 'string',
                    issue_number: 'number',
                    title: 'string',
                    author: 'string',
                    author_id: 'string',
                    state: 'string',
                    date_created: 'date',
                    date_last_modified: 'date',
                    body: 'string'
                }
            }
        };
        const yamlData = yaml.dump(data);
        await fs.promises.writeFile(join(dir, 'nango.yaml'), yamlData, 'utf8');
        generate({ debug: true, fullPath: dir });
        expect(fs.existsSync(join(dir, 'demo-github-integration/syncs/some-other-sync.ts'))).toBe(true);
    });

    it('should support a single model return in v1 format', async () => {
        const dir = await getTestDirectory('single-model-v1');
        init({ absolutePath: dir });
        const data = {
            integrations: {
                'demo-github-integration': {
                    'single-model-return': {
                        type: 'sync',
                        runs: 'every half hour',
                        returns: 'GithubIssue'
                    }
                }
            },
            models: {
                GithubIssue: {
                    id: 'integer',
                    owner: 'string',
                    repo: 'string',
                    issue_number: 'number',
                    title: 'string',
                    author: 'string',
                    author_id: 'string',
                    state: 'string',
                    date_created: 'date',
                    date_last_modified: 'date',
                    body: 'string'
                }
            }
        };
        const yamlData = yaml.dump(data);
        await fs.promises.writeFile(join(dir, 'nango.yaml'), yamlData, 'utf8');
        generate({ debug: false, fullPath: dir });
        expect(fs.existsSync(join(dir, 'demo-github-integration/syncs/single-model-return.ts'))).toBe(true);
    });

    it('should support a single model return in v2 format', async () => {
        const dir = await getTestDirectory('single-model-v2');
        init({ absolutePath: dir });
        const data = {
            integrations: {
                'demo-github-integration': {
                    syncs: {
                        'single-model-return': {
                            runs: 'every half hour',
                            endpoint: 'GET /issues',
                            output: 'GithubIssue'
                        }
                    }
                }
            },
            models: {
                GithubIssue: {
                    id: 'integer',
                    owner: 'string',
                    repo: 'string',
                    issue_number: 'number',
                    title: 'string',
                    author: 'string',
                    author_id: 'string',
                    state: 'string',
                    date_created: 'date',
                    date_last_modified: 'date',
                    body: 'string'
                }
            }
        };
        const yamlData = yaml.dump(data);
        await fs.promises.writeFile(join(dir, 'nango.yaml'), yamlData, 'utf8');
        generate({ debug: false, fullPath: dir });
        expect(fs.existsSync(join(dir, 'demo-github-integration/syncs/single-model-return.ts'))).toBe(true);
    });

    it('should not create a file if endpoint is missing from a v2 config', async () => {
        const dir = await getTestDirectory('endpoint-missing-v2');
        init({ absolutePath: dir });
        const data = {
            integrations: {
                'demo-github-integration': {
                    syncs: {
                        'single-model-return': {
                            type: 'sync',
                            runs: 'every half hour',
                            returns: 'GithubIssue'
                        }
                    }
                }
            },
            models: {
                GithubIssue: {
                    id: 'integer',
                    owner: 'string',
                    repo: 'string',
                    issue_number: 'number',
                    title: 'string',
                    author: 'string',
                    author_id: 'string',
                    state: 'string',
                    date_created: 'date',
                    date_last_modified: 'date',
                    body: 'string'
                }
            }
        };
        const yamlData = yaml.dump(data);
        await fs.promises.writeFile(join(dir, 'nango.yaml'), yamlData, 'utf8');
        expect(fs.existsSync(join(dir, 'demo-github-integration/syncs/single-model-return.ts'))).toBe(false);
    });

    it('should generate missing from a v2 config', async () => {
        const dir = await getTestDirectory('v2-incremental-compile');
        init({ absolutePath: dir });
        const data = {
            integrations: {
                'demo-github-integration': {
                    syncs: {
                        'single-model-issue-output': {
                            runs: 'every half hour',
                            endpoint: 'GET /tickets/issue',
                            output: 'GithubIssue'
                        }
                    }
                }
            },
            models: {
                GithubIssue: {
                    id: 'integer',
                    owner: 'string',
                    repo: 'string',
                    issue_number: 'number',
                    title: 'string',
                    author: 'string',
                    author_id: 'string',
                    state: 'string',
                    date_created: 'date',
                    date_last_modified: 'date',
                    body: 'string'
                }
            }
        };
        const yamlData = yaml.dump(data);
        await fs.promises.writeFile(join(dir, 'nango.yaml'), yamlData, 'utf8');
        generate({ debug: false, fullPath: dir });
        expect(fs.existsSync(join(dir, 'demo-github-integration/syncs/single-model-issue-output.ts'))).toBe(true);
    });

    it('should throw an error if a model is missing an id that is actively used', async () => {
        const dir = await getTestDirectory('missing-id');
        init({ absolutePath: dir });
        const data = {
            integrations: {
                'demo-github-integration': {
                    'single-model-return': {
                        type: 'sync',
                        runs: 'every half hour',
                        returns: 'GithubIssue'
                    }
                }
            },
            models: {
                GithubIssue: {
                    owner: 'string',
                    repo: 'string',
                    issue_number: 'number',
                    title: 'string',
                    author: 'string',
                    author_id: 'string',
                    state: 'string',
                    date_created: 'date',
                    date_last_modified: 'date',
                    body: 'string'
                }
            }
        };

        const yamlData = yaml.dump(data);
        await fs.promises.writeFile(join(dir, 'nango.yaml'), yamlData, 'utf8');

        const acc: string[] = [];
        consoleMock.mockImplementation((m) => acc.push(typeof m === 'string' ? stripAnsi(m) : m));
        generate({ debug: false, fullPath: dir });

        expect(acc).toStrictEqual([
            'demo-github-integration > syncs > single-model-return > [output]',
            '  error Model "GithubIssue" doesn\'t have an id field. This is required to be able to uniquely identify the data record [model_missing_id]',
            '',
            'Your nango.yaml contains some errors'
        ]);
    });

    it('should allow models to end with an "s"', async () => {
        const dir = await getTestDirectory('model-with-an-s');
        init({ absolutePath: dir });
        const data = {
            integrations: {
                'demo-github-integration': {
                    'single-model-return': {
                        type: 'sync',
                        runs: 'every half hour',
                        returns: 'GithubIssues'
                    }
                }
            },
            models: {
                GithubIssues: {
                    id: 'string',
                    owner: 'string',
                    repo: 'string',
                    issue_number: 'number',
                    title: 'string',
                    author: 'string',
                    author_id: 'string',
                    state: 'string',
                    date_created: 'date',
                    date_last_modified: 'date',
                    body: 'string'
                }
            }
        };
        const yamlData = yaml.dump(data);
        await fs.promises.writeFile(join(dir, 'nango.yaml'), yamlData, 'utf8');
        generate({ debug: false, fullPath: dir });
        const modelsFile = await fs.promises.readFile(join(dir, 'models.ts'), 'utf8');
        expect(modelsFile).toContain('export interface GithubIssues');
    });

    it('should not throw an error if a model is missing an id for an action', async () => {
        const dir = await getTestDirectory('missing-id-action');
        init({ absolutePath: dir });
        const data = {
            integrations: {
                'demo-github-integration': {
                    'single-model-return': {
                        type: 'action',
                        returns: 'GithubIssue'
                    }
                }
            },
            models: {
                GithubIssue: {
                    owner: 'string',
                    repo: 'string',
                    issue_number: 'number',
                    title: 'string',
                    author: 'string',
                    author_id: 'string',
                    state: 'string',
                    date_created: 'date',
                    date_last_modified: 'date',
                    body: 'string'
                }
            }
        };

        const yamlData = yaml.dump(data);
        await fs.promises.writeFile(join(dir, 'nango.yaml'), yamlData, 'utf8');
        generate({ debug: false, fullPath: dir });
    });

    it('should allow javascript primitives as a return type with no model', async () => {
        const dir = await getTestDirectory('model-returns-primitives');
        init({ absolutePath: dir });
        const data = {
            integrations: {
                'demo-github-integration': {
                    'single-model-return': {
                        type: 'sync',
                        returns: 'string'
                    },
                    'single-model-return-action': {
                        type: 'action',
                        returns: 'string'
                    }
                }
            }
        };
        const yamlData = yaml.dump(data);
        await fs.promises.writeFile(join(dir, 'nango.yaml'), yamlData, 'utf8');
        generate({ debug: false, fullPath: dir });
    });

    it('should catch non javascript primitives in the config', async () => {
        const dir = await getTestDirectory('model-returns-invalid-primitives');
        init({ absolutePath: dir });
        const data = {
            integrations: {
                'demo-github-integration': {
                    'single-model-return': {
                        type: 'sync',
                        returns: 'string'
                    },
                    'single-model-return-action': {
                        type: 'action',
                        returns: 'strings'
                    }
                }
            }
        };
        const yamlData = yaml.dump(data);
        await fs.promises.writeFile(join(dir, 'nango.yaml'), yamlData, 'utf8');
        expect(generate({ debug: false, fullPath: dir })).toBeUndefined();
    });

    it('should not complain of try catch not being awaited', () => {
        const awaiting = parserService.callsAreUsedCorrectly(join(fixturesPath, 'sync.ts'), 'sync', ['GithubIssue']);
        expect(awaiting).toBe(true);
    });

    it('should complain when a return statement is used', () => {
        const noReturnUsed = parserService.callsAreUsedCorrectly(join(fixturesPath, 'return-sync.ts'), 'sync', ['GithubIssue']);
        expect(noReturnUsed).toBe(false);
    });

    it('should not complain when a return statement is used but does not return anything', () => {
        const noReturnUsed = parserService.callsAreUsedCorrectly(join(fixturesPath, 'void-return-sync.ts'), 'sync', ['GithubIssue']);
        expect(noReturnUsed).toBe(true);
    });

    it('should not complain when a return statement is used in a nested function', () => {
        const noReturnUsed = parserService.callsAreUsedCorrectly(join(fixturesPath, 'nested-return-sync.ts'), 'sync', ['GreenhouseEeoc']);
        expect(noReturnUsed).toBe(true);
    });

    it('should complain of a non try catch not being awaited', () => {
        const awaiting = parserService.callsAreUsedCorrectly(join(fixturesPath, 'failing-sync.ts'), 'sync', ['GithubIssue']);
        expect(awaiting).toBe(false);
    });

    it('should not complain about a correct model', () => {
        const usedCorrectly = parserService.callsAreUsedCorrectly(join(fixturesPath, 'bad-model.ts'), 'sync', ['SomeBadModel']);
        expect(usedCorrectly).toBe(true);
    });

    it('should not complain about awaiting when it is returned for an action', () => {
        const awaiting = parserService.callsAreUsedCorrectly(join(fixturesPath, 'no-async-return.ts'), 'action', ['SomeModel']);
        expect(awaiting).toBe(true);
    });

    it('should complain about an incorrect model', () => {
        const awaiting = parserService.callsAreUsedCorrectly(join(fixturesPath, 'bad-model.ts'), 'sync', ['GithubIssue']);
        expect(awaiting).toBe(false);
    });

    it('should complain if retryOn is used without retries', () => {
        const usedCorrectly = parserService.callsAreUsedCorrectly(join(fixturesPath, 'retry-on-bad.ts'), 'sync', ['GithubIssue']);
        expect(usedCorrectly).toBe(false);
    });

    it('should not complain if retryOn is used with retries', () => {
        const usedCorrectly = parserService.callsAreUsedCorrectly(join(fixturesPath, 'retry-on-good.ts'), 'sync', ['GithubIssue']);
        expect(usedCorrectly).toBe(false);
    });

    it('should be able to compile files in nested directories', async () => {
        const dir = await getTestDirectory('nested');
        init({ absolutePath: dir });

        await copyDirectoryAndContents(join(fixturesPath, 'nango-yaml/v2/nested-integrations/hubspot'), join(dir, 'hubspot'));
        await copyDirectoryAndContents(join(fixturesPath, 'nango-yaml/v2/nested-integrations/github'), join(dir, 'github'));
        await fs.promises.copyFile(join(fixturesPath, 'nango-yaml/v2/nested-integrations/nango.yaml'), join(dir, 'nango.yaml'));

<<<<<<< HEAD
        const result = await compileAllFiles({ fullPath: dir, debug: true });
=======
        {
            // Compile everything
            const success = await compileAllFiles({ fullPath: dir, debug: true });
>>>>>>> 74cb5029

            //. these should report any failed paths somehow, not just true!=false
            expect(fs.existsSync(join(dir, 'models.ts'))).toBe(true);
            expect(fs.existsSync(join(dir, 'hubspot/syncs/contacts.ts'))).toBe(true);
            expect(fs.existsSync(join(dir, 'dist/contacts-hubspot.js'))).toBe(true);
            expect(fs.existsSync(join(dir, 'dist/issues-github.js'))).toBe(true);

<<<<<<< HEAD
        expect(result).toEqual({
            success: true,
            failedFiles: []
        });
=======
            expect(success).toBe(true);
        }

        {
            // Compile one file
            const success = await compileAllFiles({ fullPath: dir, debug: true, scriptName: 'contacts', providerConfigKey: 'hubspot', type: 'syncs' });
            expect(success).toBe(true);
        }
>>>>>>> 74cb5029
    });

    it('should be backwards compatible with the single directory for integration files', async () => {
        const dir = await getTestDirectory('old-directory');
        init({ absolutePath: dir });

        await copyDirectoryAndContents(join(fixturesPath, 'nango-yaml/v2/non-nested-integrations'), dir);

        const result = await compileAllFiles({ fullPath: dir, debug: false });

        expect(fs.existsSync(join(dir, 'models.ts'))).toBe(true);
        expect(fs.existsSync(join(dir, 'contacts.ts'))).toBe(true);
        expect(fs.existsSync(join(dir, 'dist/contacts-hubspot.js'))).toBe(true);
        expect(result).toEqual({
            success: true,
            failedFiles: []
        });
    });

    it('should be able to migrate-to-directories', async () => {
        const dir = await getTestDirectory('old-directory-migrate');
        init({ absolutePath: dir });

        await copyDirectoryAndContents(join(fixturesPath, 'nango-yaml/v2/non-nested-integrations'), dir);

        await directoryMigration(dir);
        expect(fs.existsSync(join(dir, 'hubspot/syncs/contacts.ts'))).toBe(true);
        expect(fs.existsSync(join(dir, 'hubspot/actions/create-contact.ts'))).toBe(true);
        expect(fs.existsSync(join(dir, 'contacts.ts'))).toBe(false);
        expect(fs.existsSync(join(dir, 'create-contacts.ts'))).toBe(false);

        const result = await compileAllFiles({ fullPath: dir, debug: false });
        expect(fs.existsSync(join(dir, 'models.ts'))).toBe(true);
        expect(fs.existsSync(join(dir, 'dist/contacts-hubspot.js'))).toBe(true);

        expect(result).toEqual({
            success: true,
            failedFiles: []
        });
    });

    it('should be able to compile and run imported files', async () => {
        const dir = await getTestDirectory('relative-imports');
        init({ absolutePath: dir });

        await copyDirectoryAndContents(join(fixturesPath, 'nango-yaml/v2/relative-imports/github'), join(dir, 'github'));
        await fs.promises.copyFile(join(fixturesPath, 'nango-yaml/v2/relative-imports/nango.yaml'), join(dir, 'nango.yaml'));

        const compileResult = await compileAllFiles({ fullPath: dir, debug: false });

        const module = await import(path.normalize(join(dir, 'dist/issues-github.js')));

        const result = module.default.default();
        expect(result).toBe('Hello, world!');

        expect(compileResult).toEqual({
            success: true,
            failedFiles: []
        });
    });

    it('should compile helper functions and throw an error if there is a complication error with an imported file', async () => {
        const name = 'relative-imports-with-error';
        const dir = await getTestDirectory('relative-imports-with-error');
        init({ absolutePath: dir });

        await copyDirectoryAndContents(join(fixturesPath, `nango-yaml/v2/${name}/github`), join(dir, 'github'));
        await fs.promises.copyFile(join(fixturesPath, `nango-yaml/v2/${name}/nango.yaml`), join(dir, 'nango.yaml'));

        const parsing = parse(path.resolve(join(fixturesPath, `nango-yaml/v2/${name}`)));
        if (parsing.isErr()) {
            throw parsing.error;
        }

        const result = await compileSingleFile({
            fullPath: dir,
            file: getFileToCompile({ fullPath: dir, filePath: join(dir, './github/actions/gh-issues.ts') }),
            parsed: parsing.value.parsed!,
            debug: false
        });
        expect(result).toBe(false);
    });

    it('should complain if a nango call is used incorrectly in a nested file', async () => {
        const name = 'relative-imports-with-nango-misuse';
        const dir = await getTestDirectory('relative-imports-with-nango-misuse');
        init({ absolutePath: dir });

        await copyDirectoryAndContents(join(fixturesPath, `nango-yaml/v2/${name}/github`), join(dir, 'github'));
        await fs.promises.copyFile(join(fixturesPath, `nango-yaml/v2/${name}/nango.yaml`), join(dir, 'nango.yaml'));

        const parsing = parse(path.resolve(join(fixturesPath, `nango-yaml/v2/${name}`)));
        if (parsing.isErr()) {
            throw parsing.error;
        }

        const result = await compileSingleFile({
            fullPath: dir,
            file: getFileToCompile({ fullPath: dir, filePath: join(dir, './github/actions/gh-issues.ts') }),
            parsed: parsing.value.parsed!,
            debug: false
        });
        expect(result).toBe(false);
    });

    it('should not allow imports higher than the current directory', async () => {
        const name = 'relative-imports-with-higher-import';
        const dir = await getTestDirectory('relative-imports-with-higher-import');
        init({ absolutePath: dir });

        await copyDirectoryAndContents(join(fixturesPath, `nango-yaml/v2/${name}/github`), join(dir, 'github'));
        await fs.promises.copyFile(join(fixturesPath, `nango-yaml/v2/${name}/nango.yaml`), join(dir, 'nango.yaml'));
        await fs.promises.copyFile(join(fixturesPath, `nango-yaml/v2/${name}/github/actions/welcomer.ts`), join(dir, 'welcomer.ts'));

        const parsing = parse(path.resolve(join(fixturesPath, `nango-yaml/v2/${name}`)));
        if (parsing.isErr()) {
            throw parsing.error;
        }

        const result = await compileSingleFile({
            fullPath: dir,
            file: getFileToCompile({ fullPath: dir, filePath: join(dir, './github/actions/gh-issues.ts') }),
            parsed: parsing.value.parsed!,
            debug: false
        });
        expect(result).toBe(false);
    });

    // Problem with double lines
    it.skipIf(os.platform() === 'win32')('should be able to migrate-endpoints', async () => {
        const dir = await getTestDirectory('old-endpoint');
        init({ absolutePath: dir });

        const dest = join(dir, 'nango.yaml');
        await fs.promises.copyFile(join(fixturesPath, 'nango-yaml/v2/nango.yaml'), dest);

        endpointMigration(dir);

        const content = await fs.promises.readFile(dest, 'utf8');

        expect(content).toMatchSnapshot();
    });

    it('should be able to compile files in symlink', async () => {
        const dir = await getTestDirectory('symlink');
        init({ absolutePath: dir });

        await fs.promises.rm(join(dir, 'nango.yaml'));
        await fs.promises.symlink(join(fixturesPath, 'nango-yaml/v2/nested-integrations/nango.yaml'), join(dir, 'nango.yaml'));
        await fs.promises.symlink(join(fixturesPath, 'nango-yaml/v2/nested-integrations/github'), join(dir, 'github'));
        await fs.promises.symlink(join(fixturesPath, 'nango-yaml/v2/nested-integrations/hubspot'), join(dir, 'hubspot'));

        {
            // Compile everything
            const success = await compileAllFiles({ fullPath: dir, debug: true });
            expect(fs.existsSync(join(dir, 'models.ts'))).toBe(true);
            expect(fs.existsSync(join(dir, 'hubspot/syncs/contacts.ts'))).toBe(true);
            expect(fs.existsSync(join(dir, 'dist/contacts-hubspot.js'))).toBe(true);
            expect(fs.existsSync(join(dir, 'dist/issues-github.js'))).toBe(true);
            expect(success).toBe(true);
        }

        {
            // Compile one file
            const success = await compileAllFiles({ fullPath: dir, debug: true, scriptName: 'contacts', providerConfigKey: 'hubspot', type: 'syncs' });
            expect(success).toBe(true);
        }
    });
});<|MERGE_RESOLUTION|>--- conflicted
+++ resolved
@@ -417,13 +417,9 @@
         await copyDirectoryAndContents(join(fixturesPath, 'nango-yaml/v2/nested-integrations/github'), join(dir, 'github'));
         await fs.promises.copyFile(join(fixturesPath, 'nango-yaml/v2/nested-integrations/nango.yaml'), join(dir, 'nango.yaml'));
 
-<<<<<<< HEAD
-        const result = await compileAllFiles({ fullPath: dir, debug: true });
-=======
         {
             // Compile everything
-            const success = await compileAllFiles({ fullPath: dir, debug: true });
->>>>>>> 74cb5029
+            const result = await compileAllFiles({ fullPath: dir, debug: true });
 
             //. these should report any failed paths somehow, not just true!=false
             expect(fs.existsSync(join(dir, 'models.ts'))).toBe(true);
@@ -431,13 +427,10 @@
             expect(fs.existsSync(join(dir, 'dist/contacts-hubspot.js'))).toBe(true);
             expect(fs.existsSync(join(dir, 'dist/issues-github.js'))).toBe(true);
 
-<<<<<<< HEAD
-        expect(result).toEqual({
-            success: true,
-            failedFiles: []
-        });
-=======
-            expect(success).toBe(true);
+            expect(result).toEqual({
+                success: true,
+                failedFiles: []
+            });
         }
 
         {
@@ -445,7 +438,6 @@
             const success = await compileAllFiles({ fullPath: dir, debug: true, scriptName: 'contacts', providerConfigKey: 'hubspot', type: 'syncs' });
             expect(success).toBe(true);
         }
->>>>>>> 74cb5029
     });
 
     it('should be backwards compatible with the single directory for integration files', async () => {
