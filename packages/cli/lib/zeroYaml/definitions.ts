import path from 'node:path';

import { zodToNangoModelField } from './zodToNango.js';
import { Err, Ok } from '../utils/result.js';
import { printDebug } from '../utils.js';
import { getEntryPoints, readIndexContent, tsToJsPath } from './compile.js';

import type { CreateActionResponse, CreateOnEventResponse, CreateSyncResponse } from '@nangohq/runner-sdk';
import type { ZodModel } from '@nangohq/runner-sdk/lib/types.js';
import type { NangoModel, NangoModelField, NangoYamlParsed, NangoYamlParsedIntegration, ParsedNangoAction, ParsedNangoSync, Result } from '@nangohq/types';

const allowed = ['action', 'sync', 'onEvent'];
<<<<<<< HEAD
const importRegex = /^import ['"](.+)['"];?$/gm;
=======
>>>>>>> 7213aff1

export async function buildDefinitions({ fullPath, debug }: { fullPath: string; debug: boolean }): Promise<Result<NangoYamlParsed>> {
    const parsed: NangoYamlParsed = { yamlVersion: 'v2', integrations: [], models: new Map() };

    printDebug('Rebuilding parsed from js files', debug);

<<<<<<< HEAD
    const matched = indexContent.matchAll(importRegex);
=======
    const indexRes = await readIndexContent(fullPath);
    if (indexRes.isErr()) {
        return Err(indexRes.error);
    }
    const matched = getEntryPoints(indexRes.value);
>>>>>>> 7213aff1
    let num = 0;

    for (const filePath of matched) {
        num += 1;

        const modulePath = path.join(fullPath, 'build', tsToJsPath(filePath));
        const moduleContent = await import(modulePath);
        if (!moduleContent.default || !moduleContent.default.default) {
            return Err(new Error(`Script should have a default export ${modulePath}`));
        }
        if (!moduleContent.default.default.type || !allowed.includes(moduleContent.default.default.type)) {
            return Err(new Error(`Script should be declared using utility function (createSync, createAction, createOnEvent) ${modulePath}`));
        }

        printDebug(`Parsing ${filePath}`, debug);

        const script = moduleContent.default.default as
            | CreateSyncResponse<Record<string, ZodModel>, Zod.ZodTypeAny>
            | CreateActionResponse<Zod.ZodTypeAny, Zod.ZodTypeAny, Zod.ZodTypeAny>
            | CreateOnEventResponse;

        const basename = path.basename(filePath, '.js');
        const basenameClean = basename.replaceAll(/[^a-zA-Z0-9]/g, '');
        const split = filePath.split('/');
        const integrationId = split[split.length - 3]!;
        const integrationIdClean = integrationId.replaceAll(/[^a-zA-Z0-9]/g, '_');

        let integration: NangoYamlParsedIntegration | undefined = parsed.integrations.find((v) => v.providerConfigKey === integrationId);
        if (!integration) {
            integration = {
                providerConfigKey: integrationId,
                actions: [],
                syncs: [],
                onEventScripts: { 'post-connection-creation': [], 'pre-connection-deletion': [] }
            };
            parsed.integrations.push(integration);
        }

        switch (script.type) {
            case 'sync': {
                const def = buildSync({ params: script, integrationIdClean, basename, basenameClean });
                integration.syncs.push(def.sync);
                def.models.forEach((v, k) => {
                    parsed.models.set(k, v);
                });
                break;
            }
            case 'action': {
                const def = buildAction({ params: script, integrationIdClean, basename, basenameClean });
                integration.actions.push(def.action);
                def.models.forEach((v, k) => {
                    parsed.models.set(k, v);
                });
                break;
            }
            case 'onEvent': {
                if (script.event === 'post-connection-creation') {
                    integration.onEventScripts['post-connection-creation'].push(basename);
                } else if (script.event === 'pre-connection-deletion') {
                    integration.onEventScripts['pre-connection-deletion'].push(basename);
                }
                break;
            }
        }
    }

    if (num === 0) {
        return Err(new Error('No export in index.ts'));
    }

    printDebug('Correctly parsed', debug);

    return Ok(parsed);
}

export function buildSync({
    params,
    integrationIdClean,
    basename,
    basenameClean
}: {
    params: CreateSyncResponse<Record<string, ZodModel>, Zod.ZodTypeAny>;
    integrationIdClean: string;
    basename: string;
    basenameClean: string;
}): { sync: ParsedNangoSync; models: Map<string, NangoModel> } {
    const models = new Map<string, NangoModel>();
    const usedModels = new Set(Object.keys(params.models));
    const metadata = params.metadata ? zodToNangoModelField(`SyncMetadata_${integrationIdClean}_${basenameClean}`, params.metadata) : null;
    if (metadata) {
        usedModels.add(metadata.name);
        if (!Array.isArray(metadata.value)) {
            models.set(metadata.name, { name: metadata.name, fields: [{ ...metadata, name: 'metadata' }], isAnon: true });
        } else {
            models.set(metadata.name, { name: metadata.name, fields: metadata.value });
        }
    }

    const sync: ParsedNangoSync = {
        type: 'sync',
        description: params.description,
        auto_start: params.autoStart === true,
        endpoints: params.endpoints,
        input: metadata?.name || null,
        name: basename,
        output: Object.entries(params.models).map(([name, model]) => {
            const to = zodToNangoModelField(name, model);
            models.set(name, { name, fields: to['value'] as NangoModelField[] });
            usedModels.add(name);
            return name;
        }),
        runs: params.frequency,
        scopes: params.scopes || [],
        sync_type: params.syncType,
        track_deletes: params.trackDeletes === true,
        usedModels: Array.from(usedModels.values()),
        version: params.version || '0.0.1',
        webhookSubscriptions: params.webhookSubscriptions || []
    };
    return { sync, models };
}

export function buildAction({
    params,
    integrationIdClean,
    basename,
    basenameClean
}: {
    params: CreateActionResponse<Zod.ZodTypeAny, Zod.ZodTypeAny, Zod.ZodTypeAny>;
    integrationIdClean: string;
    basename: string;
    basenameClean: string;
}): { action: ParsedNangoAction; models: Map<string, NangoModel> } {
    const models = new Map<string, NangoModel>();
    const input = zodToNangoModelField(`ActionInput_${integrationIdClean}_${basenameClean}`, params.input);
    if (!Array.isArray(input.value)) {
        models.set(input.name, { name: input.name, fields: [{ ...input, name: 'input' }], isAnon: true });
    } else {
        models.set(input.name, { name: input.name, fields: input.value });
    }

    const output = zodToNangoModelField(`ActionOutput_${integrationIdClean}_${basenameClean}`, params.output);
    if (!Array.isArray(output.value)) {
        models.set(output.name, { name: output.name, fields: [{ ...output, name: 'output' }], isAnon: true });
    } else {
        models.set(output.name, { name: output.name, fields: output.value });
    }

    const action: ParsedNangoAction = {
        type: 'action' as const,
        description: params.description,
        endpoint: params.endpoint,
        input: input.name,
        name: basename,
        output: [output.name],
        scopes: params.scopes || [],
        usedModels: [input.name, output.name],
        version: params.version || '0.0.1'
    };
    return { action, models };
}<|MERGE_RESOLUTION|>--- conflicted
+++ resolved
@@ -10,25 +10,17 @@
 import type { NangoModel, NangoModelField, NangoYamlParsed, NangoYamlParsedIntegration, ParsedNangoAction, ParsedNangoSync, Result } from '@nangohq/types';
 
 const allowed = ['action', 'sync', 'onEvent'];
-<<<<<<< HEAD
-const importRegex = /^import ['"](.+)['"];?$/gm;
-=======
->>>>>>> 7213aff1
 
 export async function buildDefinitions({ fullPath, debug }: { fullPath: string; debug: boolean }): Promise<Result<NangoYamlParsed>> {
     const parsed: NangoYamlParsed = { yamlVersion: 'v2', integrations: [], models: new Map() };
 
     printDebug('Rebuilding parsed from js files', debug);
 
-<<<<<<< HEAD
-    const matched = indexContent.matchAll(importRegex);
-=======
     const indexRes = await readIndexContent(fullPath);
     if (indexRes.isErr()) {
         return Err(indexRes.error);
     }
     const matched = getEntryPoints(indexRes.value);
->>>>>>> 7213aff1
     let num = 0;
 
     for (const filePath of matched) {
