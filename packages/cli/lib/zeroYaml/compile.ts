--- conflicted
+++ resolved
@@ -16,37 +16,6 @@
 import type { BabelErrorType } from './constants.js';
 import type { Result } from '@nangohq/types';
 
-<<<<<<< HEAD
-const npmPackageRegex = /^[^./\s]/; // Regex to identify npm packages (not starting with . or /)
-const exportRegex = /(export|import)(\s+\*\s+from\s+|\s+)['"](?<path>\.\/[^'"]+)['"];/g;
-
-const tsconfig: ts.CompilerOptions = {
-    module: ts.ModuleKind.CommonJS,
-    target: ts.ScriptTarget.ESNext,
-    strict: true,
-    esModuleInterop: true,
-    skipLibCheck: true,
-    forceConsistentCasingInFileNames: true,
-    moduleResolution: ts.ModuleResolutionKind.NodeJs,
-    allowUnusedLabels: false,
-    allowUnreachableCode: false,
-    exactOptionalPropertyTypes: true,
-    noFallthroughCasesInSwitch: true,
-    noImplicitOverride: true,
-    noImplicitReturns: true,
-    noPropertyAccessFromIndexSignature: true,
-    noUncheckedIndexedAccess: true,
-    noUnusedLocals: true,
-    noUnusedParameters: true,
-    declaration: false,
-    sourceMap: true,
-    composite: false,
-    checkJs: false,
-    noEmit: true
-};
-
-=======
->>>>>>> 7213aff1
 /**
  * This function is used to compile the code in the integration.
  *
@@ -148,11 +117,7 @@
 export function getEntryPoints(indexContent: string): string[] {
     const entryPoints: string[] = [];
     let match;
-<<<<<<< HEAD
-    while ((match = exportRegex.exec(indexContent)) !== null) {
-=======
     while ((match = importRegex.exec(indexContent)) !== null) {
->>>>>>> 7213aff1
         const fp = match.groups?.['path'];
         if (!fp) {
             continue;
