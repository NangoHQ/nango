--- conflicted
+++ resolved
@@ -57,13 +57,8 @@
                 const context = vm.createContext(sandbox);
                 const scriptExports: any = scriptObj.runInContext(context);
 
-<<<<<<< HEAD
-                if (scriptExports && typeof scriptExports === 'function') {
-                    const results = isInvokedImmediately ? await scriptExports(nango, input) : await scriptExports(nango);
-=======
                 if (scriptExports.default && typeof scriptExports.default === 'function') {
                     const results = isInvokedImmediately ? await scriptExports.default(nango, input) : await scriptExports.default(nango);
->>>>>>> 095a9374
                     return { success: true, error: null, response: results };
                 } else {
                     const content = `There is no default export that is a function for ${syncName}`;
