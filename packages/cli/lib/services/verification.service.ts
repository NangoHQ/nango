--- conflicted
+++ resolved
@@ -134,17 +134,6 @@
         const files = await fs.promises.readdir(fullPath);
 
         const hasNangoYaml = files.includes('nango.yaml');
-<<<<<<< HEAD
-        const isNango = files.includes('.nango');
-        const hasIndexTs = files.includes('index.ts');
-        const isZeroYaml = !hasNangoYaml && isNango && hasIndexTs;
-
-        if (isNango) {
-            printDebug(isZeroYaml ? 'Mode: zero yaml' : 'Model: classic yaml', debug);
-        }
-        return {
-            isNango,
-=======
         const hasNangoFolder = files.includes('.nango');
         const hasIndexTs = files.includes('index.ts');
         const isZeroYaml = !hasNangoYaml && hasNangoFolder && hasIndexTs;
@@ -154,7 +143,6 @@
         }
         return {
             isNango: hasNangoFolder || hasNangoYaml,
->>>>>>> 0c35cac9
             folderName: path.basename(fullPath),
             hasNangoYaml,
             hasIndexTs,
@@ -162,11 +150,7 @@
         };
     }
 
-<<<<<<< HEAD
-    public async ensureNangoV1({ fullPath, debug }: { fullPath: string; debug: boolean }) {
-=======
     public async ensureNangoYaml({ fullPath, debug }: { fullPath: string; debug: boolean }) {
->>>>>>> 0c35cac9
         const precheck = await this.preCheck({ fullPath, debug });
         if (!precheck.isNango) {
             console.log(chalk.red(`Not inside a Nango folder`));
