import fs from 'fs';
import path, { dirname } from 'path';
import { fileURLToPath } from 'url';
import axios, { AxiosResponse } from 'axios';
import yaml from 'js-yaml';
import chalk from 'chalk';
import chokidar from 'chokidar';
import * as tsNode from 'ts-node';
import glob from 'glob';
import ejs from 'ejs';
import * as dotenv from 'dotenv';
import { spawn } from 'child_process';
import parser from '@babel/parser';
import traverse, { NodePath } from '@babel/traverse';
import type { ChildProcess } from 'node:child_process';
import promptly from 'promptly';
import type * as t from '@babel/types';

import type {
    SyncDeploymentResult,
    SyncModelSchema,
    IncomingSyncConfig,
    NangoConfig,
    Connection as NangoConnection,
    NangoIntegration,
    NangoIntegrationData
} from '@nangohq/shared';
import { loadSimplifiedConfig, cloudHost, stagingHost, SyncType, syncRunService, nangoConfigFile, checkForIntegrationFile } from '@nangohq/shared';
import {
    hostport,
    port,
    httpsAgent,
    verifyNecessaryFiles,
    getConnection,
    NANGO_INTEGRATIONS_LOCATION,
    NANGO_INTEGRATIONS_NAME,
    buildInterfaces,
    enrichHeaders,
    getNangoRootPath,
    printDebug
} from './utils.js';
import type { DeployOptions, GlobalOptions } from './types.js';

const __filename = fileURLToPath(import.meta.url);
const __dirname = dirname(__filename);

dotenv.config();

const TYPES_FILE_NAME = 'models.ts';
const NangoSyncTypesFileLocation = 'dist/nango-sync.d.ts';

interface RunArgs extends GlobalOptions {
    sync: string;
    provider: string;
    connection: string;
    lastSyncDate?: string;
    useServerLastSyncDate?: boolean;
}

const exampleSyncName = 'github-issue-example';

export const version = (debug: boolean) => {
    if (debug) {
        printDebug('Looking up the version first for a local path first then globally');
    }
    const packageJson = JSON.parse(fs.readFileSync(path.resolve(getNangoRootPath(debug) as string, 'package.json'), 'utf8'));
    const dockerComposeYaml = fs.readFileSync(path.resolve(getNangoRootPath() as string, 'docker/docker-compose.yaml'), 'utf8');
    const dockerCompose = yaml.load(dockerComposeYaml) as any;

    const nangoServerImage = dockerCompose.services['nango-server'].image;
    const nangoWorkerImage = dockerCompose.services['nango-worker'].image;

    const nangoServerVersion = nangoServerImage.split(':').pop();
    const nangoWorkerVersion = nangoWorkerImage.split(':').pop();

    console.log(chalk.green('Nango Server version:'), nangoServerVersion);
    console.log(chalk.green('Nango Worker version:'), nangoWorkerVersion);
    console.log(chalk.green('Nango CLI version:'), packageJson.version);
};

/**
 * Init
 * If we're not currently in the nango-integrations directory create one
 * and create an example nango.yaml file
 */
export const init = (debug = false) => {
    const data: NangoConfig = {
        integrations: {
            'demo-github-integration': {
                [exampleSyncName]: {
                    runs: 'every half hour',
                    returns: ['GithubIssue']
                }
            }
        },
        models: {
            GithubIssue: {
                id: 'integer',
                owner: 'string',
                repo: 'string',
                issue_number: 'number',
                title: 'string',
                author: 'string',
                author_id: 'string',
                state: 'string',
                date_created: 'date',
                date_last_modified: 'date',
                body: 'string'
            }
        }
    };
    const yamlData = yaml.dump(data);

    // if currently in the nango-integrations directory then don't create another one
    const cwd = process.cwd();
    const currentDirectorySplit = cwd.split('/');
    const currentDirectory = currentDirectorySplit[currentDirectorySplit.length - 1];

    let dirExists = false;
    let inParentDirectory = true;

    if (currentDirectory === NANGO_INTEGRATIONS_NAME) {
        dirExists = true;
        inParentDirectory = false;
        if (debug) {
            printDebug(`Currently in the ${NANGO_INTEGRATIONS_NAME} directory so the directory will not be created`);
        }
    }

    if (fs.existsSync(`./${NANGO_INTEGRATIONS_NAME}`)) {
        dirExists = true;
        console.log(chalk.red(`The ${NANGO_INTEGRATIONS_NAME} directory already exists. You should run commands from within this directory`));
    }

    if (!dirExists) {
        if (debug) {
            printDebug(`Creating the nango integrations directory at ./${NANGO_INTEGRATIONS_NAME}`);
        }
        fs.mkdirSync(`./${NANGO_INTEGRATIONS_NAME}`);
    }

    const configFileLocation = inParentDirectory ? `./${NANGO_INTEGRATIONS_NAME}/${nangoConfigFile}` : `./${nangoConfigFile}`;

    if (!fs.existsSync(configFileLocation)) {
        if (debug) {
            printDebug(`Creating the ${nangoConfigFile} file at ${configFileLocation}`);
        }
        fs.writeFileSync(configFileLocation, yamlData);
    } else {
        if (debug) {
            printDebug(`Nango config file already exists at ${configFileLocation} so not creating a new one`);
        }
    }

    const envFileLocation = inParentDirectory ? `./${NANGO_INTEGRATIONS_NAME}/.env` : './.env';
    if (!fs.existsSync(envFileLocation)) {
        if (debug) {
            printDebug(`Creating the .env file at ${envFileLocation}`);
        }
        fs.writeFileSync(
            envFileLocation,
            `#NANGO_HOSTPORT=https://api-staging.nango.dev
#NANGO_AUTO_UPGRADE=true # set to true to automatically upgrade to the latest version of nango
#NANGO_NO_PROMPT_FOR_UPGRADE=true # set to true to not prompt for upgrade
#NANGO_DEPLOY_AUTO_CONFIRM=true # set to true to automatically confirm deployment without prompting
#NANGO_SECRET_KEY=xxxx-xxx-xxxx # required if deploying to cloud
#NANGO_PORT=use-this-to-override-the-default-3003
#NANGO_DB_PORT=use-this-to-override-the-default-5432`
        );
    } else {
        if (debug) {
            printDebug(`.env file already exists at ${envFileLocation} so not creating a new one`);
        }
    }

    console.log(chalk.green(`Nango integrations initialized!`));
};

export const generate = async (debug = false) => {
    const templateContents = fs.readFileSync(path.resolve(__dirname, './integration.ejs'), 'utf8');
    const githubExampleTemplateContents = fs.readFileSync(path.resolve(__dirname, './integration.github.ejs'), 'utf8');

    const configContents = fs.readFileSync(`./${nangoConfigFile}`, 'utf8');
    const configData: NangoConfig = yaml.load(configContents) as unknown as NangoConfig;
    const { integrations } = configData;
    const { models } = configData;

    const interfaceDefinitions = buildInterfaces(models);

    fs.writeFileSync(`${NANGO_INTEGRATIONS_LOCATION}/${TYPES_FILE_NAME}`, interfaceDefinitions.join('\n'));

    if (debug) {
        printDebug(`Interfaces from the ${nangoConfigFile} file written to ${TYPES_FILE_NAME}`);
    }

    // insert NangoSync types to the bottom of the file
    const typesContent = fs.readFileSync(`${getNangoRootPath()}/${NangoSyncTypesFileLocation}`, 'utf8');
    fs.writeFileSync(`${NANGO_INTEGRATIONS_LOCATION}/${TYPES_FILE_NAME}`, typesContent, { flag: 'a' });

    if (debug) {
        printDebug(`NangoSync types written to ${TYPES_FILE_NAME}`);
    }

    for (let i = 0; i < Object.keys(integrations).length; i++) {
        const providerConfigKey = Object.keys(integrations)[i] as string;
        if (debug) {
            printDebug(`Generating ${providerConfigKey} integrations`);
        }
        const syncObject = integrations[providerConfigKey] as unknown as { [key: string]: NangoIntegration };
        const syncNames = Object.keys(syncObject);
        for (let k = 0; k < syncNames.length; k++) {
            const syncName = syncNames[k] as string;
            if (debug) {
                printDebug(`Generating ${syncName} integration`);
            }
            const syncData = syncObject[syncName] as unknown as NangoIntegrationData;
            const { returns: models } = syncData;
            const syncNameCamel = syncName
                .split('-')
                .map((word) => word.charAt(0).toUpperCase() + word.slice(1))
                .join('');
            const ejsTeamplateContents = syncName === exampleSyncName ? githubExampleTemplateContents : templateContents;
            const rendered = ejs.render(ejsTeamplateContents, {
                syncName: syncNameCamel,
                interfaceFileName: TYPES_FILE_NAME.replace('.ts', ''),
                interfaceNames: models.map((model) => {
                    const singularModel = model?.charAt(model.length - 1) === 's' ? model.slice(0, -1) : model;
                    return `${singularModel.charAt(0).toUpperCase()}${singularModel.slice(1)}`;
                }),
                mappings: models.map((model) => {
                    const singularModel = model.charAt(model.length - 1) === 's' ? model.slice(0, -1) : model;
                    return {
                        name: model,
                        type: `${singularModel.charAt(0).toUpperCase()}${singularModel.slice(1)}`
                    };
                })
            });

            if (!fs.existsSync(`${NANGO_INTEGRATIONS_LOCATION}/${syncName}.ts`)) {
                fs.writeFileSync(`${NANGO_INTEGRATIONS_LOCATION}/${syncName}.ts`, rendered);
                if (debug) {
                    printDebug(`Created ${syncName}.ts file`);
                }
            } else {
                if (debug) {
                    printDebug(`${syncName}.ts file already exists, so will not overwrite it.`);
                }
            }
        }
    }

    console.log(chalk.green(`Integration files have been created`));
};

const createModelFile = (notify = false) => {
    const configContents = fs.readFileSync(`./${nangoConfigFile}`, 'utf8');
    const configData: NangoConfig = yaml.load(configContents) as unknown as NangoConfig;
    const { models } = configData;
    const interfaceDefinitions = buildInterfaces(models);
    fs.writeFileSync(`./${TYPES_FILE_NAME}`, interfaceDefinitions.join('\n'));

    // insert NangoSync types to the bottom of the file
    const typesContent = fs.readFileSync(`${getNangoRootPath()}/${NangoSyncTypesFileLocation}`, 'utf8');
    fs.writeFileSync(`./${TYPES_FILE_NAME}`, typesContent, { flag: 'a' });

    if (notify) {
        console.log(chalk.green(`The ${nangoConfigFile} was updated. The interface file (${TYPES_FILE_NAME}) was updated to reflect the updated config`));
    }
};

const getConfig = async (debug = false) => {
    const config = await loadSimplifiedConfig('./');

    if (!config) {
        throw new Error(`Error loading the ${nangoConfigFile} file`);
    }

    if (debug) {
        printDebug(`Config file file found`);
    }

    return config;
};

export const deploy = async (options: DeployOptions, debug = false) => {
    const { env, version, sync: optionalSyncName, secretKey, host, autoConfirm } = options;
    await verifyNecessaryFiles(autoConfirm);

    if (host) {
        if (debug) {
            printDebug(`Global host flag is set, setting NANGO_HOSTPORT to ${host}.`);
        }
        process.env['NANGO_HOSTPORT'] = host;
    }

    if (secretKey) {
        if (debug) {
            printDebug(`Global secretKey flag is set, setting NANGO_SECRET_KEY.`);
        }
        process.env['NANGO_SECRET_KEY'] = secretKey;
    }

    if (!process.env['NANGO_HOSTPORT']) {
        switch (env) {
            case 'local':
                process.env['NANGO_HOSTPORT'] = `http://localhost:${port}`;
                break;
            case 'staging':
                process.env['NANGO_HOSTPORT'] = stagingHost;
                break;
            default:
                process.env['NANGO_HOSTPORT'] = cloudHost;
                break;
        }
    }

    if (debug) {
        printDebug(`NANGO_HOSTPORT is set to ${process.env['NANGO_HOSTPORT']}.`);
    }

    if (process.env['NANGO_HOSTPORT'] !== `http://localhost:${port}` && !process.env['NANGO_SECRET_KEY']) {
        console.log(chalk.red(`NANGO_SECRET_KEY environment variable is not set. Please set it now`));
        try {
            const secretKey = await promptly.prompt('Secret Key: ');
            if (secretKey) {
                process.env['NANGO_SECRET_KEY'] = secretKey;
            } else {
                return;
            }
        } catch (error) {
            console.log('Error occurred while trying to prompt for secret key:', error);
            process.exit(1);
        }
    }

    tsc(debug);

    const config = await getConfig(debug);

    const postData: IncomingSyncConfig[] = [];

    for (const integration of config) {
        const { providerConfigKey } = integration;
        let { syncs } = integration;

        if (optionalSyncName) {
            syncs = syncs.filter((sync) => sync.name === optionalSyncName);
        }

        for (const sync of syncs) {
            const { name: syncName, runs, returns: models, models: model_schema } = sync;

            const { path: integrationFilePath, result: integrationFileResult } = checkForIntegrationFile(syncName, './');

            if (!integrationFileResult) {
                console.log(chalk.red(`No integration file found for ${syncName} at ${integrationFilePath}. Skipping...`));
                continue;
            }

            if (debug) {
                printDebug(`Integration file found for ${syncName} at ${integrationFilePath}`);
            }

            const body = {
                syncName,
                providerConfigKey,
                models,
                version: version as string,
                runs,
                fileBody: fs.readFileSync(integrationFilePath, 'utf8'),
                model_schema: JSON.stringify(model_schema) as unknown as SyncModelSchema[]
            };

            postData.push(body);
        }
    }

    const url = process.env['NANGO_HOSTPORT'] + `/sync/deploy`;

    if (postData.length === 0) {
        console.log(chalk.red(`No syncs found to deploy. Please make sure your integration files compiled successfully and exist in your dist directory`));
        return;
    }

    if (!process.env['NANGO_DEPLOY_AUTO_CONFIRM'] && !autoConfirm) {
        const confirmationUrl = process.env['NANGO_HOSTPORT'] + `/sync/deploy/confirmation`;
        try {
            const response = await axios.post(
                confirmationUrl,
                { syncs: postData, reconcile: false, debug },
                { headers: enrichHeaders(), httpsAgent: httpsAgent() }
            );
            console.log(JSON.stringify(response.data, null, 2));
            const { newSyncs, deletedSyncs } = response.data;

            for (const sync of newSyncs) {
                const actionMessage =
                    sync.connections === 0
                        ? 'The sync will be added to your Nango instance if you deploy.'
                        : `Nango will start syncing the corresponding data for ${sync.connections} existing connections.`;
                console.log(chalk.yellow(`Sync "${sync.name}" is new. ${actionMessage}`));
            }

            for (const sync of deletedSyncs) {
                console.log(
                    chalk.red(
                        `Sync "${sync.name}" has been removed. It will stop running and the corresponding data will be deleted for ${sync.connections} existing connections.`
                    )
                );
            }

            const confirmation = await promptly.confirm('Do you want to continue y/n?');
            if (confirmation) {
                await axios
                    .post(
                        process.env['NANGO_HOSTPORT'] + `/sync/deploy`,
                        { syncs: postData, reconcile: true, debug },
                        { headers: enrichHeaders(), httpsAgent: httpsAgent() }
                    )
                    .then((response: AxiosResponse) => {
                        const results: SyncDeploymentResult[] = response.data;
                        const nameAndVersions = results.map((result) => `${result.sync_name}@v${result.version}`);
                        console.log(chalk.green(`Successfully deployed the syncs: ${nameAndVersions.join(', ')}!`));
                    })
                    .catch((err) => {
                        const errorMessage = JSON.stringify(err.response.data, null, 2);
                        console.log(chalk.red(`Error deploying the syncs with the following error: ${errorMessage}`));
                        process.exit(1);
                    });
            } else {
                console.log(chalk.red('Syncs were not deployed. Exiting'));
                process.exit(0);
            }
        } catch (err: any) {
            let errorMessage;
            if (!err?.response?.data) {
                const {
                    message,
                    stack,
                    config: { method },
                    code,
                    status
                } = err?.toJSON() as any;

                const errorObject = { message, stack, code, status, url, method };
                errorMessage = JSON.stringify(errorObject, null, 2);
            } else {
                errorMessage = JSON.stringify(err.response.data, null, 2);
            }
            console.log(chalk.red(`Error deploying the syncs with the following error: ${errorMessage}`));
            process.exit(1);
        }
    } else {
        if (debug) {
            printDebug(`Auto confirm is set so deploy will start without confirmation`);
        }
        await deploySyncs(url, { syncs: postData, reconcile: true, debug });
    }
};

async function deploySyncs(url: string, body: { syncs: IncomingSyncConfig[]; reconcile: boolean; debug: boolean }) {
    await axios
        .post(url, body, { headers: enrichHeaders(), httpsAgent: httpsAgent() })
        .then((response: AxiosResponse) => {
            const results: SyncDeploymentResult[] = response.data;
            const nameAndVersions = results.map((result) => `${result.sync_name}@v${result.version}`);
            console.log(chalk.green(`Successfully deployed the syncs: ${nameAndVersions.join(', ')}!`));
        })
        .catch((err: any) => {
            let errorMessage;
            if (!err?.response?.data) {
                const {
                    message,
                    stack,
                    config: { method },
                    code,
                    status
                } = err?.toJSON() as any;

                const errorObject = { message, stack, code, status, url, method };
                errorMessage = JSON.stringify(errorObject, null, 2);
            } else {
                errorMessage = JSON.stringify(err.response.data, null, 2);
            }
            console.log(chalk.red(`Error deploying the syncs with the following error: ${errorMessage}`));
            process.exit(1);
        });
}

<<<<<<< HEAD
=======
export const version = (debug: boolean) => {
    if (debug) {
        printDebug('Looking up the version first for a local path first then globally');
    }
    const packageJson = JSON.parse(fs.readFileSync(path.resolve(getNangoRootPath(debug) as string, 'package.json'), 'utf8'));
    const dockerComposeYaml = fs.readFileSync(path.resolve(getNangoRootPath() as string, 'docker/docker-compose.yaml'), 'utf8');
    const dockerCompose = yaml.load(dockerComposeYaml) as any;

    const nangoServerImage = dockerCompose.services['nango-server'].image;
    const nangoWorkerImage = dockerCompose.services['nango-worker'].image;

    const nangoServerVersion = nangoServerImage.split(':').pop();
    const nangoWorkerVersion = nangoWorkerImage.split(':').pop();

    console.log(chalk.green('Nango Server version:'), nangoServerVersion);
    console.log(chalk.green('Nango Worker version:'), nangoWorkerVersion);
    console.log(chalk.green('Nango CLI version:'), packageJson.version);
};

export const init = (debug = false) => {
    const data: NangoConfig = {
        integrations: {
            github: {
                [exampleSyncName]: {
                    runs: 'every half hour',
                    returns: ['GithubIssue']
                }
            }
        },
        models: {
            GithubIssue: {
                id: 'integer',
                owner: 'string',
                repo: 'string',
                issue_number: 'number',
                title: 'string',
                author: 'string',
                author_id: 'string',
                state: 'string',
                date_created: 'date',
                date_last_modified: 'date',
                body: 'string'
            }
        }
    };
    const yamlData = yaml.dump(data);

    if (!fs.existsSync(NANGO_INTEGRATIONS_LOCATION)) {
        if (debug) {
            printDebug('Creating the nango integrations directory');
        }
        fs.mkdirSync(NANGO_INTEGRATIONS_LOCATION);
    } else {
        if (debug) {
            printDebug('Nango integrations directory already exists');
        }
    }

    if (!fs.existsSync(`${NANGO_INTEGRATIONS_LOCATION}/${nangoConfigFile}`)) {
        if (debug) {
            printDebug(`Creating the ${nangoConfigFile} file}`);
        }
        fs.writeFileSync(`${NANGO_INTEGRATIONS_LOCATION}/${nangoConfigFile}`, yamlData);
    } else {
        if (debug) {
            printDebug('Nango config file already exists');
        }
    }

    // check if a .env file exists and if not create it with some default content
    if (!fs.existsSync('.env')) {
        if (debug) {
            printDebug('Creating the .env file');
        }
        fs.writeFileSync(
            '.env',
            `#NANGO_HOSTPORT=https://api-staging.nango.dev
#NANGO_AUTO_UPGRADE=true # set to true to automatically upgrade to the latest version of nango
#NANGO_NO_PROMPT_FOR_UPGRADE=true # set to true to not prompt for upgrade
#NANGO_DEPLOY_AUTO_CONFIRM=true # set to true to automatically confirm deployment without prompting
#NANGO_SECRET_KEY=xxxx-xxx-xxxx # required if deploying to cloud
#NANGO_INTEGRATIONS_LOCATION=use-this-to-override-where-the-nango-integrations-directory-goes
#NANGO_PORT=use-this-to-override-the-default-3003
#NANGO_DB_PORT=use-this-to-override-the-default-5432`
        );
    } else {
        if (debug) {
            printDebug('.env file already exists');
        }
    }

    console.log(chalk.green(`Nango integrations initialized!`));
};

export const generate = async (debug = false) => {
    const templateContents = fs.readFileSync(path.resolve(__dirname, './integration.ejs'), 'utf8');
    const githubExampleTemplateContents = fs.readFileSync(path.resolve(__dirname, './integration.github.ejs'), 'utf8');

    const cwd = process.cwd();
    const configContents = fs.readFileSync(path.resolve(cwd, `${NANGO_INTEGRATIONS_LOCATION}/${nangoConfigFile}`), 'utf8');
    const configData: NangoConfig = yaml.load(configContents) as unknown as NangoConfig;
    const { integrations } = configData;
    const { models } = configData;

    const interfaceDefinitions = buildInterfaces(models);

    fs.writeFileSync(`${NANGO_INTEGRATIONS_LOCATION}/${TYPES_FILE_NAME}`, interfaceDefinitions.join('\n'));

    if (debug) {
        printDebug(`Interfaces from the ${nangoConfigFile} file written to ${TYPES_FILE_NAME}`);
    }

    // insert NangoSync types to the bottom of the file
    const typesContent = fs.readFileSync(`${getNangoRootPath()}/${NangoSyncTypesFileLocation}`, 'utf8');
    fs.writeFileSync(`${NANGO_INTEGRATIONS_LOCATION}/${TYPES_FILE_NAME}`, typesContent, { flag: 'a' });

    if (debug) {
        printDebug(`NangoSync types written to ${TYPES_FILE_NAME}`);
    }

    for (let i = 0; i < Object.keys(integrations).length; i++) {
        const providerConfigKey = Object.keys(integrations)[i] as string;
        if (debug) {
            printDebug(`Generating ${providerConfigKey} integrations`);
        }
        const syncObject = integrations[providerConfigKey] as unknown as { [key: string]: NangoIntegration };
        const syncNames = Object.keys(syncObject);
        for (let k = 0; k < syncNames.length; k++) {
            const syncName = syncNames[k] as string;
            if (debug) {
                printDebug(`Generating ${syncName} integration`);
            }
            const syncData = syncObject[syncName] as unknown as NangoIntegrationData;
            const { returns: models } = syncData;
            const syncNameCamel = syncName
                .split('-')
                .map((word) => word.charAt(0).toUpperCase() + word.slice(1))
                .join('');
            const ejsTeamplateContents = syncName === exampleSyncName ? githubExampleTemplateContents : templateContents;
            const rendered = ejs.render(ejsTeamplateContents, {
                syncName: syncNameCamel,
                interfaceFileName: TYPES_FILE_NAME.replace('.ts', ''),
                interfaceNames: models.map((model) => {
                    const singularModel = model?.charAt(model.length - 1) === 's' ? model.slice(0, -1) : model;
                    return `${singularModel.charAt(0).toUpperCase()}${singularModel.slice(1)}`;
                }),
                mappings: models.map((model) => {
                    const singularModel = model.charAt(model.length - 1) === 's' ? model.slice(0, -1) : model;
                    return {
                        name: model,
                        type: `${singularModel.charAt(0).toUpperCase()}${singularModel.slice(1)}`
                    };
                })
            });

            if (!fs.existsSync(`${NANGO_INTEGRATIONS_LOCATION}/${syncName}.ts`)) {
                fs.writeFileSync(`${NANGO_INTEGRATIONS_LOCATION}/${syncName}.ts`, rendered);
                if (debug) {
                    printDebug(`Created ${syncName}.ts file`);
                }
            } else {
                if (debug) {
                    printDebug(`${syncName}.ts file already exists, so will not overwrite it.`);
                }
            }
        }
    }

    console.log(chalk.green(`Integration files have been created`));
};

>>>>>>> 54296609
export const run = async (args: string[], options: RunArgs, debug = false) => {
    let syncName, providerConfigKey, connectionId, suppliedLastSyncDate, host, secretKey;
    if (args.length > 0) {
        [syncName, providerConfigKey, connectionId, suppliedLastSyncDate] = args;
    }

    if (Object.keys(options).length > 0) {
        ({ sync: syncName, provider: providerConfigKey, connection: connectionId, lastSyncDate: suppliedLastSyncDate, host, secretKey } = options);
    }

    if (!syncName) {
        console.log(chalk.red('Sync name is required'));
        return;
    }

    if (!providerConfigKey) {
        console.log(chalk.red('Provider config key is required'));
        return;
    }

    if (!connectionId) {
        console.log(chalk.red('Connection id is required'));
        return;
    }

    if (debug) {
        if (host) {
            printDebug(`Host value is set to ${host}. This will override the value in the .env file`);
        }
    }

    if (host) {
        process.env['NANGO_HOSTPORT'] = host;
    }

    if (secretKey) {
        process.env['NANGO_SECRET_KEY'] = secretKey;
    }

    if (!process.env['NANGO_HOSTPORT']) {
        if (debug) {
            printDebug(`NANGO_HOSTPORT is not set. Setting the default to ${hostport}`);
        }
        process.env['NANGO_HOSTPORT'] = hostport;
    }

    if (debug) {
        printDebug(`NANGO_HOSTPORT is set to ${process.env['NANGO_HOSTPORT']}`);
    }

    const nangoConnection = (await getConnection(
        providerConfigKey as string,
        connectionId as string,
        {
            'Nango-Is-Sync': true,
            'Nango-Is-Dry-Run': true
        },
        debug
    )) as unknown as NangoConnection;

    if (!nangoConnection) {
        console.log(chalk.red('Connection not found'));
        return;
    }

    if (process.env['NANGO_HOSTPORT'] === cloudHost || process.env['NANGO_HOSTPORT'] === stagingHost) {
        process.env['NANGO_CLOUD'] = 'true';
    }

    let lastSyncDate = null;

    if (suppliedLastSyncDate) {
        if (debug) {
            printDebug(`Last sync date supplied as ${suppliedLastSyncDate}`);
        }
        lastSyncDate = new Date(suppliedLastSyncDate as string);
    }

    const syncRun = new syncRunService({
        writeToDb: false,
        nangoConnection,
        syncName,
        syncType: SyncType.INITIAL,
        loadLocation: './',
        debug
    });

    try {
        const secretKey = process.env['NANGO_SECRET_KEY'];
        const results = await syncRun.run(lastSyncDate, true, secretKey, process.env['NANGO_HOSTPORT']);
        console.log(JSON.stringify(results, null, 2));
        process.exit(0);
    } catch (e) {
        process.exit(1);
    }
};

export const tsc = (debug = false) => {
    const tsconfig = fs.readFileSync(`${getNangoRootPath()}/tsconfig.dev.json`, 'utf8');

    const distDir = './dist';
    if (!fs.existsSync(distDir)) {
        if (debug) {
            printDebug(`Creating ${distDir} directory`);
        }
        fs.mkdirSync(distDir);
    }

    if (!fs.existsSync(`./${TYPES_FILE_NAME}`)) {
        if (debug) {
            printDebug(`Creating ${TYPES_FILE_NAME} file`);
        }
        createModelFile();
    }

    const compiler = tsNode.create({
        compilerOptions: JSON.parse(tsconfig).compilerOptions
    });

    if (debug) {
        printDebug(`Compiler options: ${JSON.stringify(JSON.parse(tsconfig).compilerOptions, null, 2)}`);
    }

    const integrationFiles = glob.sync(`./*.ts`);
    for (const filePath of integrationFiles) {
        try {
            if (!nangoCallsAreAwaited(filePath)) {
                return;
            }
            const result = compiler.compile(fs.readFileSync(filePath, 'utf8'), filePath);
            const jsFilePath = filePath.replace(/\/[^\/]*$/, `/dist/${path.basename(filePath.replace('.ts', '.js'))}`);

            fs.writeFileSync(jsFilePath, result);
            console.log(chalk.green(`Compiled "${filePath}" successfully`));
        } catch (error) {
            console.error(`Error compiling "${filePath}":`);
            console.error(error);
        }
    }
};

const nangoCallsAreAwaited = (filePath: string): boolean => {
    const code = fs.readFileSync(filePath, 'utf-8');
    let areAwaited = true;

    const ast = parser.parse(code, { sourceType: 'module', plugins: ['typescript'] });

    const message = (call: string, lineNumber: number) =>
        console.log(chalk.red(`nango.${call}() calls must be awaited in "${filePath}:${lineNumber}". Not awaiting can lead to unexpected results.`));

    const nangoCalls = ['batchSend', 'log', 'getFieldMapping', 'setFieldMapping', 'get', 'post', 'put', 'patch', 'delete', 'getConnection'];

    // @ts-ignore
    traverse.default(ast, {
        CallExpression(path: NodePath<t.CallExpression>) {
            const lineNumber = path.node.loc?.start.line as number;
            const callee = path.node.callee as t.MemberExpression;
            if (callee.object?.type === 'Identifier' && callee.object.name === 'nango' && callee.property?.type === 'Identifier') {
                if (path.parent.type !== 'AwaitExpression') {
                    if (nangoCalls.includes(callee.property.name)) {
                        message(callee.property.name, lineNumber);
                        areAwaited = false;
                    }
                }
            }
        }
    });

    return areAwaited;
};

export const tscWatch = (debug = false) => {
    const tsconfig = fs.readFileSync(`${getNangoRootPath()}/tsconfig.dev.json`, 'utf8');

    const watchPath = [`./*.ts`, `./${nangoConfigFile}`];

    if (debug) {
        printDebug(`Watching ${watchPath.join(', ')}`);
    }

    const watcher = chokidar.watch(watchPath, {
        ignoreInitial: false,
        ignored: (filePath: string) => {
            return filePath === TYPES_FILE_NAME;
        }
    });

    const distDir = './dist';

    if (!fs.existsSync(distDir)) {
        if (debug) {
            printDebug(`Creating ${distDir} directory`);
        }
        fs.mkdirSync(distDir);
    }

    if (!fs.existsSync(`./${TYPES_FILE_NAME}`)) {
        if (debug) {
            printDebug(`Creating ${TYPES_FILE_NAME} file`);
        }
        createModelFile();
    }

    watcher.on('add', (filePath: string) => {
        if (filePath === nangoConfigFile) {
            return;
        }
        compileFile(filePath);
    });

    watcher.on('unlink', (filePath: string) => {
        if (filePath === nangoConfigFile) {
            return;
        }
        const jsFilePath = `./dist/${path.basename(filePath.replace('.ts', '.js'))}`;

        fs.unlinkSync(jsFilePath);
    });

    watcher.on('change', (filePath: string) => {
        if (filePath === nangoConfigFile) {
            // config file changed, re-compile each ts file
            const integrationFiles = glob.sync(`./*.ts`);
            for (const file of integrationFiles) {
                // strip the file to just the last part
                const strippedFile = file.replace(/^.*[\\\/]/, '');
                compileFile(strippedFile);
            }
            return;
        }
        compileFile(filePath);
    });

    function compileFile(filePath: string) {
        const compiler = tsNode.create({
            compilerOptions: JSON.parse(tsconfig).compilerOptions
        });

        try {
            if (!nangoCallsAreAwaited(filePath)) {
                return;
            }
            const result = compiler.compile(fs.readFileSync(filePath, 'utf8'), filePath);
            const jsFilePath = `./dist/${path.basename(filePath.replace('.ts', '.js'))}`;

            fs.writeFileSync(jsFilePath, result);
            console.log(chalk.green(`Compiled ${filePath} successfully`));
        } catch (error) {
            console.error(`Error compiling ${filePath}:`);
            console.error(error);
            return;
        }
    }
};

export const configWatch = (debug = false) => {
    const watchPath = `./${nangoConfigFile}`;
    if (debug) {
        printDebug(`Watching ${watchPath}`);
    }
    const watcher = chokidar.watch(watchPath, { ignoreInitial: true });

    watcher.on('change', () => {
        createModelFile(true);
    });
};

let child: ChildProcess | undefined;
process.on('SIGINT', () => {
    if (child) {
        const dockerDown = spawn('docker', ['compose', '-f', `${getNangoRootPath()}/docker/docker-compose.yaml`, '--project-directory', '.', 'down'], {
            stdio: 'inherit'
        });
        dockerDown.on('exit', () => {
            process.exit();
        });
    } else {
        process.exit();
    }
});

/**
 * Docker Run
 * @desc spawn a child process to run the docker compose located in the cli
 * Look into https://www.npmjs.com/package/docker-compose to avoid dependency maybe?
 */
export const dockerRun = async (debug = false) => {
    const cwd = process.cwd();

    const args = ['compose', '-f', `${getNangoRootPath()}/docker/docker-compose.yaml`, '--project-directory', '.', 'up', '--build'];

    if (debug) {
        printDebug(`Running docker with args: ${args.join(' ')}`);
    }

    child = spawn('docker', args, {
        cwd,
        detached: false,
        stdio: 'inherit'
    });

    await new Promise((resolve, reject) => {
        child?.on('exit', (code) => {
            if (code !== 0) {
                reject(new Error(`Error with the nango docker containers, please check your containers using 'docker ps''`));
                return;
            }
            resolve(true);
        });

        child?.on('error', reject);
    });
};<|MERGE_RESOLUTION|>--- conflicted
+++ resolved
@@ -487,180 +487,6 @@
         });
 }
 
-<<<<<<< HEAD
-=======
-export const version = (debug: boolean) => {
-    if (debug) {
-        printDebug('Looking up the version first for a local path first then globally');
-    }
-    const packageJson = JSON.parse(fs.readFileSync(path.resolve(getNangoRootPath(debug) as string, 'package.json'), 'utf8'));
-    const dockerComposeYaml = fs.readFileSync(path.resolve(getNangoRootPath() as string, 'docker/docker-compose.yaml'), 'utf8');
-    const dockerCompose = yaml.load(dockerComposeYaml) as any;
-
-    const nangoServerImage = dockerCompose.services['nango-server'].image;
-    const nangoWorkerImage = dockerCompose.services['nango-worker'].image;
-
-    const nangoServerVersion = nangoServerImage.split(':').pop();
-    const nangoWorkerVersion = nangoWorkerImage.split(':').pop();
-
-    console.log(chalk.green('Nango Server version:'), nangoServerVersion);
-    console.log(chalk.green('Nango Worker version:'), nangoWorkerVersion);
-    console.log(chalk.green('Nango CLI version:'), packageJson.version);
-};
-
-export const init = (debug = false) => {
-    const data: NangoConfig = {
-        integrations: {
-            github: {
-                [exampleSyncName]: {
-                    runs: 'every half hour',
-                    returns: ['GithubIssue']
-                }
-            }
-        },
-        models: {
-            GithubIssue: {
-                id: 'integer',
-                owner: 'string',
-                repo: 'string',
-                issue_number: 'number',
-                title: 'string',
-                author: 'string',
-                author_id: 'string',
-                state: 'string',
-                date_created: 'date',
-                date_last_modified: 'date',
-                body: 'string'
-            }
-        }
-    };
-    const yamlData = yaml.dump(data);
-
-    if (!fs.existsSync(NANGO_INTEGRATIONS_LOCATION)) {
-        if (debug) {
-            printDebug('Creating the nango integrations directory');
-        }
-        fs.mkdirSync(NANGO_INTEGRATIONS_LOCATION);
-    } else {
-        if (debug) {
-            printDebug('Nango integrations directory already exists');
-        }
-    }
-
-    if (!fs.existsSync(`${NANGO_INTEGRATIONS_LOCATION}/${nangoConfigFile}`)) {
-        if (debug) {
-            printDebug(`Creating the ${nangoConfigFile} file}`);
-        }
-        fs.writeFileSync(`${NANGO_INTEGRATIONS_LOCATION}/${nangoConfigFile}`, yamlData);
-    } else {
-        if (debug) {
-            printDebug('Nango config file already exists');
-        }
-    }
-
-    // check if a .env file exists and if not create it with some default content
-    if (!fs.existsSync('.env')) {
-        if (debug) {
-            printDebug('Creating the .env file');
-        }
-        fs.writeFileSync(
-            '.env',
-            `#NANGO_HOSTPORT=https://api-staging.nango.dev
-#NANGO_AUTO_UPGRADE=true # set to true to automatically upgrade to the latest version of nango
-#NANGO_NO_PROMPT_FOR_UPGRADE=true # set to true to not prompt for upgrade
-#NANGO_DEPLOY_AUTO_CONFIRM=true # set to true to automatically confirm deployment without prompting
-#NANGO_SECRET_KEY=xxxx-xxx-xxxx # required if deploying to cloud
-#NANGO_INTEGRATIONS_LOCATION=use-this-to-override-where-the-nango-integrations-directory-goes
-#NANGO_PORT=use-this-to-override-the-default-3003
-#NANGO_DB_PORT=use-this-to-override-the-default-5432`
-        );
-    } else {
-        if (debug) {
-            printDebug('.env file already exists');
-        }
-    }
-
-    console.log(chalk.green(`Nango integrations initialized!`));
-};
-
-export const generate = async (debug = false) => {
-    const templateContents = fs.readFileSync(path.resolve(__dirname, './integration.ejs'), 'utf8');
-    const githubExampleTemplateContents = fs.readFileSync(path.resolve(__dirname, './integration.github.ejs'), 'utf8');
-
-    const cwd = process.cwd();
-    const configContents = fs.readFileSync(path.resolve(cwd, `${NANGO_INTEGRATIONS_LOCATION}/${nangoConfigFile}`), 'utf8');
-    const configData: NangoConfig = yaml.load(configContents) as unknown as NangoConfig;
-    const { integrations } = configData;
-    const { models } = configData;
-
-    const interfaceDefinitions = buildInterfaces(models);
-
-    fs.writeFileSync(`${NANGO_INTEGRATIONS_LOCATION}/${TYPES_FILE_NAME}`, interfaceDefinitions.join('\n'));
-
-    if (debug) {
-        printDebug(`Interfaces from the ${nangoConfigFile} file written to ${TYPES_FILE_NAME}`);
-    }
-
-    // insert NangoSync types to the bottom of the file
-    const typesContent = fs.readFileSync(`${getNangoRootPath()}/${NangoSyncTypesFileLocation}`, 'utf8');
-    fs.writeFileSync(`${NANGO_INTEGRATIONS_LOCATION}/${TYPES_FILE_NAME}`, typesContent, { flag: 'a' });
-
-    if (debug) {
-        printDebug(`NangoSync types written to ${TYPES_FILE_NAME}`);
-    }
-
-    for (let i = 0; i < Object.keys(integrations).length; i++) {
-        const providerConfigKey = Object.keys(integrations)[i] as string;
-        if (debug) {
-            printDebug(`Generating ${providerConfigKey} integrations`);
-        }
-        const syncObject = integrations[providerConfigKey] as unknown as { [key: string]: NangoIntegration };
-        const syncNames = Object.keys(syncObject);
-        for (let k = 0; k < syncNames.length; k++) {
-            const syncName = syncNames[k] as string;
-            if (debug) {
-                printDebug(`Generating ${syncName} integration`);
-            }
-            const syncData = syncObject[syncName] as unknown as NangoIntegrationData;
-            const { returns: models } = syncData;
-            const syncNameCamel = syncName
-                .split('-')
-                .map((word) => word.charAt(0).toUpperCase() + word.slice(1))
-                .join('');
-            const ejsTeamplateContents = syncName === exampleSyncName ? githubExampleTemplateContents : templateContents;
-            const rendered = ejs.render(ejsTeamplateContents, {
-                syncName: syncNameCamel,
-                interfaceFileName: TYPES_FILE_NAME.replace('.ts', ''),
-                interfaceNames: models.map((model) => {
-                    const singularModel = model?.charAt(model.length - 1) === 's' ? model.slice(0, -1) : model;
-                    return `${singularModel.charAt(0).toUpperCase()}${singularModel.slice(1)}`;
-                }),
-                mappings: models.map((model) => {
-                    const singularModel = model.charAt(model.length - 1) === 's' ? model.slice(0, -1) : model;
-                    return {
-                        name: model,
-                        type: `${singularModel.charAt(0).toUpperCase()}${singularModel.slice(1)}`
-                    };
-                })
-            });
-
-            if (!fs.existsSync(`${NANGO_INTEGRATIONS_LOCATION}/${syncName}.ts`)) {
-                fs.writeFileSync(`${NANGO_INTEGRATIONS_LOCATION}/${syncName}.ts`, rendered);
-                if (debug) {
-                    printDebug(`Created ${syncName}.ts file`);
-                }
-            } else {
-                if (debug) {
-                    printDebug(`${syncName}.ts file already exists, so will not overwrite it.`);
-                }
-            }
-        }
-    }
-
-    console.log(chalk.green(`Integration files have been created`));
-};
-
->>>>>>> 54296609
 export const run = async (args: string[], options: RunArgs, debug = false) => {
     let syncName, providerConfigKey, connectionId, suppliedLastSyncDate, host, secretKey;
     if (args.length > 0) {
