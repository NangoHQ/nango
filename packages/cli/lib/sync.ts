import fs from 'fs';
import path, { dirname } from 'path';
import { fileURLToPath } from 'url';
import axios, { AxiosResponse } from 'axios';
import yaml from 'js-yaml';
import chalk from 'chalk';
import chokidar from 'chokidar';
import * as tsNode from 'ts-node';
import glob from 'glob';
import ejs from 'ejs';
import * as dotenv from 'dotenv';
import { spawn } from 'child_process';
import parser from '@babel/parser';
import traverse, { NodePath } from '@babel/traverse';
import type { ChildProcess } from 'node:child_process';
import promptly from 'promptly';
import type * as t from '@babel/types';

import type {
    SyncDeploymentResult,
    SyncModelSchema,
    IncomingSyncConfig,
    NangoConfig,
    Connection as NangoConnection,
    NangoIntegration,
    NangoIntegrationData,
    SimplifiedNangoIntegration
} from '@nangohq/shared';
import { loadSimplifiedConfig, cloudHost, stagingHost, SyncType, syncRunService, nangoConfigFile, checkForIntegrationFile } from '@nangohq/shared';
import {
    hostport,
    port,
    httpsAgent,
    verifyNecessaryFiles,
    getConnection,
    NANGO_INTEGRATIONS_LOCATION,
    NANGO_INTEGRATIONS_NAME,
    buildInterfaces,
    enrichHeaders,
    getNangoRootPath,
    getProviderBySyncName,
    printDebug
} from './utils.js';
import type { DeployOptions, GlobalOptions } from './types.js';

const __filename = fileURLToPath(import.meta.url);
const __dirname = dirname(__filename);

dotenv.config();

const TYPES_FILE_NAME = 'models.ts';
const NangoSyncTypesFileLocation = 'dist/nango-sync.d.ts';

interface RunArgs extends GlobalOptions {
    sync: string;
    connectionId: string;
    lastSyncDate?: string;
    useServerLastSyncDate?: boolean;
}

const exampleSyncName = 'github-issue-example';

export const version = (debug: boolean) => {
    if (debug) {
        printDebug('Looking up the version first for a local path first then globally');
    }
    const packageJson = JSON.parse(fs.readFileSync(path.resolve(getNangoRootPath(debug) as string, 'package.json'), 'utf8'));
    const dockerComposeYaml = fs.readFileSync(path.resolve(getNangoRootPath() as string, 'docker/docker-compose.yaml'), 'utf8');
    const dockerCompose = yaml.load(dockerComposeYaml) as any;

    const nangoServerImage = dockerCompose.services['nango-server'].image;
    const nangoWorkerImage = dockerCompose.services['nango-worker'].image;

    const nangoServerVersion = nangoServerImage.split(':').pop();
    const nangoWorkerVersion = nangoWorkerImage.split(':').pop();

    console.log(chalk.green('Nango Server version:'), nangoServerVersion);
    console.log(chalk.green('Nango Worker version:'), nangoWorkerVersion);
    console.log(chalk.green('Nango CLI version:'), packageJson.version);
};

/**
 * Init
 * If we're not currently in the nango-integrations directory create one
 * and create an example nango.yaml file
 */
export const init = (debug = false) => {
    const data: NangoConfig = {
        integrations: {
            'demo-github-integration': {
                [exampleSyncName]: {
                    runs: 'every half hour',
                    returns: ['GithubIssue']
                }
            }
        },
        models: {
            GithubIssue: {
                id: 'integer',
                owner: 'string',
                repo: 'string',
                issue_number: 'number',
                title: 'string',
                author: 'string',
                author_id: 'string',
                state: 'string',
                date_created: 'date',
                date_last_modified: 'date',
                body: 'string'
            }
        }
    };
    const yamlData = yaml.dump(data);

    // if currently in the nango-integrations directory then don't create another one
    const cwd = process.cwd();
    const currentDirectorySplit = cwd.split('/');
    const currentDirectory = currentDirectorySplit[currentDirectorySplit.length - 1];

    let dirExists = false;
    let inParentDirectory = true;

    if (currentDirectory === NANGO_INTEGRATIONS_NAME) {
        dirExists = true;
        inParentDirectory = false;
        if (debug) {
            printDebug(`Currently in the ${NANGO_INTEGRATIONS_NAME} directory so the directory will not be created`);
        }
    }

    if (fs.existsSync(`./${NANGO_INTEGRATIONS_NAME}`)) {
        dirExists = true;
        console.log(chalk.red(`The ${NANGO_INTEGRATIONS_NAME} directory already exists. You should run commands from within this directory`));
    }

    if (!dirExists) {
        if (debug) {
            printDebug(`Creating the nango integrations directory at ./${NANGO_INTEGRATIONS_NAME}`);
        }
        fs.mkdirSync(`./${NANGO_INTEGRATIONS_NAME}`);
    }

    const configFileLocation = inParentDirectory ? `./${NANGO_INTEGRATIONS_NAME}/${nangoConfigFile}` : `./${nangoConfigFile}`;

    if (!fs.existsSync(configFileLocation)) {
        if (debug) {
            printDebug(`Creating the ${nangoConfigFile} file at ${configFileLocation}`);
        }
        fs.writeFileSync(configFileLocation, yamlData);
    } else {
        if (debug) {
            printDebug(`Nango config file already exists at ${configFileLocation} so not creating a new one`);
        }
    }

    const envFileLocation = inParentDirectory ? `./${NANGO_INTEGRATIONS_NAME}/.env` : './.env';
    if (!fs.existsSync(envFileLocation)) {
        if (debug) {
            printDebug(`Creating the .env file at ${envFileLocation}`);
        }
        fs.writeFileSync(
            envFileLocation,
            `# Authenticates the CLI (get the keys in the dashboard's Projects Settings).
#NANGO_SECRET_KEY_DEV=xxxx-xxx-xxxx
#NANGO_SECRET_KEY_PROD=xxxx-xxx-xxxx

# Nango's instance URL (OSS: change to http://localhost:3003 or your instance URL).
NANGO_HOSTPORT=https://api.nango.dev # Default value

# How to handle CLI upgrades ("prompt", "auto" or "ignore").
NANGO_CLI_UPGRADE_MODE=prompt # Default value

# Whether to prompt before deployments.
NANGO_DEPLOY_AUTO_CONFIRM=false # Default value`
        );
    } else {
        if (debug) {
            printDebug(`.env file already exists at ${envFileLocation} so not creating a new one`);
        }
    }

    console.log(chalk.green(`Nango integrations initialized!`));
};

export const generate = async (debug = false) => {
    const templateContents = fs.readFileSync(path.resolve(__dirname, './integration.ejs'), 'utf8');
    const githubExampleTemplateContents = fs.readFileSync(path.resolve(__dirname, './integration.github.ejs'), 'utf8');

    const configContents = fs.readFileSync(`./${nangoConfigFile}`, 'utf8');
    const configData: NangoConfig = yaml.load(configContents) as unknown as NangoConfig;
    const { integrations } = configData;
    const { models } = configData;

    const interfaceDefinitions = buildInterfaces(models, debug);

    fs.writeFileSync(`${NANGO_INTEGRATIONS_LOCATION}/${TYPES_FILE_NAME}`, interfaceDefinitions.join('\n'));

    if (debug) {
        printDebug(`Interfaces from the ${nangoConfigFile} file written to ${TYPES_FILE_NAME}`);
    }

    // insert NangoSync types to the bottom of the file
    const typesContent = fs.readFileSync(`${getNangoRootPath()}/${NangoSyncTypesFileLocation}`, 'utf8');
    fs.writeFileSync(`${NANGO_INTEGRATIONS_LOCATION}/${TYPES_FILE_NAME}`, typesContent, { flag: 'a' });

    if (debug) {
        printDebug(`NangoSync types written to ${TYPES_FILE_NAME}`);
    }

    const allSyncNames: Record<string, boolean> = {};

    for (let i = 0; i < Object.keys(integrations).length; i++) {
        const providerConfigKey = Object.keys(integrations)[i] as string;
        if (debug) {
            printDebug(`Generating ${providerConfigKey} integrations`);
        }
        const syncObject = integrations[providerConfigKey] as unknown as { [key: string]: NangoIntegration };
        const syncNames = Object.keys(syncObject);
        for (let k = 0; k < syncNames.length; k++) {
            const syncName = syncNames[k] as string;

            if (allSyncNames[syncName] === undefined) {
                allSyncNames[syncName] = true;
            } else {
                console.log(chalk.red(`The sync name ${syncName} is duplicated in the ${nangoConfigFile} file. All sync names must be unique.`));
                process.exit(1);
            }

            if (debug) {
                printDebug(`Generating ${syncName} integration`);
            }
            const syncData = syncObject[syncName] as unknown as NangoIntegrationData;
            const { returns: models } = syncData;
            const syncNameCamel = syncName
                .split('-')
                .map((word) => word.charAt(0).toUpperCase() + word.slice(1))
                .join('');
            const ejsTeamplateContents = syncName === exampleSyncName ? githubExampleTemplateContents : templateContents;
            const rendered = ejs.render(ejsTeamplateContents, {
                syncName: syncNameCamel,
                interfaceFileName: TYPES_FILE_NAME.replace('.ts', ''),
                interfaceNames: models.map((model) => {
                    const singularModel = model?.charAt(model.length - 1) === 's' ? model.slice(0, -1) : model;
                    return `${singularModel.charAt(0).toUpperCase()}${singularModel.slice(1)}`;
                }),
                mappings: models.map((model) => {
                    const singularModel = model.charAt(model.length - 1) === 's' ? model.slice(0, -1) : model;
                    return {
                        name: model,
                        type: `${singularModel.charAt(0).toUpperCase()}${singularModel.slice(1)}`
                    };
                })
            });

            if (!fs.existsSync(`${NANGO_INTEGRATIONS_LOCATION}/${syncName}.ts`)) {
                fs.writeFileSync(`${NANGO_INTEGRATIONS_LOCATION}/${syncName}.ts`, rendered);
                if (debug) {
                    printDebug(`Created ${syncName}.ts file`);
                }
            } else {
                if (debug) {
                    printDebug(`${syncName}.ts file already exists, so will not overwrite it.`);
                }
            }
        }
    }

    console.log(chalk.green(`Integration files have been created`));
};

const createModelFile = (notify = false) => {
    const configContents = fs.readFileSync(`./${nangoConfigFile}`, 'utf8');
    const configData: NangoConfig = yaml.load(configContents) as unknown as NangoConfig;
    const { models } = configData;
    const interfaceDefinitions = buildInterfaces(models);
    fs.writeFileSync(`./${TYPES_FILE_NAME}`, interfaceDefinitions.join('\n'));

    // insert NangoSync types to the bottom of the file
    const typesContent = fs.readFileSync(`${getNangoRootPath()}/${NangoSyncTypesFileLocation}`, 'utf8');
    fs.writeFileSync(`./${TYPES_FILE_NAME}`, typesContent, { flag: 'a' });

    if (notify) {
        console.log(chalk.green(`The ${nangoConfigFile} was updated. The interface file (${TYPES_FILE_NAME}) was updated to reflect the updated config`));
    }
};

<<<<<<< HEAD
const getConfig = async (debug = false) => {
=======
const getConfig = async (debug = false): Promise<SimplifiedNangoIntegration[]> => {
>>>>>>> 1877cd31
    const config = await loadSimplifiedConfig('./');

    if (!config) {
        throw new Error(`Error loading the ${nangoConfigFile} file`);
    }

    if (debug) {
        printDebug(`Config file file found`);
    }

    return config;
};

async function parseSecretKey(environment: string, debug = false): Promise<void> {
    if (process.env['NANGO_SECRET_KEY_PROD'] && environment === 'prod') {
        if (debug) {
            printDebug(`Environment is set to prod, setting NANGO_SECRET_KEY to NANGO_SECRET_KEY_PROD.`);
        }
        process.env['NANGO_SECRET_KEY'] = process.env['NANGO_SECRET_KEY_PROD'];
    }

    if (process.env['NANGO_SECRET_KEY_DEV'] && environment === 'dev') {
        if (debug) {
            printDebug(`Environment is set to dev, setting NANGO_SECRET_KEY to NANGO_SECRET_KEY_DEV.`);
        }
        process.env['NANGO_SECRET_KEY'] = process.env['NANGO_SECRET_KEY_DEV'];
    }

    if (!process.env['NANGO_SECRET_KEY']) {
        console.log(chalk.red(`NANGO_SECRET_KEY environment variable is not set. Please set it now`));
        try {
            const secretKey = await promptly.prompt('Secret Key: ');
            if (secretKey) {
                process.env['NANGO_SECRET_KEY'] = secretKey;
            } else {
                return;
            }
        } catch (error) {
            console.log('Error occurred while trying to prompt for secret key:', error);
            process.exit(1);
        }
    }
}

export const deploy = async (options: DeployOptions, environment: string, debug = false) => {
    const { env, version, sync: optionalSyncName, autoConfirm } = options;
    await verifyNecessaryFiles(autoConfirm);

    await parseSecretKey(environment, debug);

    if (!process.env['NANGO_HOSTPORT']) {
        switch (env) {
            case 'local':
                process.env['NANGO_HOSTPORT'] = `http://localhost:${port}`;
                break;
            case 'staging':
                process.env['NANGO_HOSTPORT'] = stagingHost;
                break;
            default:
                process.env['NANGO_HOSTPORT'] = cloudHost;
                break;
        }
    }

    if (debug) {
        printDebug(`NANGO_HOSTPORT is set to ${process.env['NANGO_HOSTPORT']}.`);
        printDebug(`Environment is set to ${environment}`);
    }

    tsc(debug);

    const config = await getConfig(debug);

    const postData: IncomingSyncConfig[] = [];

    for (const integration of config) {
        const { providerConfigKey } = integration;
        let { syncs } = integration;

        if (optionalSyncName) {
            syncs = syncs.filter((sync) => sync.name === optionalSyncName);
        }

        for (const sync of syncs) {
            const { name: syncName, runs, returns: models, models: model_schema } = sync;

            const { path: integrationFilePath, result: integrationFileResult } = checkForIntegrationFile(syncName, './');

            if (!integrationFileResult) {
                console.log(chalk.red(`No integration file found for ${syncName} at ${integrationFilePath}. Skipping...`));
                continue;
            }

            if (debug) {
                printDebug(`Integration file found for ${syncName} at ${integrationFilePath}`);
            }

            const body = {
                syncName,
                providerConfigKey,
                models,
                version: version as string,
                runs,
                fileBody: fs.readFileSync(integrationFilePath, 'utf8'),
                model_schema: JSON.stringify(model_schema) as unknown as SyncModelSchema[]
            };

            postData.push(body);
        }
    }

    const url = process.env['NANGO_HOSTPORT'] + `/sync/deploy`;

    if (postData.length === 0) {
        console.log(chalk.red(`No syncs found to deploy. Please make sure your integration files compiled successfully and exist in your dist directory`));
        return;
    }

    if (process.env['NANGO_DEPLOY_AUTO_CONFIRM'] !== 'true' && !autoConfirm) {
        const confirmationUrl = process.env['NANGO_HOSTPORT'] + `/sync/deploy/confirmation`;
        try {
            const response = await axios.post(
                confirmationUrl,
                { syncs: postData, reconcile: false, debug },
                { headers: enrichHeaders(), httpsAgent: httpsAgent() }
            );
            console.log(JSON.stringify(response.data, null, 2));
            const { newSyncs, deletedSyncs } = response.data;

            for (const sync of newSyncs) {
                const actionMessage =
                    sync.connections === 0
                        ? 'The sync will be added to your Nango instance if you deploy.'
                        : `Nango will start syncing the corresponding data for ${sync.connections} existing connections.`;
                console.log(chalk.yellow(`Sync "${sync.name}" is new. ${actionMessage}`));
            }

            for (const sync of deletedSyncs) {
                console.log(
                    chalk.red(
                        `Sync "${sync.name}" has been removed. It will stop running and the corresponding data will be deleted for ${sync.connections} existing connections.`
                    )
                );
            }

            const confirmation = await promptly.confirm('Do you want to continue y/n?');
            if (confirmation) {
                await axios
                    .post(
                        process.env['NANGO_HOSTPORT'] + `/sync/deploy`,
                        { syncs: postData, reconcile: true, debug },
                        { headers: enrichHeaders(), httpsAgent: httpsAgent() }
                    )
                    .then((response: AxiosResponse) => {
                        const results: SyncDeploymentResult[] = response.data;
                        const nameAndVersions = results.map((result) => `${result.sync_name}@v${result.version}`);
                        console.log(chalk.green(`Successfully deployed the syncs: ${nameAndVersions.join(', ')}!`));
                    })
                    .catch((err) => {
                        const errorMessage = JSON.stringify(err.response.data, null, 2);
                        console.log(chalk.red(`Error deploying the syncs with the following error: ${errorMessage}`));
                        process.exit(1);
                    });
            } else {
                console.log(chalk.red('Syncs were not deployed. Exiting'));
                process.exit(0);
            }
        } catch (err: any) {
            let errorMessage;
            if (!err?.response?.data) {
                const {
                    message,
                    stack,
                    config: { method },
                    code,
                    status
                } = err?.toJSON() as any;

                const errorObject = { message, stack, code, status, url, method };
                errorMessage = JSON.stringify(errorObject, null, 2);
            } else {
                errorMessage = JSON.stringify(err.response.data, null, 2);
            }
            console.log(chalk.red(`Error deploying the syncs with the following error: ${errorMessage}`));
            process.exit(1);
        }
    } else {
        if (debug) {
            printDebug(`Auto confirm is set so deploy will start without confirmation`);
        }
        await deploySyncs(url, { syncs: postData, reconcile: true, debug });
    }
};

async function deploySyncs(url: string, body: { syncs: IncomingSyncConfig[]; reconcile: boolean; debug: boolean }) {
    await axios
        .post(url, body, { headers: enrichHeaders(), httpsAgent: httpsAgent() })
        .then((response: AxiosResponse) => {
            const results: SyncDeploymentResult[] = response.data;
            const nameAndVersions = results.map((result) => `${result.sync_name}@v${result.version}`);
            console.log(chalk.green(`Successfully deployed the syncs: ${nameAndVersions.join(', ')}!`));
        })
        .catch((err: any) => {
            let errorMessage;
            if (!err?.response?.data) {
                const {
                    message,
                    stack,
                    config: { method },
                    code,
                    status
                } = err?.toJSON() as any;

                const errorObject = { message, stack, code, status, url, method };
                errorMessage = JSON.stringify(errorObject, null, 2);
            } else {
                errorMessage = JSON.stringify(err.response.data, null, 2);
            }
            console.log(chalk.red(`Error deploying the syncs with the following error: ${errorMessage}`));
            process.exit(1);
        });
}

export const dryRun = async (options: RunArgs, environment: string, debug = false) => {
<<<<<<< HEAD
    let syncName, connectionId, suppliedLastSyncDate;
=======
    let syncName = '';
    let connectionId, suppliedLastSyncDate;
>>>>>>> 1877cd31

    await parseSecretKey(environment, debug);

    if (!process.env['NANGO_HOSTPORT']) {
        if (debug) {
            printDebug(`NANGO_HOSTPORT is not set. Setting the default to ${hostport}`);
        }
        process.env['NANGO_HOSTPORT'] = hostport;
    }

    if (debug) {
        printDebug(`NANGO_HOSTPORT is set to ${process.env['NANGO_HOSTPORT']}`);
    }

    if (Object.keys(options).length > 0) {
        ({ sync: syncName, connectionId, lastSyncDate: suppliedLastSyncDate } = options);
    }

    if (!syncName) {
        console.log(chalk.red('Sync name is required'));
        return;
    }

    if (!connectionId) {
        console.log(chalk.red('Connection id is required'));
        return;
    }

<<<<<<< HEAD
    const providerConfigKey = await getProviderBySyncName({ syncName }, debug);
=======
    const config = await getConfig(debug);

    const providerConfigKey = config.find((config) => config.syncs.find((sync) => sync.name === syncName))?.providerConfigKey;
>>>>>>> 1877cd31

    if (!providerConfigKey) {
        console.log(chalk.red(`Provider config key not found, please check that the provider exists for this sync name: ${syncName}`));
        return;
    }

    if (debug) {
        printDebug(`Provider config key found to be ${providerConfigKey}`);
    }

    const nangoConnection = (await getConnection(
        providerConfigKey as string,
        connectionId as string,
        {
            'Nango-Is-Sync': true,
            'Nango-Is-Dry-Run': true
        },
        debug
    )) as unknown as NangoConnection;

    if (!nangoConnection) {
        console.log(chalk.red('Connection not found'));
        return;
    }

    if (debug) {
        printDebug(`Connection found with ${JSON.stringify(nangoConnection, null, 2)}`);
    }

    if (process.env['NANGO_HOSTPORT'] === cloudHost || process.env['NANGO_HOSTPORT'] === stagingHost) {
        process.env['NANGO_CLOUD'] = 'true';
    }

    let lastSyncDate = null;

    if (suppliedLastSyncDate) {
        if (debug) {
            printDebug(`Last sync date supplied as ${suppliedLastSyncDate}`);
        }
        lastSyncDate = new Date(suppliedLastSyncDate as string);
    }

    const syncRun = new syncRunService({
        writeToDb: false,
        nangoConnection,
        syncName,
        syncType: SyncType.INITIAL,
        loadLocation: './',
        debug
    });

    try {
        const secretKey = process.env['NANGO_SECRET_KEY'];
        const results = await syncRun.run(lastSyncDate, true, secretKey, process.env['NANGO_HOSTPORT']);
        console.log(JSON.stringify(results, null, 2));
        process.exit(0);
    } catch (e) {
        process.exit(1);
    }
};

export const tsc = (debug = false) => {
    const tsconfig = fs.readFileSync(`${getNangoRootPath()}/tsconfig.dev.json`, 'utf8');

    const distDir = './dist';
    if (!fs.existsSync(distDir)) {
        if (debug) {
            printDebug(`Creating ${distDir} directory`);
        }
        fs.mkdirSync(distDir);
    }

    if (!fs.existsSync(`./${TYPES_FILE_NAME}`)) {
        if (debug) {
            printDebug(`Creating ${TYPES_FILE_NAME} file`);
        }
        createModelFile();
    }

    const compiler = tsNode.create({
        compilerOptions: JSON.parse(tsconfig).compilerOptions
    });

    if (debug) {
        printDebug(`Compiler options: ${JSON.stringify(JSON.parse(tsconfig).compilerOptions, null, 2)}`);
    }

    const integrationFiles = glob.sync(`./*.ts`);
    for (const filePath of integrationFiles) {
        try {
            if (!nangoCallsAreAwaited(filePath)) {
                return;
            }
            const result = compiler.compile(fs.readFileSync(filePath, 'utf8'), filePath);
            const jsFilePath = filePath.replace(/\/[^\/]*$/, `/dist/${path.basename(filePath.replace('.ts', '.js'))}`);

            fs.writeFileSync(jsFilePath, result);
            console.log(chalk.green(`Compiled "${filePath}" successfully`));
        } catch (error) {
            console.error(`Error compiling "${filePath}":`);
            console.error(error);
        }
    }
};

const nangoCallsAreAwaited = (filePath: string): boolean => {
    const code = fs.readFileSync(filePath, 'utf-8');
    let areAwaited = true;

    const ast = parser.parse(code, { sourceType: 'module', plugins: ['typescript'] });

    const message = (call: string, lineNumber: number) =>
        console.log(chalk.red(`nango.${call}() calls must be awaited in "${filePath}:${lineNumber}". Not awaiting can lead to unexpected results.`));

    const nangoCalls = ['batchSend', 'log', 'getFieldMapping', 'setFieldMapping', 'get', 'post', 'put', 'patch', 'delete', 'getConnection'];

    // @ts-ignore
    traverse.default(ast, {
        CallExpression(path: NodePath<t.CallExpression>) {
            const lineNumber = path.node.loc?.start.line as number;
            const callee = path.node.callee as t.MemberExpression;
            if (callee.object?.type === 'Identifier' && callee.object.name === 'nango' && callee.property?.type === 'Identifier') {
                if (path.parent.type !== 'AwaitExpression') {
                    if (nangoCalls.includes(callee.property.name)) {
                        message(callee.property.name, lineNumber);
                        areAwaited = false;
                    }
                }
            }
        }
    });

    return areAwaited;
};

export const tscWatch = (debug = false) => {
    const tsconfig = fs.readFileSync(`${getNangoRootPath()}/tsconfig.dev.json`, 'utf8');

    const watchPath = [`./*.ts`, `./${nangoConfigFile}`];

    if (debug) {
        printDebug(`Watching ${watchPath.join(', ')}`);
    }

    const watcher = chokidar.watch(watchPath, {
        ignoreInitial: false,
        ignored: (filePath: string) => {
            return filePath === TYPES_FILE_NAME;
        }
    });

    const distDir = './dist';

    if (!fs.existsSync(distDir)) {
        if (debug) {
            printDebug(`Creating ${distDir} directory`);
        }
        fs.mkdirSync(distDir);
    }

    if (!fs.existsSync(`./${TYPES_FILE_NAME}`)) {
        if (debug) {
            printDebug(`Creating ${TYPES_FILE_NAME} file`);
        }
        createModelFile();
    }

    watcher.on('add', (filePath: string) => {
        if (filePath === nangoConfigFile) {
            return;
        }
        compileFile(filePath);
    });

    watcher.on('unlink', (filePath: string) => {
        if (filePath === nangoConfigFile) {
            return;
        }
        const jsFilePath = `./dist/${path.basename(filePath.replace('.ts', '.js'))}`;

        fs.unlinkSync(jsFilePath);
    });

    watcher.on('change', (filePath: string) => {
        if (filePath === nangoConfigFile) {
            // config file changed, re-compile each ts file
            const integrationFiles = glob.sync(`./*.ts`);
            for (const file of integrationFiles) {
                // strip the file to just the last part
                const strippedFile = file.replace(/^.*[\\\/]/, '');
                compileFile(strippedFile);
            }
            return;
        }
        compileFile(filePath);
    });

    function compileFile(filePath: string) {
        const compiler = tsNode.create({
            compilerOptions: JSON.parse(tsconfig).compilerOptions
        });

        try {
            if (!nangoCallsAreAwaited(filePath)) {
                return;
            }
            const result = compiler.compile(fs.readFileSync(filePath, 'utf8'), filePath);
            const jsFilePath = `./dist/${path.basename(filePath.replace('.ts', '.js'))}`;

            fs.writeFileSync(jsFilePath, result);
            console.log(chalk.green(`Compiled ${filePath} successfully`));
        } catch (error) {
            console.error(`Error compiling ${filePath}:`);
            console.error(error);
            return;
        }
    }
};

export const configWatch = (debug = false) => {
    const watchPath = `./${nangoConfigFile}`;
    if (debug) {
        printDebug(`Watching ${watchPath}`);
    }
    const watcher = chokidar.watch(watchPath, { ignoreInitial: true });

    watcher.on('change', () => {
        createModelFile(true);
    });
};

let child: ChildProcess | undefined;
process.on('SIGINT', () => {
    if (child) {
        const dockerDown = spawn('docker', ['compose', '-f', `${getNangoRootPath()}/docker/docker-compose.yaml`, '--project-directory', '.', 'down'], {
            stdio: 'inherit'
        });
        dockerDown.on('exit', () => {
            process.exit();
        });
    } else {
        process.exit();
    }
});

/**
 * Docker Run
 * @desc spawn a child process to run the docker compose located in the cli
 * Look into https://www.npmjs.com/package/docker-compose to avoid dependency maybe?
 */
export const dockerRun = async (debug = false) => {
    const cwd = process.cwd();

    const args = ['compose', '-f', `${getNangoRootPath()}/docker/docker-compose.yaml`, '--project-directory', '.', 'up', '--build'];

    if (debug) {
        printDebug(`Running docker with args: ${args.join(' ')}`);
    }

    child = spawn('docker', args, {
        cwd,
        detached: false,
        stdio: 'inherit'
    });

    await new Promise((resolve, reject) => {
        child?.on('exit', (code) => {
            if (code !== 0) {
                reject(new Error(`Error with the nango docker containers, please check your containers using 'docker ps''`));
                return;
            }
            resolve(true);
        });

        child?.on('error', reject);
    });
};<|MERGE_RESOLUTION|>--- conflicted
+++ resolved
@@ -284,11 +284,7 @@
     }
 };
 
-<<<<<<< HEAD
-const getConfig = async (debug = false) => {
-=======
 const getConfig = async (debug = false): Promise<SimplifiedNangoIntegration[]> => {
->>>>>>> 1877cd31
     const config = await loadSimplifiedConfig('./');
 
     if (!config) {
@@ -513,12 +509,8 @@
 }
 
 export const dryRun = async (options: RunArgs, environment: string, debug = false) => {
-<<<<<<< HEAD
-    let syncName, connectionId, suppliedLastSyncDate;
-=======
     let syncName = '';
     let connectionId, suppliedLastSyncDate;
->>>>>>> 1877cd31
 
     await parseSecretKey(environment, debug);
 
@@ -547,13 +539,9 @@
         return;
     }
 
-<<<<<<< HEAD
-    const providerConfigKey = await getProviderBySyncName({ syncName }, debug);
-=======
     const config = await getConfig(debug);
 
     const providerConfigKey = config.find((config) => config.syncs.find((sync) => sync.name === syncName))?.providerConfigKey;
->>>>>>> 1877cd31
 
     if (!providerConfigKey) {
         console.log(chalk.red(`Provider config key not found, please check that the provider exists for this sync name: ${syncName}`));
