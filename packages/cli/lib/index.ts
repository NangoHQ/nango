#!/usr/bin/env node

/*
 * Copyright (c) 2023 Nango, all rights reserved.
 */

import { Command } from 'commander';
import chalk from 'chalk';
import figlet from 'figlet';
import path from 'path';
import * as dotenv from 'dotenv';

import { nangoConfigFile, loadSimplifiedConfig } from '@nangohq/shared';
import { init, run, generate, tsc, tscWatch, configWatch, dockerRun, version, deploy } from './sync.js';
<<<<<<< HEAD
import { port, upgradeAction, NANGO_INTEGRATIONS_LOCATION, verifyNecessaryFiles } from './utils.js';
import type { ENV, DeployOptions } from './types.js';
=======
import { upgradeAction, NANGO_INTEGRATIONS_LOCATION, verifyNecessaryFiles } from './utils.js';
import type { DeployOptions } from './types.js';
>>>>>>> dd9ae870

class NangoCommand extends Command {
    override createCommand(name: string) {
        const cmd = new Command(name);
        cmd.option('-sk, --secret-key [secretKey]', 'Set the secret key. Overrides the `NANGO_SECRET_KEY` value set in the .env file');
        cmd.option('-h, --host [host]', 'Set the host. Overrides the `NANGO_HOSTPORT` value set in the .env file');
        cmd.hook('preAction', async () => {
            await upgradeAction();
        });

        return cmd;
    }
}

const program = new NangoCommand();

dotenv.config();

program.name('nango').description(
    `By default, the CLI assumes that you are using Nango Cloud so you need to set the NANGO_SECRET_KEY env variable or pass in the --secret-key flag with each command.
For Self-Hosting: set the NANGO_HOSTPORT env variable or pass in the --host flag with each command.`
);

program.addHelpText('before', chalk.green(figlet.textSync('Nango CLI')));

program
    .command('version')
    .alias('v')
    .description('Print the version of the Nango CLI, Nango Worker, and Nango Server.')
    .action(() => {
        version();
    });

program
    .command('init')
    .alias('i')
    .description('Initialize a new Nango project')
    .action(() => {
        init();
    });

program
    .command('generate')
    .alias('g')
    .description('Generate a new Nango integration')
    .action(async () => {
        await verifyNecessaryFiles();
        generate();
    });

program
    .command('tsc')
    .alias('compile')
    .description('Compile the integration files to JavaScript')
    .action(async function (this: Command) {
        await verifyNecessaryFiles();
        tsc();
    });

program
    .command('tsc:watch')
    .alias('compile:watch')
    .alias('tscw')
    .description('Watch tsc files while developing. Set --no-compile-interfaces to disable watching the config file')
    .option('--no-compile-interfaces', `Watch the ${nangoConfigFile} and recompile the interfaces on change`, true)
    .action(async function (this: Command) {
        const { compileInterfaces } = this.opts();
        await verifyNecessaryFiles();

        if (compileInterfaces) {
            configWatch();
        }

        tscWatch();
    });

program
    .command('docker:run')
    .alias('dr')
    .description('Run the docker container locally')
    .action(async () => {
        await verifyNecessaryFiles();
        await dockerRun();
    });

program
    .command('dev')
    .alias('develop')
    .alias('watch')
    .description('Work locally to add integration code')
    .option('--no-compile-interfaces', `Watch the ${nangoConfigFile} and recompile the interfaces on change`, true)
    .action(async function (this: Command) {
        const { compileInterfaces } = this.opts();
        await verifyNecessaryFiles();
        if (compileInterfaces) {
            configWatch();
        }

        tscWatch();
        await dockerRun();
    });

program
    .command('deploy')
    .alias('d')
    .alias('deploy:prod')
    .alias('deploy:cloud')
    .description('Deploy a Nango integration')
    .option('--staging', 'Deploy to the staging instance')
    .option('--local', 'Deploy to the local instance')
    .option('-v, --version [version]', 'Optional: Set a version of this deployment to tag this integration with. Can be used for rollbacks.')
    .option('-s, --sync [syncName]', 'Optional deploy only this sync name.')
    .option('--no-compile-interfaces', `Don't compile the ${nangoConfigFile}`, true)
    .action(async function (this: Command) {
        const options = this.opts();
        (async (options: DeployOptions) => {
            const { staging } = options;
            let env = staging ? 'staging' : 'production';
            env = options.local ? 'local' : env;
            await deploy({ ...options, env: env as ENV });
        })(options as DeployOptions);
    });

program
    .command('deploy:staging')
    .description('Deploy a Nango integration to staging')
    .option('-v, --version [version]', 'Optional: Set a version of this deployment to tag this integration with. Can be used for rollbacks.')
    .option('--no-compile-interfaces', `Don't compile the ${nangoConfigFile}`, true)
    .action(async function (this: Command) {
        const options = this.opts();
        (async (options: DeployOptions) => {
            await deploy({ ...options, env: 'staging' });
        })(options as DeployOptions);
    });

program
    .command('deploy:local')
    .description('Deploy a Nango integration to local')
    .option('-v, --version [version]', 'Optional: Set a version of this deployment to tag this integration with. Can be used for rollbacks.')
    .option('--no-compile-interfaces', `Don't compile the ${nangoConfigFile}`, true)
    .action(async function (this: Command) {
        const options = this.opts();
        (async (options: DeployOptions) => {
            await deploy({ ...options, env: 'local' });
        })(options as DeployOptions);
    });

program
    .command('sync:config.check')
    .alias('scc')
    .description('Verify the parsed sync config and output the object for verification')
    .action(async () => {
        await verifyNecessaryFiles();
        const cwd = process.cwd();
        const config = await loadSimplifiedConfig(path.resolve(cwd, NANGO_INTEGRATIONS_LOCATION));

        console.log(chalk.green(JSON.stringify(config, null, 2)));
    });

program
    .command('sync:run')
    .alias('sr')
    .description('Run the sync process to help with debugging. Assumes local development environment.')
    .option('-s, --sync <syncName>', 'The name of the sync (e.g. account-sync).')
    .option('-p, --provider <provider_config_key>', 'The unique key of the provider configuration (chosen by you upon creating this provider configuration).')
    .option('-c, --connection <connection_id>', 'The ID of the Connection.')
    .option('-l, --lastSyncDate [lastSyncDate]', 'Optional: last sync date to retrieve records greater than this date')
    .action(async function (this: Command) {
        await verifyNecessaryFiles();
        run(this.args, this.opts());
    });

program.parse();<|MERGE_RESOLUTION|>--- conflicted
+++ resolved
@@ -12,13 +12,8 @@
 
 import { nangoConfigFile, loadSimplifiedConfig } from '@nangohq/shared';
 import { init, run, generate, tsc, tscWatch, configWatch, dockerRun, version, deploy } from './sync.js';
-<<<<<<< HEAD
-import { port, upgradeAction, NANGO_INTEGRATIONS_LOCATION, verifyNecessaryFiles } from './utils.js';
+import { upgradeAction, NANGO_INTEGRATIONS_LOCATION, verifyNecessaryFiles } from './utils.js';
 import type { ENV, DeployOptions } from './types.js';
-=======
-import { upgradeAction, NANGO_INTEGRATIONS_LOCATION, verifyNecessaryFiles } from './utils.js';
-import type { DeployOptions } from './types.js';
->>>>>>> dd9ae870
 
 class NangoCommand extends Command {
     override createCommand(name: string) {
