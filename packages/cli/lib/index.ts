#!/usr/bin/env node

/*
 * Copyright (c) 2025 Nango, all rights reserved.
 */

import fs from 'fs';
import path from 'path';

import chalk from 'chalk';
import { Command } from 'commander';
import * as dotenv from 'dotenv';
import figlet from 'figlet';

import { nangoConfigFile } from '@nangohq/nango-yaml';

import { generate, getVersionOutput, tscWatch } from './cli.js';
import { compileAllFiles } from './services/compile.service.js';
import { parse } from './services/config.service.js';
import deployService from './services/deploy.service.js';
import { generate as generateDocs } from './services/docs.service.js';
import { DryRunService } from './services/dryrun.service.js';
import { init } from './services/init.service.js';
import { migrateToZeroYaml } from './services/migration/toZeroYaml.js';
import { directoryMigration, endpointMigration, v1toV2Migration } from './services/migration.service.js';
import verificationService from './services/verification.service.js';
import { NANGO_INTEGRATIONS_LOCATION, getNangoRootPath, isCI, printDebug, upgradeAction } from './utils.js';
import { compileAll } from './zeroYaml/compile.js';
import { deploy } from './zeroYaml/deploy.js';

import type { DeployOptions, GlobalOptions } from './types.js';

class NangoCommand extends Command {
    override createCommand(name: string) {
        const cmd = new Command(name);
        cmd.option('--auto-confirm', 'Auto confirm yes to all prompts.');
        cmd.option('--debug', 'Run cli in debug mode, outputting verbose logs.', false);
        cmd.hook('preAction', async function (this: Command, actionCommand: Command) {
            const { debug } = actionCommand.opts();
            printDebug('Debug mode enabled', debug);
            if (debug && fs.existsSync('.env')) {
                printDebug('.env file detected and loaded', debug);
            }

            if (!isCI) {
                await upgradeAction(debug);
            }
        });

        return cmd;
    }
}

const program = new NangoCommand();

dotenv.config();

program
    .name('nango')
    .description(
        `The CLI requires that you set the NANGO_SECRET_KEY_DEV and NANGO_SECRET_KEY_PROD env variables.

In addition for self-Hosting: set the NANGO_HOSTPORT env variable.

Global flag: --auto-confirm - automatically confirm yes to all prompts.

Available environment variables:

# Recommendation: in a ".env" file in ./nango-integrations.

# Authenticates the CLI (get the keys in the dashboard's Environment Settings).
NANGO_SECRET_KEY_DEV=xxxx-xxx-xxxx
NANGO_SECRET_KEY_PROD=xxxx-xxx-xxxx

# Nango's instance URL (OSS: change to http://localhost:3003 or your instance URL).
NANGO_HOSTPORT=https://api.nango.dev # Default value

# How to handle CLI upgrades ("prompt", "auto" or "ignore").
NANGO_CLI_UPGRADE_MODE=prompt # Default value

# Whether to prompt before deployments.
NANGO_DEPLOY_AUTO_CONFIRM=false # Default value
`
    )
    .version(getVersionOutput(), '-v, --version', 'Print the version of the Nango CLI and Nango Server.');

program.addHelpText('before', chalk.green(figlet.textSync('Nango CLI')));

program
    .command('version')
    .description('Print the version of the Nango CLI and Nango Server.')
    .action(function (this: Command) {
        const versionOutput = getVersionOutput();
        console.log(versionOutput);
    });

program
    .command('init')
    .argument('[path]', 'Optional: The path to initialize the Nango project in. Defaults to the current directory.')
    .description('Initialize a new Nango project')
<<<<<<< HEAD
    .action(async function (this: Command) {
=======
    .action(function (this: Command) {
>>>>>>> 0c35cac9
        const { debug } = this.opts<GlobalOptions>();
        const absolutePath = path.resolve(process.cwd(), this.args[0] || '');
        const ok = await init({ absolutePath, debug });

        if (ok) {
            console.log(chalk.green(`Nango integrations initialized in ${absolutePath}!`));
        }
    });

program
    .command('generate')
    .description('Generate a new Nango integration')
    .action(async function (this: Command) {
        const { debug } = this.opts<GlobalOptions>();
        const fullPath = process.cwd();
<<<<<<< HEAD
        const precheck = await verificationService.ensureNangoV1({ fullPath, debug });
=======
        const precheck = await verificationService.ensureNangoYaml({ fullPath, debug });
>>>>>>> 0c35cac9
        if (!precheck) {
            return;
        }

        generate({ fullPath: process.cwd(), debug });
    });

program
    .command('dryrun')
    .description('Dry run the sync|action process to help with debugging against an existing connection in cloud.')
    .arguments('name connection_id')
    .option('-e [environment]', 'The Nango environment, defaults to dev.', 'dev')
    .option(
        '-l, --lastSyncDate [lastSyncDate]',
        'Optional (for syncs only): last sync date to retrieve records greater than this date. The format is any string that can be successfully parsed by `new Date()` in JavaScript'
    )
    .option('--variant [variant]', 'Optional: The variant of the sync to run for the dryrun. If not provided, the base variant will be used.')
    .option(
        '-i, --input [input]',
        'Optional (for actions only): input to pass to the action script. The `input` can be supplied in either JSON format or as a plain string. For example --input \'{"foo": "bar"}\'  --input \'foobar\'. ' +
            'You can also pass a file path prefixed with `@` to the input and appended by `json`, for example @fixtures/data.json. Note that only json files can be passed.'
    )
    .option(
        '-m, --metadata [metadata]',
        'Optional (for syncs only): metadata to stub for the sync script supplied in JSON format, for example --metadata \'{"foo": "bar"}\'. ' +
            'You can also pass a file path prefixed with `@` to the metadata and appended by `json`, for example @fixtures/metadata.json. Note that only json files can be passed.'
    )
    .option(
        '--integration-id [integrationId]',
        'Optional: The integration id to use for the dryrun. If not provided, the integration id will be retrieved from the nango.yaml file. This is useful using nested directories and script names are repeated'
    )
    .option('--validation', 'Optional: Enforce input, output and records validation', false)
    .option('--save-responses', 'Optional: Save all dry run responses to a tests/mocks directory to be used alongside unit tests', false)
    .action(async function (this: Command, sync: string, connectionId: string) {
        const { autoConfirm, debug, e: environment, integrationId, validation, saveResponses } = this.opts();
        const fullPath = process.cwd();

<<<<<<< HEAD
        const precheck = await verificationService.preCheck({ fullPath, debug });
        if (!precheck.isNango || precheck.hasNangoYaml) {
            await verificationService.necessaryFilesExist({ fullPath, autoConfirm, debug });
            const { success } = await compileAllFiles({ fullPath, debug });
            if (!success) {
                console.log(chalk.red('Failed to compile. Exiting'));
                process.exitCode = 1;
                return;
            }
        } else {
            const res = await compileAll({ fullPath, debug });
            if (res.isErr()) {
                process.exitCode = 1;
                return;
            }
        }

        const dryRun = new DryRunService({ fullPath, validation, isZeroYaml: precheck.isZeroYaml });
=======
        const precheck = await verificationService.ensureNangoYaml({ fullPath, debug });
        if (!precheck) {
            return;
        }

        await verificationService.necessaryFilesExist({ fullPath, autoConfirm, debug });

        const dryRun = new DryRunService({ fullPath, validation });
>>>>>>> 0c35cac9
        await dryRun.run(
            {
                ...this.opts(),
                sync,
                connectionId,
                optionalEnvironment: environment,
                optionalProviderConfigKey: integrationId,
                saveResponses
            },
            debug
        );
    });

program
    .command('dev')
    .description('Watch tsc files while developing. Set --no-compile-interfaces to disable watching the config file')
    .option('--no-compile-interfaces', `Watch the ${nangoConfigFile} and recompile the interfaces on change`, true)
    .action(async function (this: Command) {
        const { compileInterfaces, autoConfirm, debug } = this.opts();
        const fullPath = process.cwd();

        const precheck = await verificationService.ensureNangoYaml({ fullPath, debug });
        if (!precheck) {
            return;
        }

        await verificationService.necessaryFilesExist({ fullPath, autoConfirm, debug, checkDist: false });

        tscWatch({ fullPath, debug, watchConfigFile: compileInterfaces });
    });

program
    .command('deploy')
    .description('Deploy a Nango integration')
    .arguments('environment')
    .option('-v, --version [version]', 'Optional: Set a version of this deployment to tag this integration with. Can be used for rollbacks.')
    .option('-s, --sync [syncName]', 'Optional deploy only this sync name.')
    .option('-a, --action [actionName]', 'Optional deploy only this action name.')
    .option('-i, --integration [integrationId]', 'Optional: Deploy all scripts related to a specific integration.')
    .option('--no-compile-interfaces', `Don't compile the ${nangoConfigFile}`, true)
    .option('--allow-destructive', 'Allow destructive changes to be deployed without confirmation', false)
    .action(async function (this: Command, environment: string) {
        const options = this.opts<DeployOptions>();
        const { debug } = options;
        const fullPath = process.cwd();
<<<<<<< HEAD
        const precheck = await verificationService.preCheck({ fullPath, debug });
        if (precheck.isZeroYaml) {
            const resCompile = await compileAll({ fullPath, debug });
            if (resCompile.isErr()) {
                process.exitCode = 1;
                return;
            }

            const res = await deploy({ fullPath, options, environmentName: environment });
            if (res.isErr()) {
                process.exitCode = 1;
                return;
            }
=======
        const precheck = await verificationService.ensureNangoYaml({ fullPath, debug });
        if (!precheck) {
>>>>>>> 0c35cac9
            return;
        }

        await deployService.prep({ fullPath, options: { ...options, env: 'cloud' }, environment, debug });
    });

program
    .command('migrate-config')
    .description('Migrate the nango.yaml from v1 (deprecated) to v2')
    .action(async function (this: Command) {
        const { debug } = this.opts<DeployOptions>();
        const fullPath = process.cwd();
<<<<<<< HEAD
        const precheck = await verificationService.ensureNangoV1({ fullPath, debug });
=======
        const precheck = await verificationService.ensureNangoYaml({ fullPath, debug });
>>>>>>> 0c35cac9
        if (!precheck) {
            return;
        }

        v1toV2Migration(path.resolve(fullPath, NANGO_INTEGRATIONS_LOCATION));
    });

program
    .command('migrate-to-directories')
    .description('Migrate the script files from root level to structured directories.')
    .action(async function (this: Command) {
        const { debug } = this.opts<DeployOptions>();
        const fullPath = process.cwd();
<<<<<<< HEAD
        const precheck = await verificationService.ensureNangoV1({ fullPath, debug });
=======
        const precheck = await verificationService.ensureNangoYaml({ fullPath, debug });
>>>>>>> 0c35cac9
        if (!precheck) {
            return;
        }

        await directoryMigration(path.resolve(fullPath, NANGO_INTEGRATIONS_LOCATION), debug);
    });

program
    .command('migrate-endpoints')
    .description('Migrate the endpoint format')
    .action(async function (this: Command) {
        const { debug } = this.opts<DeployOptions>();
        const fullPath = process.cwd();
<<<<<<< HEAD
        const precheck = await verificationService.ensureNangoV1({ fullPath, debug });
=======
        const precheck = await verificationService.ensureNangoYaml({ fullPath, debug });
>>>>>>> 0c35cac9
        if (!precheck) {
            return;
        }

        endpointMigration(path.resolve(fullPath, NANGO_INTEGRATIONS_LOCATION));
<<<<<<< HEAD
    });

program
    .command('migrate-to-zero-yaml')
    .description('Migrate from nango.yaml to pure typescript')
    .action(async function (this: Command) {
        const { debug } = this.opts<DeployOptions>();
        const fullPath = process.cwd();
        const precheck = await verificationService.ensureNangoV1({ fullPath, debug });
        if (!precheck) {
            return;
        }

        await migrateToZeroYaml({ fullPath, debug });
=======
>>>>>>> 0c35cac9
    });

program
    .command('generate:docs')
    .option('-p, --path [path]', 'Optional: The relative path to generate the docs for. Defaults to the same directory as the script.')
    .option('--integration-templates', 'Optional: for the nango integration templates repo', false)
    .description('Generate documentation for the integration scripts')
    .action(async function (this: Command) {
        const { debug, path: optionalPath, integrationTemplates } = this.opts();
        const absolutePath = path.resolve(process.cwd(), this.args[0] || '');
        const precheck = await verificationService.ensureNangoYaml({ fullPath: absolutePath, debug });
        if (!precheck) {
            return;
        }

        const ok = await generateDocs({ absolutePath, path: optionalPath, debug, isForIntegrationTemplates: integrationTemplates });

        if (ok) {
            console.log(chalk.green(`Docs have been generated`));
        }
    });

// Hidden commands //

program
    .command('deploy:local', { hidden: true })
    .alias('dl')
    .description('Deploy a Nango integration to local')
    .arguments('environment')
    .option('-v, --version [version]', 'Optional: Set a version of this deployment to tag this integration with. Can be used for rollbacks.')
    .option('-i, --integration [integrationId]', 'Optional: Deploy all scripts related to a specific integration/provider config key.')
    .option('--no-compile-interfaces', `Don't compile the ${nangoConfigFile}`, true)
    .option('--allow-destructive', 'Allow destructive changes to be deployed without confirmation', false)
    .action(async function (this: Command, environment: string) {
        const options = this.opts<DeployOptions>();
        const fullPath = process.cwd();
        const precheck = await verificationService.ensureNangoYaml({ fullPath, debug: options.debug });
        if (!precheck) {
            return;
        }

        await deployService.prep({ fullPath, options: { ...options, env: 'local' }, environment, debug: options.debug });
    });

program
    .command('cli-location', { hidden: true })
    .alias('cli')
    .action(() => {
        getNangoRootPath(true);
    });

program
    .command('compile', { hidden: true })
    .description('Compile the integration files to JavaScript')
    .action(async function (this: Command) {
        const { debug } = this.opts<GlobalOptions>();
        const fullPath = process.cwd();
<<<<<<< HEAD
        const precheck = await verificationService.preCheck({ fullPath, debug });
        if (!precheck.isNango) {
            console.log(chalk.red(`Not inside a Nango folder`));
            process.exitCode = 1;
            return;
        }

        if (precheck.isZeroYaml) {
            const res = await compileAll({ fullPath, debug });
            if (res.isErr()) {
                process.exitCode = 1;
            }
            return;
        }
=======

        const precheck = await verificationService.ensureNangoYaml({ fullPath, debug });
        if (!precheck) {
            return;
        }

        await verificationService.necessaryFilesExist({ fullPath, autoConfirm, debug, checkDist: false });
>>>>>>> 0c35cac9

        const match = verificationService.filesMatchConfig({ fullPath });
        if (!match) {
            process.exitCode = 1;
            return;
        }

        const { success } = await compileAllFiles({ fullPath, debug });
        if (!success) {
            console.log(chalk.red('Compilation was not fully successful. Please make sure all files compile before deploying'));
            process.exitCode = 1;
        }
    });

program
    .command('sync:config.check', { hidden: true })
    .alias('scc')
    .description('Verify the parsed sync config and output the object for verification')
    .action(async function (this: Command) {
        const { autoConfirm, debug } = this.opts<GlobalOptions>();
        const fullPath = process.cwd();

        const precheck = await verificationService.ensureNangoYaml({ fullPath, debug });
        if (!precheck) {
            return;
        }

        await verificationService.necessaryFilesExist({ fullPath, autoConfirm, debug });
        const parsing = parse(path.resolve(fullPath, NANGO_INTEGRATIONS_LOCATION));
        if (parsing.isErr()) {
            console.log(chalk.red(parsing.error.message));
            process.exitCode = 1;
            return;
        }

        console.log(chalk.green(JSON.stringify({ ...parsing.value.parsed, models: Array.from(parsing.value.parsed!.models.values()) }, null, 2)));
    });

// admin only commands
program
    .command('admin:deploy', { hidden: true })
    .description('Deploy a Nango integration to an account')
    .arguments('environmentName')
    .action(async function (this: Command, environmentName: string) {
        const { debug } = this.opts<GlobalOptions>();
        const fullPath = process.cwd();
        const precheck = await verificationService.ensureNangoYaml({ fullPath, debug });
        if (!precheck) {
            return;
        }

        await deployService.admin({ fullPath, environmentName, debug });
    });

program
    .command('admin:deploy-internal', { hidden: true })
    .description('Deploy a Nango integration to the internal Nango dev account')
    .arguments('environment')
    .option('-nre, --nango-remote-environment [nre]', 'Optional: Set the Nango remote environment (local, cloud).')
    .option('-i, --integration [integrationId]', 'Optional: Deploy all scripts related to a specific integration/provider config key.')
    .action(async function (this: Command, environment: string) {
        const { debug, nangoRemoteEnvironment, integration } = this.opts();
        const fullPath = process.cwd();

        const precheck = await verificationService.ensureNangoYaml({ fullPath, debug });
        if (!precheck) {
            return;
        }

        await deployService.internalDeploy({ fullPath, environment, debug, options: { env: nangoRemoteEnvironment || 'prod', integration } });
    });

program.parse();<|MERGE_RESOLUTION|>--- conflicted
+++ resolved
@@ -98,11 +98,7 @@
     .command('init')
     .argument('[path]', 'Optional: The path to initialize the Nango project in. Defaults to the current directory.')
     .description('Initialize a new Nango project')
-<<<<<<< HEAD
-    .action(async function (this: Command) {
-=======
-    .action(function (this: Command) {
->>>>>>> 0c35cac9
+    .action(async function (this: Command) {
         const { debug } = this.opts<GlobalOptions>();
         const absolutePath = path.resolve(process.cwd(), this.args[0] || '');
         const ok = await init({ absolutePath, debug });
@@ -118,11 +114,7 @@
     .action(async function (this: Command) {
         const { debug } = this.opts<GlobalOptions>();
         const fullPath = process.cwd();
-<<<<<<< HEAD
-        const precheck = await verificationService.ensureNangoV1({ fullPath, debug });
-=======
-        const precheck = await verificationService.ensureNangoYaml({ fullPath, debug });
->>>>>>> 0c35cac9
+        const precheck = await verificationService.ensureNangoYaml({ fullPath, debug });
         if (!precheck) {
             return;
         }
@@ -160,7 +152,6 @@
         const { autoConfirm, debug, e: environment, integrationId, validation, saveResponses } = this.opts();
         const fullPath = process.cwd();
 
-<<<<<<< HEAD
         const precheck = await verificationService.preCheck({ fullPath, debug });
         if (!precheck.isNango || precheck.hasNangoYaml) {
             await verificationService.necessaryFilesExist({ fullPath, autoConfirm, debug });
@@ -179,16 +170,6 @@
         }
 
         const dryRun = new DryRunService({ fullPath, validation, isZeroYaml: precheck.isZeroYaml });
-=======
-        const precheck = await verificationService.ensureNangoYaml({ fullPath, debug });
-        if (!precheck) {
-            return;
-        }
-
-        await verificationService.necessaryFilesExist({ fullPath, autoConfirm, debug });
-
-        const dryRun = new DryRunService({ fullPath, validation });
->>>>>>> 0c35cac9
         await dryRun.run(
             {
                 ...this.opts(),
@@ -234,7 +215,6 @@
         const options = this.opts<DeployOptions>();
         const { debug } = options;
         const fullPath = process.cwd();
-<<<<<<< HEAD
         const precheck = await verificationService.preCheck({ fullPath, debug });
         if (precheck.isZeroYaml) {
             const resCompile = await compileAll({ fullPath, debug });
@@ -248,10 +228,6 @@
                 process.exitCode = 1;
                 return;
             }
-=======
-        const precheck = await verificationService.ensureNangoYaml({ fullPath, debug });
-        if (!precheck) {
->>>>>>> 0c35cac9
             return;
         }
 
@@ -264,11 +240,7 @@
     .action(async function (this: Command) {
         const { debug } = this.opts<DeployOptions>();
         const fullPath = process.cwd();
-<<<<<<< HEAD
-        const precheck = await verificationService.ensureNangoV1({ fullPath, debug });
-=======
-        const precheck = await verificationService.ensureNangoYaml({ fullPath, debug });
->>>>>>> 0c35cac9
+        const precheck = await verificationService.ensureNangoYaml({ fullPath, debug });
         if (!precheck) {
             return;
         }
@@ -282,11 +254,7 @@
     .action(async function (this: Command) {
         const { debug } = this.opts<DeployOptions>();
         const fullPath = process.cwd();
-<<<<<<< HEAD
-        const precheck = await verificationService.ensureNangoV1({ fullPath, debug });
-=======
-        const precheck = await verificationService.ensureNangoYaml({ fullPath, debug });
->>>>>>> 0c35cac9
+        const precheck = await verificationService.ensureNangoYaml({ fullPath, debug });
         if (!precheck) {
             return;
         }
@@ -300,17 +268,12 @@
     .action(async function (this: Command) {
         const { debug } = this.opts<DeployOptions>();
         const fullPath = process.cwd();
-<<<<<<< HEAD
-        const precheck = await verificationService.ensureNangoV1({ fullPath, debug });
-=======
-        const precheck = await verificationService.ensureNangoYaml({ fullPath, debug });
->>>>>>> 0c35cac9
+        const precheck = await verificationService.ensureNangoYaml({ fullPath, debug });
         if (!precheck) {
             return;
         }
 
         endpointMigration(path.resolve(fullPath, NANGO_INTEGRATIONS_LOCATION));
-<<<<<<< HEAD
     });
 
 program
@@ -319,14 +282,12 @@
     .action(async function (this: Command) {
         const { debug } = this.opts<DeployOptions>();
         const fullPath = process.cwd();
-        const precheck = await verificationService.ensureNangoV1({ fullPath, debug });
+        const precheck = await verificationService.ensureNangoYaml({ fullPath, debug });
         if (!precheck) {
             return;
         }
 
         await migrateToZeroYaml({ fullPath, debug });
-=======
->>>>>>> 0c35cac9
     });
 
 program
@@ -384,7 +345,6 @@
     .action(async function (this: Command) {
         const { debug } = this.opts<GlobalOptions>();
         const fullPath = process.cwd();
-<<<<<<< HEAD
         const precheck = await verificationService.preCheck({ fullPath, debug });
         if (!precheck.isNango) {
             console.log(chalk.red(`Not inside a Nango folder`));
@@ -399,15 +359,6 @@
             }
             return;
         }
-=======
-
-        const precheck = await verificationService.ensureNangoYaml({ fullPath, debug });
-        if (!precheck) {
-            return;
-        }
-
-        await verificationService.necessaryFilesExist({ fullPath, autoConfirm, debug, checkDist: false });
->>>>>>> 0c35cac9
 
         const match = verificationService.filesMatchConfig({ fullPath });
         if (!match) {
