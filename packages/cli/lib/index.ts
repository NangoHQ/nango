#!/usr/bin/env node

/*
 * Copyright (c) 2025 Nango, all rights reserved.
 */

import fs from 'fs';
import path from 'path';

import chalk from 'chalk';
import { Command } from 'commander';
import * as dotenv from 'dotenv';
import figlet from 'figlet';

import { nangoConfigFile } from '@nangohq/nango-yaml';

import { generate, getVersionOutput, tscWatch } from './cli.js';
import { compileAllFiles } from './services/compile.service.js';
import { parse } from './services/config.service.js';
import deployService from './services/deploy.service.js';
import { generate as generateDocs } from './services/docs.service.js';
import { DryRunService } from './services/dryrun.service.js';
import { init } from './services/init.service.js';
import { directoryMigration, endpointMigration, v1toV2Migration } from './services/migration.service.js';
import verificationService from './services/verification.service.js';
import { NANGO_INTEGRATIONS_LOCATION, getNangoRootPath, isCI, printDebug, upgradeAction } from './utils.js';
import { initZero } from './zeroYaml/init.js';

import type { DeployOptions, GlobalOptions } from './types.js';

class NangoCommand extends Command {
    override createCommand(name: string) {
        const cmd = new Command(name);
        cmd.option('--auto-confirm', 'Auto confirm yes to all prompts.');
<<<<<<< HEAD
        cmd.option('--debug', 'Run cli in debug mode, outputting verbose logs.');
        cmd.option('--zero', 'Run cli in zero yaml mode (alpha)', false);
=======
        cmd.option('--debug', 'Run cli in debug mode, outputting verbose logs.', false);
>>>>>>> 02aec255
        cmd.hook('preAction', async function (this: Command, actionCommand: Command) {
            const { debug } = actionCommand.opts();
            printDebug('Debug mode enabled', debug);
            if (debug && fs.existsSync('.env')) {
                printDebug('.env file detected and loaded', debug);
            }

            if (!isCI) {
                await upgradeAction(debug);
            }
        });

        return cmd;
    }
}

const program = new NangoCommand();

dotenv.config();

program
    .name('nango')
    .description(
        `The CLI requires that you set the NANGO_SECRET_KEY_DEV and NANGO_SECRET_KEY_PROD env variables.

In addition for self-Hosting: set the NANGO_HOSTPORT env variable.

Global flag: --auto-confirm - automatically confirm yes to all prompts.

Available environment variables:

# Recommendation: in a ".env" file in ./nango-integrations.

# Authenticates the CLI (get the keys in the dashboard's Environment Settings).
NANGO_SECRET_KEY_DEV=xxxx-xxx-xxxx
NANGO_SECRET_KEY_PROD=xxxx-xxx-xxxx

# Nango's instance URL (OSS: change to http://localhost:3003 or your instance URL).
NANGO_HOSTPORT=https://api.nango.dev # Default value

# How to handle CLI upgrades ("prompt", "auto" or "ignore").
NANGO_CLI_UPGRADE_MODE=prompt # Default value

# Whether to prompt before deployments.
NANGO_DEPLOY_AUTO_CONFIRM=false # Default value
`
    )
    .version(getVersionOutput(), '-v, --version', 'Print the version of the Nango CLI and Nango Server.');

program.addHelpText('before', chalk.green(figlet.textSync('Nango CLI')));

program
    .command('version')
    .description('Print the version of the Nango CLI and Nango Server.')
    .action(function (this: Command) {
        const versionOutput = getVersionOutput();
        console.log(versionOutput);
    });

program
    .command('init')
    .argument('[path]', 'Optional: The path to initialize the Nango project in. Defaults to the current directory.')
    .description('Initialize a new Nango project')
<<<<<<< HEAD
    .action(async function (this: Command) {
        const { debug, zero } = this.opts<GlobalOptions>();
=======
    .action(function (this: Command) {
        const { debug } = this.opts<GlobalOptions>();
>>>>>>> 02aec255
        const absolutePath = path.resolve(process.cwd(), this.args[0] || '');

        const check = await verificationService.preCheck({ fullPath: absolutePath, debug });
        if (check.hasNangoYaml || check.isZeroYaml) {
            console.log(chalk.red(`The path provided is already a Nango integrations folder.`));
            return;
        }

        if (zero) {
            const res = await initZero({ absolutePath, debug });
            if (!res) {
                process.exitCode = 1;
            }
        } else {
            const ok = init({ absolutePath, debug });
            if (ok) {
                console.log(chalk.green(`Nango integrations initialized in ${absolutePath}!`));
            } else {
                process.exitCode = 1;
            }
        }
    });

program
    .command('generate')
    .description('Generate a new Nango integration')
    .action(async function (this: Command) {
        const { debug } = this.opts<GlobalOptions>();
        const fullPath = process.cwd();
        const precheck = await verificationService.ensureNangoYaml({ fullPath, debug });
        if (!precheck) {
            return;
        }

        generate({ fullPath: process.cwd(), debug });
    });

program
    .command('dryrun')
    .description('Dry run the sync|action process to help with debugging against an existing connection in cloud.')
    .arguments('name connection_id')
    .option('-e [environment]', 'The Nango environment, defaults to dev.', 'dev')
    .option(
        '-l, --lastSyncDate [lastSyncDate]',
        'Optional (for syncs only): last sync date to retrieve records greater than this date. The format is any string that can be successfully parsed by `new Date()` in JavaScript'
    )
    .option('--variant [variant]', 'Optional: The variant of the sync to run for the dryrun. If not provided, the base variant will be used.')
    .option(
        '-i, --input [input]',
        'Optional (for actions only): input to pass to the action script. The `input` can be supplied in either JSON format or as a plain string. For example --input \'{"foo": "bar"}\'  --input \'foobar\'. ' +
            'You can also pass a file path prefixed with `@` to the input and appended by `json`, for example @fixtures/data.json. Note that only json files can be passed.'
    )
    .option(
        '-m, --metadata [metadata]',
        'Optional (for syncs only): metadata to stub for the sync script supplied in JSON format, for example --metadata \'{"foo": "bar"}\'. ' +
            'You can also pass a file path prefixed with `@` to the metadata and appended by `json`, for example @fixtures/metadata.json. Note that only json files can be passed.'
    )
    .option(
        '--integration-id [integrationId]',
        'Optional: The integration id to use for the dryrun. If not provided, the integration id will be retrieved from the nango.yaml file. This is useful using nested directories and script names are repeated'
    )
    .option('--validation', 'Optional: Enforce input, output and records validation', false)
    .option('--save-responses', 'Optional: Save all dry run responses to a tests/mocks directory to be used alongside unit tests', false)
    .action(async function (this: Command, sync: string, connectionId: string) {
        const { autoConfirm, debug, e: environment, integrationId, validation, saveResponses } = this.opts();
        const fullPath = process.cwd();

        const precheck = await verificationService.ensureNangoYaml({ fullPath, debug });
        if (!precheck) {
            return;
        }

        await verificationService.necessaryFilesExist({ fullPath, autoConfirm, debug });

        const dryRun = new DryRunService({ fullPath, validation });
        await dryRun.run(
            {
                ...this.opts(),
                sync,
                connectionId,
                optionalEnvironment: environment,
                optionalProviderConfigKey: integrationId,
                saveResponses
            },
            debug
        );
    });

program
    .command('dev')
    .description('Watch tsc files while developing. Set --no-compile-interfaces to disable watching the config file')
    .option('--no-compile-interfaces', `Watch the ${nangoConfigFile} and recompile the interfaces on change`, true)
    .action(async function (this: Command) {
        const { compileInterfaces, autoConfirm, debug } = this.opts();
        const fullPath = process.cwd();

        const precheck = await verificationService.ensureNangoYaml({ fullPath, debug });
        if (!precheck) {
            return;
        }

        await verificationService.necessaryFilesExist({ fullPath, autoConfirm, debug, checkDist: false });

        tscWatch({ fullPath, debug, watchConfigFile: compileInterfaces });
    });

program
    .command('deploy')
    .description('Deploy a Nango integration')
    .arguments('environment')
    .option('-v, --version [version]', 'Optional: Set a version of this deployment to tag this integration with. Can be used for rollbacks.')
    .option('-s, --sync [syncName]', 'Optional deploy only this sync name.')
    .option('-a, --action [actionName]', 'Optional deploy only this action name.')
    .option('-i, --integration [integrationId]', 'Optional: Deploy all scripts related to a specific integration.')
    .option('--no-compile-interfaces', `Don't compile the ${nangoConfigFile}`, true)
    .option('--allow-destructive', 'Allow destructive changes to be deployed without confirmation', false)
    .action(async function (this: Command, environment: string) {
        const options = this.opts<DeployOptions>();
        const { debug } = options;
        const fullPath = process.cwd();
        const precheck = await verificationService.ensureNangoYaml({ fullPath, debug });
        if (!precheck) {
            return;
        }

        await deployService.prep({ fullPath, options: { ...options, env: 'cloud' }, environment, debug });
    });

program
    .command('migrate-config')
    .description('Migrate the nango.yaml from v1 (deprecated) to v2')
    .action(async function (this: Command) {
        const { debug } = this.opts<DeployOptions>();
        const fullPath = process.cwd();
        const precheck = await verificationService.ensureNangoYaml({ fullPath, debug });
        if (!precheck) {
            return;
        }

        v1toV2Migration(path.resolve(fullPath, NANGO_INTEGRATIONS_LOCATION));
    });

program
    .command('migrate-to-directories')
    .description('Migrate the script files from root level to structured directories.')
    .action(async function (this: Command) {
        const { debug } = this.opts<DeployOptions>();
        const fullPath = process.cwd();
        const precheck = await verificationService.ensureNangoYaml({ fullPath, debug });
        if (!precheck) {
            return;
        }

        await directoryMigration(path.resolve(fullPath, NANGO_INTEGRATIONS_LOCATION), debug);
    });

program
    .command('migrate-endpoints')
    .description('Migrate the endpoint format')
    .action(async function (this: Command) {
        const { debug } = this.opts<DeployOptions>();
        const fullPath = process.cwd();
        const precheck = await verificationService.ensureNangoYaml({ fullPath, debug });
        if (!precheck) {
            return;
        }

        endpointMigration(path.resolve(fullPath, NANGO_INTEGRATIONS_LOCATION));
    });

program
    .command('generate:docs')
    .option('-p, --path [path]', 'Optional: The relative path to generate the docs for. Defaults to the same directory as the script.')
    .option('--integration-templates', 'Optional: for the nango integration templates repo', false)
    .description('Generate documentation for the integration scripts')
    .action(async function (this: Command) {
        const { debug, path: optionalPath, integrationTemplates } = this.opts();
        const absolutePath = path.resolve(process.cwd(), this.args[0] || '');
        const precheck = await verificationService.ensureNangoYaml({ fullPath: absolutePath, debug });
        if (!precheck) {
            return;
        }

        const ok = await generateDocs({ absolutePath, path: optionalPath, debug, isForIntegrationTemplates: integrationTemplates });

        if (ok) {
            console.log(chalk.green(`Docs have been generated`));
        }
    });

// Hidden commands //

program
    .command('deploy:local', { hidden: true })
    .alias('dl')
    .description('Deploy a Nango integration to local')
    .arguments('environment')
    .option('-v, --version [version]', 'Optional: Set a version of this deployment to tag this integration with. Can be used for rollbacks.')
    .option('-i, --integration [integrationId]', 'Optional: Deploy all scripts related to a specific integration/provider config key.')
    .option('--no-compile-interfaces', `Don't compile the ${nangoConfigFile}`, true)
    .option('--allow-destructive', 'Allow destructive changes to be deployed without confirmation', false)
    .action(async function (this: Command, environment: string) {
        const options = this.opts<DeployOptions>();
        const fullPath = process.cwd();
        const precheck = await verificationService.ensureNangoYaml({ fullPath, debug: options.debug });
        if (!precheck) {
            return;
        }

        await deployService.prep({ fullPath, options: { ...options, env: 'local' }, environment, debug: options.debug });
    });

program
    .command('cli-location', { hidden: true })
    .alias('cli')
    .action(() => {
        getNangoRootPath(true);
    });

program
    .command('compile', { hidden: true })
    .description('Compile the integration files to JavaScript')
    .action(async function (this: Command) {
        const { autoConfirm, debug } = this.opts();
        const fullPath = process.cwd();

        const precheck = await verificationService.ensureNangoYaml({ fullPath, debug });
        if (!precheck) {
            return;
        }

        await verificationService.necessaryFilesExist({ fullPath, autoConfirm, debug, checkDist: false });

        const match = verificationService.filesMatchConfig({ fullPath });
        if (!match) {
            process.exitCode = 1;
            return;
        }

        const { success } = await compileAllFiles({ fullPath, debug });
        if (!success) {
            console.log(chalk.red('Compilation was not fully successful. Please make sure all files compile before deploying'));
            process.exitCode = 1;
        }
    });

program
    .command('sync:config.check', { hidden: true })
    .alias('scc')
    .description('Verify the parsed sync config and output the object for verification')
    .action(async function (this: Command) {
        const { autoConfirm, debug } = this.opts<GlobalOptions>();
        const fullPath = process.cwd();

        const precheck = await verificationService.ensureNangoYaml({ fullPath, debug });
        if (!precheck) {
            return;
        }

        await verificationService.necessaryFilesExist({ fullPath, autoConfirm, debug });
        const parsing = parse(path.resolve(fullPath, NANGO_INTEGRATIONS_LOCATION));
        if (parsing.isErr()) {
            console.log(chalk.red(parsing.error.message));
            process.exitCode = 1;
            return;
        }

        console.log(chalk.green(JSON.stringify({ ...parsing.value.parsed, models: Array.from(parsing.value.parsed!.models.values()) }, null, 2)));
    });

// admin only commands
program
    .command('admin:deploy', { hidden: true })
    .description('Deploy a Nango integration to an account')
    .arguments('environmentName')
    .action(async function (this: Command, environmentName: string) {
        const { debug } = this.opts<GlobalOptions>();
        const fullPath = process.cwd();
        const precheck = await verificationService.ensureNangoYaml({ fullPath, debug });
        if (!precheck) {
            return;
        }

        await deployService.admin({ fullPath, environmentName, debug });
    });

program
    .command('admin:deploy-internal', { hidden: true })
    .description('Deploy a Nango integration to the internal Nango dev account')
    .arguments('environment')
    .option('-nre, --nango-remote-environment [nre]', 'Optional: Set the Nango remote environment (local, cloud).')
    .option('-i, --integration [integrationId]', 'Optional: Deploy all scripts related to a specific integration/provider config key.')
    .action(async function (this: Command, environment: string) {
        const { debug, nangoRemoteEnvironment, integration } = this.opts();
        const fullPath = process.cwd();

        const precheck = await verificationService.ensureNangoYaml({ fullPath, debug });
        if (!precheck) {
            return;
        }

        await deployService.internalDeploy({ fullPath, environment, debug, options: { env: nangoRemoteEnvironment || 'prod', integration } });
    });

program.parse();<|MERGE_RESOLUTION|>--- conflicted
+++ resolved
@@ -31,15 +31,11 @@
 class NangoCommand extends Command {
     override createCommand(name: string) {
         const cmd = new Command(name);
-        cmd.option('--auto-confirm', 'Auto confirm yes to all prompts.');
-<<<<<<< HEAD
-        cmd.option('--debug', 'Run cli in debug mode, outputting verbose logs.');
+        cmd.option('--auto-confirm', 'Auto confirm yes to all prompts.', false);
+        cmd.option('--debug', 'Run cli in debug mode, outputting verbose logs.', false);
         cmd.option('--zero', 'Run cli in zero yaml mode (alpha)', false);
-=======
-        cmd.option('--debug', 'Run cli in debug mode, outputting verbose logs.', false);
->>>>>>> 02aec255
         cmd.hook('preAction', async function (this: Command, actionCommand: Command) {
-            const { debug } = actionCommand.opts();
+            const { debug } = actionCommand.opts<GlobalOptions>();
             printDebug('Debug mode enabled', debug);
             if (debug && fs.existsSync('.env')) {
                 printDebug('.env file detected and loaded', debug);
@@ -101,14 +97,10 @@
     .command('init')
     .argument('[path]', 'Optional: The path to initialize the Nango project in. Defaults to the current directory.')
     .description('Initialize a new Nango project')
-<<<<<<< HEAD
     .action(async function (this: Command) {
         const { debug, zero } = this.opts<GlobalOptions>();
-=======
-    .action(function (this: Command) {
-        const { debug } = this.opts<GlobalOptions>();
->>>>>>> 02aec255
-        const absolutePath = path.resolve(process.cwd(), this.args[0] || '');
+        const currentPath = process.cwd();
+        const absolutePath = path.resolve(currentPath, this.args[0] || '');
 
         const check = await verificationService.preCheck({ fullPath: absolutePath, debug });
         if (check.hasNangoYaml || check.isZeroYaml) {
@@ -121,14 +113,17 @@
             if (!res) {
                 process.exitCode = 1;
             }
-        } else {
-            const ok = init({ absolutePath, debug });
-            if (ok) {
-                console.log(chalk.green(`Nango integrations initialized in ${absolutePath}!`));
-            } else {
-                process.exitCode = 1;
-            }
-        }
+
+            console.log(chalk.green(`Nango integrations initialized in ${absolutePath}`));
+            return;
+        }
+
+        const ok = init({ absolutePath, debug });
+        if (!ok) {
+            process.exitCode = 1;
+        }
+        console.log(chalk.green(`Nango integrations initialized in ${absolutePath}!`));
+        return;
     });
 
 program
