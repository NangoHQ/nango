--- conflicted
+++ resolved
@@ -308,10 +308,9 @@
     .action(async function (this: Command) {
         const { debug } = this.opts<GlobalOptions>();
         const fullPath = process.cwd();
-<<<<<<< HEAD
         const precheck = await verificationService.preCheck({ fullPath, debug });
         if (!precheck.isNango) {
-            console.log(chalk.red(`Not inside a Nango folder`));
+            console.error(chalk.red(`Not inside a Nango folder`));
             process.exitCode = 1;
             return;
         }
@@ -323,15 +322,6 @@
             }
             return;
         }
-=======
-
-        const precheck = await verificationService.ensureNangoYaml({ fullPath, debug });
-        if (!precheck) {
-            return;
-        }
-
-        await verificationService.necessaryFilesExist({ fullPath, autoConfirm, debug, checkDist: false });
->>>>>>> 9ae05e8e
 
         const match = verificationService.filesMatchConfig({ fullPath });
         if (!match) {
@@ -341,7 +331,7 @@
 
         const { success } = await compileAllFiles({ fullPath, debug });
         if (!success) {
-            console.log(chalk.red('Compilation was not fully successful. Please make sure all files compile before deploying'));
+            console.error(chalk.red('Compilation was not fully successful. Please make sure all files compile before deploying'));
             process.exitCode = 1;
         }
     });
@@ -362,7 +352,7 @@
         await verificationService.necessaryFilesExist({ fullPath, autoConfirm, debug });
         const parsing = parse(path.resolve(fullPath, NANGO_INTEGRATIONS_LOCATION));
         if (parsing.isErr()) {
-            console.log(chalk.red(parsing.error.message));
+            console.error(chalk.red(parsing.error.message));
             process.exitCode = 1;
             return;
         }
