version: '3.9'
services:
    nango-db:
        image: postgres
        container_name: nango-db
        environment:
            POSTGRES_PASSWORD: nango
            POSTGRES_USER: nango
            POSTGRES_DB: nango
        ports:
            - '${NANGO_DB_PORT:-5432}:5432'
        volumes:
            - ./nango-data:/var/lib/postgresql/data
        networks:
            - nango

    nango-server:
<<<<<<< HEAD
        image: nangohq/nango-server:0.34.5
=======
        image: nangohq/nango-server:0.34.7
>>>>>>> a30ea7f4
        container_name: nango-server
        environment:
            - TEMPORAL_ADDRESS=temporal:7233
            - NANGO_DB_MIGRATION_FOLDER=/usr/nango-server/src/packages/shared/lib/db/migrations
            - NANGO_ENCRYPTION_KEY=${NANGO_ENCRYPTION_KEY}
            - NANGO_DB_USER=${NANGO_DB_USER}
            - NANGO_DB_PASSWORD=${NANGO_DB_PASSWORD}
            - NANGO_DB_HOST=${NANGO_DB_HOST}
            - NANGO_DB_NAME=${NANGO_DB_NAME}
            - NANGO_DB_SSL=${NANGO_DB_SSL}
            - NANGO_DB_POOL_MIN=${NANGO_DB_POOL_MIN}
            - NANGO_DB_POOL_MAX=${NANGO_DB_POOL_MAX}
            - NANGO_PORT=${NANGO_PORT:-3003}
            - SERVER_PORT=${NANGO_PORT:-3003}
            - NANGO_SERVER_URL=${NANGO_SERVER_URL:-http://localhost:3003}
            - NANGO_DASHBOARD_USERNAME=${NANGO_DASHBOARD_USERNAME}
            - NANGO_DASHBOARD_PASSWORD=${NANGO_DASHBOARD_PASSWORD}
            - LOG_LEVEL=${LOG_LEVEL:-info}
            - TELEMETRY=${TELEMETRY}
            - NANGO_SERVER_WEBSOCKETS_PATH=${NANGO_SERVER_WEBSOCKETS_PATH}
        restart: always
        ports:
            - '${NANGO_PORT:-3003}:${NANGO_PORT:-3003}'
        depends_on:
            - nango-db
        volumes:
            - "${NANGO_INTEGRATIONS_LOCATION:-./}:/usr/nango-server/src/packages/shared/dist/lib/nango-integrations"
        networks:
            - nango

    nango-worker:
<<<<<<< HEAD
        image: nangohq/nango-worker:0.34.5
=======
        image: nangohq/nango-worker:0.34.7
>>>>>>> a30ea7f4
        container_name: nango-worker
        restart: always
        ports:
            - '${WORKER_PORT:-3004}:${WORKER_PORT:-3004}'
        environment:
            - TEMPORAL_ADDRESS=temporal:7233
            - NANGO_ENCRYPTION_KEY=${NANGO_ENCRYPTION_KEY}
            - NANGO_DB_USER=${NANGO_DB_USER}
            - NANGO_DB_PASSWORD=${NANGO_DB_PASSWORD}
            - NANGO_DB_HOST=${NANGO_DB_HOST}
            - NANGO_DB_NAME=${NANGO_DB_NAME}
            - NANGO_DB_SSL=${NANGO_DB_SSL}
        depends_on:
            - nango-db
            - temporal
        volumes:
            - "${NANGO_INTEGRATIONS_LOCATION:-./}:/usr/nango-worker/src/packages/shared/dist/lib/nango-integrations"
        networks:
            - nango

    temporal:
        image: temporalio/auto-setup
        container_name: temporal
        depends_on:
            - nango-db
        environment:
            - DB=postgresql
            - DB_PORT=5432
            - POSTGRES_USER=nango
            - POSTGRES_PWD=nango
            - POSTGRES_SEEDS=nango-db
            - LOG_LEVEL=error
        ports:
            - 7233:7233
        networks:
            - nango

networks:
    nango:<|MERGE_RESOLUTION|>--- conflicted
+++ resolved
@@ -15,11 +15,7 @@
             - nango
 
     nango-server:
-<<<<<<< HEAD
-        image: nangohq/nango-server:0.34.5
-=======
         image: nangohq/nango-server:0.34.7
->>>>>>> a30ea7f4
         container_name: nango-server
         environment:
             - TEMPORAL_ADDRESS=temporal:7233
@@ -51,11 +47,7 @@
             - nango
 
     nango-worker:
-<<<<<<< HEAD
-        image: nangohq/nango-worker:0.34.5
-=======
         image: nangohq/nango-worker:0.34.7
->>>>>>> a30ea7f4
         container_name: nango-worker
         restart: always
         ports:
