--- conflicted
+++ resolved
@@ -40,16 +40,10 @@
         "@babel/traverse": "7.28.0",
         "@babel/types": "7.28.2",
         "@babel/preset-typescript": "7.27.1",
-<<<<<<< HEAD
         "@nangohq/nango-yaml": "0.67.0",
         "@nangohq/node": "0.67.0",
         "@nangohq/providers": "0.67.0",
         "@nangohq/runner-sdk": "0.67.0",
-=======
-        "@nangohq/nango-yaml": "0.68.0",
-        "@nangohq/node": "0.68.0",
-        "@nangohq/runner-sdk": "0.68.0",
->>>>>>> f7f66e20
         "@swc/core": "1.13.2",
         "@types/unzipper": "0.10.11",
         "ajv": "8.17.1",
