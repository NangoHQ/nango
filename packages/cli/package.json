{
    "name": "nango",
    "version": "0.59.12",
    "description": "Nango's CLI tool.",
    "type": "module",
    "bin": {
        "nango": "./dist/index.js"
    },
    "main": "./dist/sdkScripts.js",
    "types": "./dist/sdkScripts.d.ts",
    "typings": "./dist/sdkScripts.d.ts",
    "exports": {
        ".": {
            "require": "./dist/sdkScripts.js",
            "types": "./dist/sdkScripts.d.ts"
        }
    },
    "keywords": [],
    "author": "bastien@nango.dev",
    "repository": {
        "type": "git",
        "url": "git+https://github.com/NangoHQ/nango.git",
        "directory": "packages/cli"
    },
    "license": "SEE LICENSE IN LICENSE FILE IN GIT REPOSITORY",
    "scripts": {
        "copy:files": "copyfiles -u 1 lib/templates/* dist",
        "prepublishOnly": "npm run copy:files"
    },
    "dependencies": {
        "@babel/core": "7.27.3",
        "@babel/parser": "7.27.3",
        "@babel/traverse": "7.27.3",
        "@babel/types": "7.27.3",
        "@babel/preset-typescript": "7.27.1",
        "@nangohq/nango-yaml": "0.59.12",
        "@nangohq/node": "0.59.12",
        "@nangohq/runner-sdk": "0.59.12",
        "@swc/core": "^1.5.25",
        "@types/unzipper": "^0.10.10",
        "ajv": "^8.17.1",
        "ajv-errors": "^3.0.0",
        "axios": "1.9.0",
        "chalk": "^5.3.0",
        "chokidar": "^3.5.3",
        "commander": "^10.0.1",
        "conf": "12.0.0",
        "copyfiles": "^2.4.1",
        "dotenv": "^16.0.3",
        "ejs": "^3.1.10",
<<<<<<< HEAD
        "esbuild": "^0.25.0",
=======
        "esbuild": "0.25.0",
>>>>>>> 78df9eb0
        "figlet": "^1.6.0",
        "figures": "6.1.0",
        "glob": "^10.3.10",
        "import-meta-resolve": "^4.1.0",
        "js-yaml": "^4.1.0",
        "npm-package-arg": "^10.1.0",
        "ora": "8.2.0",
        "promptly": "^3.2.0",
        "semver": "^7.5.4",
        "serialize-error": "11.0.3",
        "ts-json-schema-generator": "^2.3.0",
        "ts-node": "^10.9.1",
        "tsup": "^8.1.0",
        "typescript": "5.7.3",
        "unzipper": "^0.12.3",
        "zod": "3.24.2"
    },
    "devDependencies": {
        "@nangohq/types": "0.59.8",
        "@types/babel__core": "7.20.5",
        "@types/babel__traverse": "7.20.7",
        "@types/commander": "^2.12.2",
        "@types/ejs": "^3.1.2",
        "@types/figlet": "^1.5.6",
        "@types/glob": "^8.1.0",
        "@types/json-schema": "7.0.15",
        "@types/node": "^20.1.4",
        "@types/npm-package-arg": "^6.1.1",
        "@types/promptly": "^3.0.2",
        "babel-loader": "^9.1.2",
        "esbuild": "^0.25.0",
        "json-schema": "0.4.0",
        "strip-ansi": "7.1.0",
        "vitest": "3.1.2"
    },
    "engines": {
        "node": ">=18.0"
    },
    "files": [
        "dist/**/*",
        "example/**/*",
        "lib/nango.yaml.schema.v1.json",
        "lib/nango.yaml.schema.v2.json",
        "scripts/v1-v2.js",
        "tsconfig.dev.json",
        "README.md"
    ]
}<|MERGE_RESOLUTION|>--- conflicted
+++ resolved
@@ -48,11 +48,7 @@
         "copyfiles": "^2.4.1",
         "dotenv": "^16.0.3",
         "ejs": "^3.1.10",
-<<<<<<< HEAD
-        "esbuild": "^0.25.0",
-=======
-        "esbuild": "0.25.0",
->>>>>>> 78df9eb0
+        "esbuild": "0.25.5",
         "figlet": "^1.6.0",
         "figures": "6.1.0",
         "glob": "^10.3.10",
@@ -83,7 +79,6 @@
         "@types/npm-package-arg": "^6.1.1",
         "@types/promptly": "^3.0.2",
         "babel-loader": "^9.1.2",
-        "esbuild": "^0.25.0",
         "json-schema": "0.4.0",
         "strip-ansi": "7.1.0",
         "vitest": "3.1.2"
