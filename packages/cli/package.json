{
    "name": "nango",
    "version": "0.60.3",
    "description": "Nango's CLI tool.",
    "type": "module",
    "bin": {
        "nango": "./dist/index.js"
    },
    "main": "./dist/sdkScripts.js",
    "types": "./dist/sdkScripts.d.ts",
    "typings": "./dist/sdkScripts.d.ts",
    "exports": {
        ".": {
            "require": "./dist/sdkScripts.js",
            "types": "./dist/sdkScripts.d.ts"
        }
    },
    "keywords": [],
    "author": "bastien@nango.dev",
    "repository": {
        "type": "git",
        "url": "git+https://github.com/NangoHQ/nango.git",
        "directory": "packages/cli"
    },
    "license": "SEE LICENSE IN LICENSE FILE IN GIT REPOSITORY",
    "scripts": {
        "copy:files": "copyfiles -u 1 lib/templates/* dist",
        "prepublishOnly": "npm run copy:files"
    },
    "dependencies": {
<<<<<<< HEAD
        "@babel/parser": "^7.22.5",
        "@babel/traverse": "^7.22.5",
        "@babel/types": "^7.22.5",
        "@nangohq/nango-yaml": "0.60.2",
        "@nangohq/node": "0.60.2",
        "@nangohq/runner-sdk": "0.60.2",
=======
        "@babel/core": "7.27.3",
        "@babel/parser": "7.27.3",
        "@babel/traverse": "7.27.3",
        "@babel/types": "7.27.3",
        "@babel/preset-typescript": "7.27.1",
        "@nangohq/nango-yaml": "0.60.3",
        "@nangohq/node": "0.60.3",
        "@nangohq/runner-sdk": "0.60.3",
>>>>>>> 048d8f9b
        "@swc/core": "^1.5.25",
        "@types/unzipper": "^0.10.11",
        "ajv": "^8.17.1",
        "ajv-errors": "^3.0.0",
        "axios": "1.9.0",
        "chalk": "^5.3.0",
        "chokidar": "^3.5.3",
        "columnify": "1.6.0",
        "commander": "^10.0.1",
        "conf": "12.0.0",
        "copyfiles": "^2.4.1",
        "dotenv": "^16.5.0",
        "ejs": "^3.1.10",
        "esbuild": "0.25.5",
        "figlet": "^1.6.0",
        "glob": "^10.3.10",
        "import-meta-resolve": "^4.1.0",
        "jscodeshift": "17.3.0",
        "js-yaml": "^4.1.0",
        "npm-package-arg": "^10.1.0",
        "ora": "8.2.0",
        "promptly": "^3.2.0",
        "semver": "^7.5.4",
        "serialize-error": "11.0.3",
        "ts-json-schema-generator": "^2.3.0",
        "ts-node": "^10.9.1",
        "tsup": "^8.5.0",
        "typescript": "5.8.3",
        "unzipper": "^0.12.3",
        "zod": "3.24.2"
    },
    "devDependencies": {
<<<<<<< HEAD
        "@babel/core": "^7.22.1",
        "@babel/preset-env": "^7.22.4",
        "@babel/preset-typescript": "^7.21.5",
        "@nangohq/types": "0.59.12",
=======
        "@nangohq/types": "0.60.3",
>>>>>>> 048d8f9b
        "@types/babel__core": "7.20.5",
        "@types/babel__traverse": "7.20.7",
        "@types/babel-traverse": "^6.25.7",
        "@types/columnify": "1.5.4",
        "@types/commander": "^2.12.5",
        "@types/ejs": "^3.1.5",
        "@types/figlet": "^1.5.6",
        "@types/glob": "^8.1.0",
        "@types/jscodeshift": "17.3.0",
        "@types/json-schema": "7.0.15",
        "@types/node": "^20.1.4",
        "@types/npm-package-arg": "^6.1.4",
        "@types/promptly": "^3.0.5",
        "babel-loader": "^9.1.2",
        "json-schema": "0.4.0",
        "strip-ansi": "7.1.0",
        "vitest": "3.1.2"
    },
    "engines": {
        "node": ">=18.0"
    },
    "files": [
        "dist/**/*",
        "example/**/*",
        "lib/nango.yaml.schema.v1.json",
        "lib/nango.yaml.schema.v2.json",
        "scripts/v1-v2.js",
        "tsconfig.dev.json",
        "README.md"
    ]
}<|MERGE_RESOLUTION|>--- conflicted
+++ resolved
@@ -28,23 +28,12 @@
         "prepublishOnly": "npm run copy:files"
     },
     "dependencies": {
-<<<<<<< HEAD
         "@babel/parser": "^7.22.5",
         "@babel/traverse": "^7.22.5",
         "@babel/types": "^7.22.5",
-        "@nangohq/nango-yaml": "0.60.2",
-        "@nangohq/node": "0.60.2",
-        "@nangohq/runner-sdk": "0.60.2",
-=======
-        "@babel/core": "7.27.3",
-        "@babel/parser": "7.27.3",
-        "@babel/traverse": "7.27.3",
-        "@babel/types": "7.27.3",
-        "@babel/preset-typescript": "7.27.1",
         "@nangohq/nango-yaml": "0.60.3",
         "@nangohq/node": "0.60.3",
         "@nangohq/runner-sdk": "0.60.3",
->>>>>>> 048d8f9b
         "@swc/core": "^1.5.25",
         "@types/unzipper": "^0.10.11",
         "ajv": "^8.17.1",
@@ -77,14 +66,7 @@
         "zod": "3.24.2"
     },
     "devDependencies": {
-<<<<<<< HEAD
-        "@babel/core": "^7.22.1",
-        "@babel/preset-env": "^7.22.4",
-        "@babel/preset-typescript": "^7.21.5",
-        "@nangohq/types": "0.59.12",
-=======
         "@nangohq/types": "0.60.3",
->>>>>>> 048d8f9b
         "@types/babel__core": "7.20.5",
         "@types/babel__traverse": "7.20.7",
         "@types/babel-traverse": "^6.25.7",
