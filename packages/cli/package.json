--- conflicted
+++ resolved
@@ -70,12 +70,8 @@
         "@babel/core": "7.27.1",
         "@babel/preset-env": "^7.22.4",
         "@babel/preset-typescript": "^7.21.5",
-<<<<<<< HEAD
-        "@nangohq/types": "0.59.7",
+        "@nangohq/types": "0.59.12",
         "@types/babel__core": "7.20.5",
-=======
-        "@nangohq/types": "0.59.12",
->>>>>>> 0c35cac9
         "@types/babel__traverse": "^7.20.1",
         "@types/babel-traverse": "^6.25.7",
         "@types/commander": "^2.12.2",
