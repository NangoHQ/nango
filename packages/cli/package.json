--- conflicted
+++ resolved
@@ -28,22 +28,14 @@
         "prepublishOnly": "npm run copy:files"
     },
     "dependencies": {
-<<<<<<< HEAD
+        "@babel/core": "7.27.3",
         "@babel/parser": "7.27.3",
         "@babel/traverse": "7.27.3",
         "@babel/types": "7.27.3",
         "@babel/preset-typescript": "7.27.1",
-        "@nangohq/nango-yaml": "0.59.7",
-        "@nangohq/node": "0.59.7",
-        "@nangohq/runner-sdk": "0.59.7",
-=======
-        "@babel/parser": "^7.22.5",
-        "@babel/traverse": "^7.22.5",
-        "@babel/types": "^7.22.5",
         "@nangohq/nango-yaml": "0.59.8",
         "@nangohq/node": "0.59.8",
         "@nangohq/runner-sdk": "0.59.8",
->>>>>>> 9ae05e8e
         "@swc/core": "^1.5.25",
         "@types/unzipper": "^0.10.10",
         "ajv": "^8.17.1",
@@ -75,21 +67,9 @@
         "zod": "3.24.2"
     },
     "devDependencies": {
-<<<<<<< HEAD
-        "@babel/core": "7.27.3",
-        "@babel/preset-env": "7.27.2",
-        "@nangohq/types": "0.59.7",
+        "@nangohq/types": "0.59.8",
         "@types/babel__core": "7.20.5",
         "@types/babel__traverse": "7.20.7",
-        "@types/babel-traverse": "6.25.10",
-=======
-        "@babel/core": "^7.22.1",
-        "@babel/preset-env": "^7.22.4",
-        "@babel/preset-typescript": "^7.21.5",
-        "@nangohq/types": "0.59.8",
-        "@types/babel__traverse": "^7.20.1",
-        "@types/babel-traverse": "^6.25.7",
->>>>>>> 9ae05e8e
         "@types/commander": "^2.12.2",
         "@types/ejs": "^3.1.2",
         "@types/figlet": "^1.5.6",
