{
    "name": "nango",
    "version": "0.61.2",
    "description": "Nango's CLI tool.",
    "type": "module",
    "bin": {
        "nango": "./dist/index.js"
    },
    "main": "./dist/sdkScripts.js",
    "types": "./dist/sdkScripts.d.ts",
    "typings": "./dist/sdkScripts.d.ts",
    "exports": {
        ".": {
            "require": "./dist/sdkScripts.js",
            "types": "./dist/sdkScripts.d.ts",
            "default": "./dist/sdkScripts.js"
        },
        "./package.json": "./package.json"
    },
    "keywords": [],
    "author": "bastien@nango.dev",
    "repository": {
        "type": "git",
        "url": "git+https://github.com/NangoHQ/nango.git",
        "directory": "packages/cli"
    },
    "license": "SEE LICENSE IN LICENSE FILE IN GIT REPOSITORY",
    "scripts": {
        "copy:files": "copyfiles -u 1 lib/templates/* dist",
        "prepublishOnly": "npm run copy:files"
    },
    "dependencies": {
<<<<<<< HEAD
        "@babel/parser": "^7.22.5",
        "@babel/traverse": "^7.22.5",
        "@babel/types": "^7.22.5",
        "@nangohq/nango-yaml": "0.60.3",
        "@nangohq/node": "0.60.3",
        "@nangohq/runner-sdk": "0.60.3",
        "@swc/core": "^1.5.25",
        "@types/unzipper": "^0.10.11",
        "ajv": "^8.17.1",
        "ajv-errors": "^3.0.0",
=======
        "@babel/core": "7.27.3",
        "@babel/parser": "7.27.3",
        "@babel/traverse": "7.27.3",
        "@babel/types": "7.27.3",
        "@babel/preset-typescript": "7.27.1",
        "@nangohq/nango-yaml": "0.61.2",
        "@nangohq/node": "0.61.2",
        "@nangohq/runner-sdk": "0.61.2",
        "@swc/core": "1.5.25",
        "@types/unzipper": "0.10.11",
        "ajv": "8.17.1",
        "ajv-errors": "3.0.0",
>>>>>>> 190e2dc4
        "axios": "1.9.0",
        "chalk": "5.3.0",
        "chokidar": "3.5.3",
        "columnify": "1.6.0",
        "commander": "10.0.1",
        "conf": "12.0.0",
        "copyfiles": "2.4.1",
        "dotenv": "16.5.0",
        "ejs": "3.1.10",
        "esbuild": "0.25.5",
        "figlet": "1.6.0",
        "glob": "10.3.10",
        "import-meta-resolve": "4.1.0",
        "jscodeshift": "17.3.0",
        "js-yaml": "4.1.0",
        "npm-package-arg": "10.1.0",
        "ora": "8.2.0",
        "promptly": "3.2.0",
        "semver": "7.5.4",
        "serialize-error": "11.0.3",
<<<<<<< HEAD
        "ts-json-schema-generator": "^2.3.0",
        "ts-node": "^10.9.1",
        "tsup": "^8.1.0",
=======
        "ts-json-schema-generator": "2.3.0",
        "ts-node": "10.9.1",
        "tsup": "8.5.0",
>>>>>>> 190e2dc4
        "typescript": "5.8.3",
        "unzipper": "0.12.3",
        "zod": "3.24.2"
    },
    "devDependencies": {
<<<<<<< HEAD
        "@babel/core": "^7.22.1",
        "@babel/preset-env": "^7.22.4",
        "@babel/preset-typescript": "^7.21.5",
        "@nangohq/types": "0.60.3",
        "@types/babel__core": "7.20.1",
        "@types/babel__traverse": "^7.20.1",
        "@types/babel-traverse": "^6.25.7",
=======
        "@nangohq/types": "0.61.2",
        "@types/babel__core": "7.20.5",
        "@types/babel__traverse": "7.20.7",
>>>>>>> 190e2dc4
        "@types/columnify": "1.5.4",
        "@types/commander": "2.12.5",
        "@types/ejs": "3.1.5",
        "@types/figlet": "1.5.6",
        "@types/glob": "8.1.0",
        "@types/jscodeshift": "17.3.0",
        "@types/json-schema": "7.0.15",
        "@types/node": "22.15.29",
        "@types/npm-package-arg": "6.1.4",
        "@types/promptly": "3.0.5",
        "babel-loader": "9.1.2",
        "json-schema": "0.4.0",
        "strip-ansi": "7.1.0",
        "vitest": "3.1.2"
    },
    "engines": {
        "node": ">=20.0"
    },
    "files": [
        "dist/**/*",
        "example/**/*",
        "lib/nango.yaml.schema.v1.json",
        "lib/nango.yaml.schema.v2.json",
        "lib/ai/instructions/*",
        "scripts/v1-v2.js",
        "tsconfig.dev.json",
        "README.md"
    ]
}<|MERGE_RESOLUTION|>--- conflicted
+++ resolved
@@ -30,18 +30,6 @@
         "prepublishOnly": "npm run copy:files"
     },
     "dependencies": {
-<<<<<<< HEAD
-        "@babel/parser": "^7.22.5",
-        "@babel/traverse": "^7.22.5",
-        "@babel/types": "^7.22.5",
-        "@nangohq/nango-yaml": "0.60.3",
-        "@nangohq/node": "0.60.3",
-        "@nangohq/runner-sdk": "0.60.3",
-        "@swc/core": "^1.5.25",
-        "@types/unzipper": "^0.10.11",
-        "ajv": "^8.17.1",
-        "ajv-errors": "^3.0.0",
-=======
         "@babel/core": "7.27.3",
         "@babel/parser": "7.27.3",
         "@babel/traverse": "7.27.3",
@@ -54,7 +42,6 @@
         "@types/unzipper": "0.10.11",
         "ajv": "8.17.1",
         "ajv-errors": "3.0.0",
->>>>>>> 190e2dc4
         "axios": "1.9.0",
         "chalk": "5.3.0",
         "chokidar": "3.5.3",
@@ -75,33 +62,17 @@
         "promptly": "3.2.0",
         "semver": "7.5.4",
         "serialize-error": "11.0.3",
-<<<<<<< HEAD
-        "ts-json-schema-generator": "^2.3.0",
-        "ts-node": "^10.9.1",
-        "tsup": "^8.1.0",
-=======
         "ts-json-schema-generator": "2.3.0",
         "ts-node": "10.9.1",
         "tsup": "8.5.0",
->>>>>>> 190e2dc4
         "typescript": "5.8.3",
         "unzipper": "0.12.3",
         "zod": "3.24.2"
     },
     "devDependencies": {
-<<<<<<< HEAD
-        "@babel/core": "^7.22.1",
-        "@babel/preset-env": "^7.22.4",
-        "@babel/preset-typescript": "^7.21.5",
-        "@nangohq/types": "0.60.3",
-        "@types/babel__core": "7.20.1",
-        "@types/babel__traverse": "^7.20.1",
-        "@types/babel-traverse": "^6.25.7",
-=======
         "@nangohq/types": "0.61.2",
         "@types/babel__core": "7.20.5",
         "@types/babel__traverse": "7.20.7",
->>>>>>> 190e2dc4
         "@types/columnify": "1.5.4",
         "@types/commander": "2.12.5",
         "@types/ejs": "3.1.5",
