--- conflicted
+++ resolved
@@ -61,13 +61,8 @@
         "serialize-error": "11.0.3",
         "ts-json-schema-generator": "^2.3.0",
         "ts-node": "^10.9.1",
-<<<<<<< HEAD
-        "tsup": "^8.1.0",
+        "tsup": "^8.5.0",
         "typescript": "5.8.3",
-=======
-        "tsup": "^8.5.0",
-        "typescript": "5.7.3",
->>>>>>> b6677484
         "unzipper": "^0.12.3",
         "zod": "3.24.2"
     },
