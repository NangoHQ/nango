--- conflicted
+++ resolved
@@ -13,14 +13,10 @@
         "parse-link-header": "2.0.0"
     },
     "devDependencies": {
-<<<<<<< HEAD
-        "@nangohq/types": "0.59.1",
+        "@nangohq/types": "0.59.7",
         "@rollup/plugin-commonjs": "28.0.3",
         "@rollup/plugin-node-resolve": "16.0.1",
         "@rollup/plugin-typescript": "12.1.2",
-=======
-        "@nangohq/types": "0.59.7",
->>>>>>> 944d8e7b
         "@types/json-schema": "7.0.15",
         "axios": "1.9.0",
         "json-schema": "0.4.0",
