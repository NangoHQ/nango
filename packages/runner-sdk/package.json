{
    "name": "@nangohq/runner-sdk",
    "version": "0.53.1",
    "description": "Nango's Runner SDK",
    "type": "module",
    "main": "dist/index.js",
    "dependencies": {
        "@nangohq/node": "0.53.1",
        "@nangohq/providers": "0.53.1",
        "ajv": "8.17.1",
        "ajv-formats": "3.0.1",
        "axios": "1.7.9",
        "lodash-es": "4.17.21",
        "parse-link-header": "2.0.0"
    },
    "devDependencies": {
        "@nangohq/types": "0.53.1",
        "@types/json-schema": "7.0.15",
        "json-schema": "0.4.0",
<<<<<<< HEAD
        "vitest": "2.1.8",
        "zod": "3.24.1"
=======
        "vitest": "2.1.9"
>>>>>>> fd41b2b0
    },
    "files": [
        "dist/",
        "models.d.ts"
    ]
}<|MERGE_RESOLUTION|>--- conflicted
+++ resolved
@@ -17,12 +17,8 @@
         "@nangohq/types": "0.53.1",
         "@types/json-schema": "7.0.15",
         "json-schema": "0.4.0",
-<<<<<<< HEAD
         "vitest": "2.1.8",
         "zod": "3.24.1"
-=======
-        "vitest": "2.1.9"
->>>>>>> fd41b2b0
     },
     "files": [
         "dist/",
