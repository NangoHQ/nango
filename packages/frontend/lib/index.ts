/*
 * Copyright (c) 2023 Nango, all rights reserved.
 */

const prodHost = 'https://api.nango.dev';
const debugLogPrefix = 'NANGO DEBUG LOG: ';

const enum WSMessageType {
    ConnectionAck = 'connection_ack',
    Error = 'error',
    Success = 'success'
}

export class AuthError extends Error {
    type: string;

    constructor(message: string, type: string) {
        super(message);
        this.type = type;
    }
}

export interface AuthResult {
    providerConfigKey: string;
    connectionId: string;
    isPending?: boolean;
}

interface AuthOptions {
    detectClosedAuthWindow?: boolean; // If true, `nango.auth()` would fail if the login window is closed before the authorization flow is completed
}

export default class Nango {
    private hostBaseUrl: string;
    private websocketsBaseUrl: string;
    private status: AuthorizationStatus;
    private publicKey: string;
    private debug = false;
    public win: null | AuthorizationModal = null;
    private width: number | null = null;
    private height: number | null = null;
    private tm: null | NodeJS.Timer = null;

    constructor(config: { host?: string; websocketsPath?: string; publicKey: string; width?: number; height?: number; debug?: boolean }) {
        config.host = config.host || prodHost; // Default to Nango Cloud.
        config.websocketsPath = config.websocketsPath || '/'; // Default to root path.
        this.debug = config.debug || false;

        if (this.debug) {
            console.log(debugLogPrefix, `Debug mode is enabled.`);
            console.log(debugLogPrefix, `Using host: ${config.host}.`);
        }

        if (config.width) {
            this.width = config.width;
        }

        if (config.height) {
            this.height = config.height;
        }

        this.hostBaseUrl = config.host.slice(-1) === '/' ? config.host.slice(0, -1) : config.host; // Remove trailing slash.
        this.status = AuthorizationStatus.IDLE;
        this.publicKey = config.publicKey;

        if (!config.publicKey) {
            throw new AuthError('You must specify a public key (cf. documentation).', 'missingPublicKey');
        }

        try {
            const baseUrl = new URL(this.hostBaseUrl);
            // Build the websockets url based on the host url.
            // The websockets path is considered relative to the baseUrl, and with the protocol updated
            const websocketUrl = new URL(config.websocketsPath, baseUrl);
            this.websocketsBaseUrl = websocketUrl.toString().replace('https://', 'wss://').replace('http://', 'ws://');
        } catch {
            throw new AuthError('Invalid URL provided for the Nango host.', 'invalidHostUrl');
        }
    }

    /**
     * Creates a new unauthenticated connection using the specified provider configuration key and connection ID
     * @param providerConfigKey - The key identifying the provider configuration on Nango
     * @param connectionId -  The ID of the connection
     * @param connectionConfig - Optional. Additional configuration for the connection
     * @returns A promise that resolves with the authentication result
     */
    public async create(providerConfigKey: string, connectionId: string, connectionConfig?: ConnectionConfig): Promise<AuthResult> {
        const url = this.hostBaseUrl + `/unauth/${providerConfigKey}${this.toQueryString(connectionId, connectionConfig)}`;

        const res = await fetch(url, {
            method: 'POST',
            headers: {
                'Content-Type': 'application/json'
            }
        });

        if (!res.ok) {
            const errorResponse = await res.json();
            throw new AuthError(errorResponse.error, errorResponse.type);
        }

        return res.json();
    }

    /**
     * Initiates the authorization process for a connection
     * @param providerConfigKey - The key identifying the provider configuration on Nango
     * @param connectionId - The ID of the connection for which to authorize
     * @param options - Optional. Additional options for authorization
     * @returns A promise that resolves with the authorization result
     */
    public auth(
        providerConfigKey: string,
        connectionId: string,
        options?: (ConnectionConfig | OAuth2ClientCredentials | OAuthCredentialsOverride | BasicApiCredentials | ApiKeyCredentials | AppStoreCredentials) &
            AuthOptions
    ): Promise<AuthResult> {
        if (
            options &&
            'credentials' in options &&
<<<<<<< HEAD
            (('token_id' in options.credentials && 'token_secret' in options.credentials) ||
                !('oauth_client_id_override' in options.credentials) ||
                !('oauth_client_secret_override' in options.credentials)) &&
=======
            (!('oauth_client_id_override' in options.credentials) || !('oauth_client_secret_override' in options.credentials)) &&
            !('token_id' in options.credentials) &&
            !('token_secret' in options.credentials) &&
>>>>>>> 2e6060d1
            Object.keys(options.credentials).length > 0
        ) {
            const credentials = options.credentials as BasicApiCredentials | ApiKeyCredentials;
            const { credentials: _, ...connectionConfig } = options as ConnectionConfig;

            return this.customAuth(providerConfigKey, connectionId, this.convertCredentialsToConfig(credentials), connectionConfig);
        }

        let url = this.hostBaseUrl + `/oauth/connect/${providerConfigKey}${this.toQueryString(connectionId, options as ConnectionConfig)}`;

        if (options && 'credentials' in options && 'token_id' in options.credentials && 'token_secret' in options.credentials) {
            url = this.hostBaseUrl + `/auth/tba/${providerConfigKey}${this.toQueryString(connectionId, options as ConnectionConfig)}`;
        }

        try {
            new URL(url);
        } catch {
            throw new AuthError('Invalid URL provided for the Nango host.', 'invalidHostUrl');
        }

        return new Promise((resolve, reject) => {
            const successHandler = (providerConfigKey: string, connectionId: string, isPending = false) => {
                if (this.status !== AuthorizationStatus.BUSY) {
                    return;
                }

                this.status = AuthorizationStatus.DONE;

                return resolve({
                    providerConfigKey: providerConfigKey,
                    connectionId: connectionId,
                    isPending
                });
            };

            const errorHandler = (errorType: string, errorDesc: string) => {
                if (this.status !== AuthorizationStatus.BUSY) {
                    return;
                }

                this.status = AuthorizationStatus.DONE;

                const error = new AuthError(errorDesc, errorType);
                return reject(error);
            };

            if (this.status === AuthorizationStatus.BUSY) {
                const error = new AuthError('The authorization window is already opened', 'windowIsOppened');
                reject(error);
            }

            // Save authorization status (for handler)
            this.status = AuthorizationStatus.BUSY;

            // Open authorization modal
            this.win = new AuthorizationModal(
                this.websocketsBaseUrl,
                url,
                successHandler,
                errorHandler,
                { width: this.width, height: this.height },
                this.debug
            );
            if (options?.detectClosedAuthWindow || false) {
                this.tm = setInterval(() => {
                    if (!this.win?.modal.window || this.win.modal.window.closed) {
                        if (this.win?.isProcessingMessage === true) {
                            // Modal is still processing a web socket message from the server
                            // We ignore the window being closed for now
                            return;
                        }
                        clearTimeout(this.tm as unknown as number);
                        this.win = null;
                        this.status = AuthorizationStatus.CANCELED;
                        const error = new AuthError('The authorization window was closed before the authorization flow was completed', 'windowClosed');
                        reject(error);
                    }
                }, 500);
            }
        });
    }

    /**
     * Converts the provided credentials to a Connection configuration object
     * @param credentials - The credentials to convert
     * @returns The connection configuration object
     */
    private convertCredentialsToConfig(credentials: BasicApiCredentials | ApiKeyCredentials | AppStoreCredentials): ConnectionConfig {
        const params: Record<string, string> = {};

        if ('username' in credentials) {
            params['username'] = credentials.username || '';
        }
        if ('password' in credentials) {
            params['password'] = credentials.password || '';
        }
        if ('apiKey' in credentials) {
            params['apiKey'] = credentials.apiKey || '';
        }

        if ('privateKeyId' in credentials && 'issuerId' in credentials && 'privateKey' in credentials) {
            const appStoreCredentials: { params: Record<string, string | string[]> } = {
                params: {
                    privateKeyId: credentials.privateKeyId,
                    issuerId: credentials.issuerId,
                    privateKey: credentials.privateKey
                }
            };

            if (credentials.scope) {
                appStoreCredentials.params['scope'] = credentials.scope;
            }
            return appStoreCredentials as unknown as ConnectionConfig;
        }

        if ('client_id' in credentials && 'client_secret' in credentials) {
            const oauth2CCCredentials: OAuth2ClientCredentials = {
                client_id: credentials.client_id as string,
                client_secret: credentials.client_secret as string
            };

            return { params: oauth2CCCredentials } as unknown as ConnectionConfig;
        }

        if ('token_id' in credentials && 'token_secret' in credentials) {
            const tbaCredentials: TBACredentials = {
                token_id: credentials.token_id as string,
                token_secret: credentials.token_secret as string
            };

            if ('oauth_client_id_override' in credentials) {
                tbaCredentials['oauth_client_id_override'] = credentials.oauth_client_id_override as string;
            }

            if ('oauth_client_secret_override' in credentials) {
                tbaCredentials['oauth_client_secret_override'] = credentials.oauth_client_secret_override as string;
            }

            return { params: tbaCredentials } as unknown as ConnectionConfig;
        }

        return { params };
    }

    /**
     * Performs authorization based on the provided credentials i.e api, basic, appstore and oauth2
     * @param providerConfigKey - The key identifying the provider configuration on Nango
     * @param connectionId - The ID of the connection for which to create the custom Authorization
     * @param connectionConfigWithCredentials - The connection configuration containing the credentials
     * @param connectionConfig - Optional. Additional connection configuration
     * @returns A promise that resolves with the authorization result
     */
    private async customAuth(
        providerConfigKey: string,
        connectionId: string,
        connectionConfigWithCredentials: ConnectionConfig,
        connectionConfig?: ConnectionConfig
    ): Promise<AuthResult> {
        const { params: credentials } = connectionConfigWithCredentials;

        if (!credentials) {
            throw new AuthError('You must specify credentials.', 'missingCredentials');
        }

        if ('apiKey' in credentials) {
            const apiKeyCredential = credentials as ApiKeyCredentials;
            const url = this.hostBaseUrl + `/api-auth/api-key/${providerConfigKey}${this.toQueryString(connectionId, connectionConfig as ConnectionConfig)}`;

            const res = await fetch(url, {
                method: 'POST',
                headers: {
                    'Content-Type': 'application/json'
                },
                body: JSON.stringify(apiKeyCredential)
            });

            if (!res.ok) {
                const errorResponse = await res.json();
                throw new AuthError(errorResponse.error, errorResponse.type);
            }

            return res.json();
        }

        if ('username' in credentials || 'password' in credentials) {
            const basicCredentials = credentials as BasicApiCredentials;

            const url = this.hostBaseUrl + `/api-auth/basic/${providerConfigKey}${this.toQueryString(connectionId, connectionConfig as ConnectionConfig)}`;

            const res = await fetch(url, {
                method: 'POST',
                headers: {
                    'Content-Type': 'application/json'
                },
                body: JSON.stringify(basicCredentials)
            });

            if (!res.ok) {
                const errorResponse = await res.json();
                throw new AuthError(errorResponse.error, errorResponse.type);
            }

            return res.json();
        }

        if ('privateKeyId' in credentials && 'issuerId' in credentials && 'privateKey' in credentials) {
            const appCredentials = credentials as unknown as AppStoreCredentials;

            const url = this.hostBaseUrl + `/app-store-auth/${providerConfigKey}${this.toQueryString(connectionId, connectionConfig as ConnectionConfig)}`;

            const res = await fetch(url, {
                method: 'POST',
                headers: {
                    'Content-Type': 'application/json'
                },
                body: JSON.stringify(appCredentials)
            });

            if (!res.ok) {
                const errorResponse = await res.json();
                throw new AuthError(errorResponse.error, errorResponse.type);
            }

            return res.json();
        }

        if ('token_id' in credentials && 'token_secret' in credentials) {
            const tbaCredentials = credentials as unknown as TBACredentials;

            const url = this.hostBaseUrl + `/auth/tba/${providerConfigKey}${this.toQueryString(connectionId, connectionConfig as ConnectionConfig)}`;

            const res = await fetch(url, {
                method: 'POST',
                headers: {
                    'Content-Type': 'application/json'
                },
                body: JSON.stringify(tbaCredentials)
            });

            if (!res.ok) {
                const errorResponse = await res.json();
                throw new AuthError(errorResponse.error, errorResponse.type);
            }

            return res.json();
        }

        if ('client_id' in credentials && 'client_secret' in credentials) {
            const oauthCredentials = credentials as unknown as OAuth2ClientCredentials;

            const url = this.hostBaseUrl + `/oauth2/auth/${providerConfigKey}${this.toQueryString(connectionId, connectionConfig as ConnectionConfig)}`;

            const res = await fetch(url, {
                method: 'POST',
                headers: {
                    'Content-Type': 'application/json'
                },
                body: JSON.stringify(oauthCredentials)
            });

            if (!res.ok) {
                const errorResponse = await res.json();
                throw new AuthError(errorResponse.error, errorResponse.type);
            }

            return res.json();
        }

        return Promise.reject(new Error('Something went wrong with the authorization'));
    }

    /**
     * Converts the connection ID and configuration parameters into a query string
     * @param connectionId - The ID of the connection for which to generate a query string
     * @param connectionConfig - Optional. Additional configuration for the connection
     * @returns The generated query string
     */
    private toQueryString(connectionId: string, connectionConfig?: ConnectionConfig): string {
        const query: string[] = [];

        if (connectionId) {
            query.push(`connection_id=${connectionId}`);
        }

        query.push(`public_key=${this.publicKey}`);

        if (connectionConfig) {
            for (const param in connectionConfig.params) {
                const val = connectionConfig.params[param];
                if (typeof val === 'string') {
                    query.push(`params[${param}]=${val}`);
                }
            }

            if (connectionConfig.hmac) {
                query.push(`hmac=${connectionConfig.hmac}`);
            }

            if (connectionConfig.user_scope) {
                query.push(`user_scope=${connectionConfig.user_scope.join(',')}`);
            }

            if (connectionConfig.credentials) {
                const credentials = connectionConfig.credentials;
                if ('oauth_client_id_override' in credentials) {
                    query.push(`credentials[oauth_client_id_override]=${encodeURIComponent(credentials.oauth_client_id_override)}`);
                }
                if ('oauth_client_secret_override' in credentials) {
                    query.push(`credentials[oauth_client_secret_override]=${encodeURIComponent(credentials.oauth_client_secret_override)}`);
                }

                if ('token_id' in credentials) {
                    query.push(`token_id=${encodeURIComponent(credentials.token_id)}`);
                }

                if ('token_secret' in credentials) {
                    query.push(`token_secret=${encodeURIComponent(credentials.token_secret)}`);
                }
            }

            for (const param in connectionConfig.authorization_params) {
                const val = connectionConfig.authorization_params[param];
                if (typeof val === 'string') {
                    query.push(`authorization_params[${param}]=${val}`);
                } else if (val === undefined) {
                    query.push(`authorization_params[${param}]=undefined`);
                }
            }
        }

        return query.length === 0 ? '' : '?' + query.join('&');
    }
}

interface ConnectionConfig {
    params?: Record<string, string>;
    hmac?: string;
    user_scope?: string[];
    authorization_params?: Record<string, string | undefined>;
    credentials?: OAuthCredentialsOverride | BasicApiCredentials | ApiKeyCredentials | AppStoreCredentials | TBACredentials;
}

interface OAuthCredentialsOverride {
    oauth_client_id_override: string;
    oauth_client_secret_override: string;
}

interface BasicApiCredentials {
    username?: string;
    password?: string;
}

interface ApiKeyCredentials {
    apiKey?: string;
}

interface AppStoreCredentials {
    privateKeyId: string;
    issuerId: string;
    privateKey: string;
    scope?: string[];
}

interface TBACredentials {
    token_id: string;
    token_secret: string;
<<<<<<< HEAD
    oauth_client_id_override?: string;
    oauth_client_secret_override?: string;
=======
>>>>>>> 2e6060d1
}

interface OAuth2ClientCredentials {
    client_id: string;
    client_secret: string;
}

enum AuthorizationStatus {
    IDLE,
    BUSY,
    CANCELED,
    DONE
}

/**
 * AuthorizationModal class
 */
class AuthorizationModal {
    private url: string;
    private features: Record<string, string | number>;
    private width = 500;
    private height = 600;
    public modal: Window;
    private swClient: WebSocket;
    private debug: boolean;
    public isProcessingMessage = false;

    constructor(
        webSocketUrl: string,
        url: string,
        successHandler: (providerConfigKey: string, connectionId: string) => any,
        errorHandler: (errorType: string, errorDesc: string) => any,
        { width, height }: { width?: number | null; height?: number | null },
        debug?: boolean
    ) {
        // Window modal URL
        this.url = url;
        this.debug = debug || false;

        const { left, top, computedWidth, computedHeight } = this.layout(width || this.width, height || this.height);

        // Window modal features
        this.features = {
            width: computedWidth,
            height: computedHeight,
            top,
            left,
            scrollbars: 'yes',
            resizable: 'yes',
            status: 'no',
            toolbar: 'no',
            location: 'no',
            copyhistory: 'no',
            menubar: 'no',
            directories: 'no'
        };

        this.modal = window.open('', '_blank', this.featuresToString())!;

        this.swClient = new WebSocket(webSocketUrl);

        this.swClient.onmessage = (message: MessageEvent) => {
            this.isProcessingMessage = true;
            this.handleMessage(message, successHandler, errorHandler);
            this.isProcessingMessage = false;
        };
    }

    /**
     * Handles the messages received from the Nango server via WebSocket
     * @param message - The message event containing data from the server
     * @param successHandler - The success handler function to be called when a success message is received
     * @param errorHandler - The error handler function to be called when an error message is received
     */
    handleMessage(
        message: MessageEvent,
        successHandler: (providerConfigKey: string, connectionId: string) => any,
        errorHandler: (errorType: string, errorDesc: string) => any
    ) {
        const data = JSON.parse(message.data);

        switch (data.message_type) {
            case WSMessageType.ConnectionAck: {
                if (this.debug) {
                    console.log(debugLogPrefix, 'Connection ack received. Opening modal...');
                }

                const wsClientId = data.ws_client_id;
                this.open(wsClientId);
                break;
            }
            case WSMessageType.Error:
                if (this.debug) {
                    console.log(debugLogPrefix, 'Error received. Rejecting authorization...');
                }

                errorHandler(data.error_type, data.error_desc);
                this.swClient.close();
                break;
            case WSMessageType.Success:
                if (this.debug) {
                    console.log(debugLogPrefix, 'Success received. Resolving authorization...');
                }

                successHandler(data.provider_config_key, data.connection_id);
                this.swClient.close();
                break;
            default:
                if (this.debug) {
                    console.log(debugLogPrefix, 'Unknown message type received from Nango server. Ignoring...');
                }
                return;
        }
    }

    /**
     * Calculates the layout dimensions for a modal window based on the expected width and height
     * @param expectedWidth - The expected width of the modal window
     * @param expectedHeight - The expected height of the modal window
     * @returns The layout details including left and top positions, as well as computed width and height
     */
    layout(expectedWidth: number, expectedHeight: number) {
        const screenWidth = window.screen.width;
        const screenHeight = window.screen.height;
        const left = screenWidth / 2 - expectedWidth / 2;
        const top = screenHeight / 2 - expectedHeight / 2;

        const computedWidth = Math.min(expectedWidth, screenWidth);
        const computedHeight = Math.min(expectedHeight, screenHeight);

        return { left: Math.max(left, 0), top: Math.max(top, 0), computedWidth, computedHeight };
    }

    /**
     * Opens a modal window with the specified WebSocket client ID
     * @param wsClientId - The WebSocket client ID to include in the URL
     * @returns The modal object
     */
    open(wsClientId: string) {
        this.modal.location = this.url + '&ws_client_id=' + wsClientId;
        return this.modal;
    }

    /**
     * Converts the features object of this class to a string
     * @returns The string representation of features
     */
    featuresToString(): string {
        const features = this.features;
        const featuresAsString: string[] = [];

        for (const key in features) {
            featuresAsString.push(key + '=' + features[key]);
        }

        return featuresAsString.join(',');
    }
}<|MERGE_RESOLUTION|>--- conflicted
+++ resolved
@@ -119,15 +119,9 @@
         if (
             options &&
             'credentials' in options &&
-<<<<<<< HEAD
             (('token_id' in options.credentials && 'token_secret' in options.credentials) ||
                 !('oauth_client_id_override' in options.credentials) ||
                 !('oauth_client_secret_override' in options.credentials)) &&
-=======
-            (!('oauth_client_id_override' in options.credentials) || !('oauth_client_secret_override' in options.credentials)) &&
-            !('token_id' in options.credentials) &&
-            !('token_secret' in options.credentials) &&
->>>>>>> 2e6060d1
             Object.keys(options.credentials).length > 0
         ) {
             const credentials = options.credentials as BasicApiCredentials | ApiKeyCredentials;
@@ -494,11 +488,8 @@
 interface TBACredentials {
     token_id: string;
     token_secret: string;
-<<<<<<< HEAD
     oauth_client_id_override?: string;
     oauth_client_secret_override?: string;
-=======
->>>>>>> 2e6060d1
 }
 
 interface OAuth2ClientCredentials {
