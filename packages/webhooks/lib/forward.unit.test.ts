--- conflicted
+++ resolved
@@ -1,11 +1,7 @@
 import { vi, expect, describe, it, beforeEach } from 'vitest';
 import { forwardWebhook } from './forward.js';
 import { axiosInstance } from '@nangohq/utils';
-<<<<<<< HEAD
-import type { DBEnvironment, DBTeam, ExternalWebhook, IntegrationConfig } from '@nangohq/types';
-=======
 import type { DBEnvironment, DBExternalWebhook, DBTeam, IntegrationConfig } from '@nangohq/types';
->>>>>>> 92a95903
 import { logContextGetter } from '@nangohq/logs';
 
 const spy = vi.spyOn(axiosInstance, 'post');
