import { vi, expect, describe, it, beforeEach } from 'vitest';
import { sendAuth } from './auth.js';
import { axiosInstance } from '@nangohq/utils';
<<<<<<< HEAD
import type { NangoAuthWebhookBodySuccess, DBExternalWebhook, DBEnvironment, DBConnection } from '@nangohq/types';
import * as logPackage from '@nangohq/logs';

const spy = vi.spyOn(axiosInstance, 'post');

const connection: Pick<DBConnection, 'connection_id' | 'provider_config_key'> = {
=======
import type { NangoAuthWebhookBodySuccess, Connection, DBExternalWebhook, DBEnvironment, DBTeam, IntegrationConfig } from '@nangohq/types';

const spy = vi.spyOn(axiosInstance, 'post');

const account: DBTeam = {
    id: 1,
    name: 'account',
    uuid: 'uuid',
    is_capped: true,
    created_at: new Date(),
    updated_at: new Date()
};

const connection: Pick<Connection, 'connection_id' | 'provider_config_key'> = {
>>>>>>> 07e70660
    connection_id: '1',
    provider_config_key: 'providerkey'
};

const webhookSettings: DBExternalWebhook = {
    id: 1,
    environment_id: 1,
    primary_url: 'http://example.com/webhook',
    secondary_url: 'http://example.com/webhook-secondary',
    on_sync_completion_always: true,
    on_auth_creation: true,
    on_auth_refresh_error: true,
    on_sync_error: true,
    created_at: new Date(),
    updated_at: new Date()
};

const providerConfig = {
    id: 1,
    unique_key: 'hubspot',
    provider: 'hubspot'
} as IntegrationConfig;

describe('Webhooks: auth notification tests', () => {
    beforeEach(() => {
        vi.resetAllMocks();
    });

    it('Should not send an auth webhook if the webhook url is not present even if the auth webhook is checked', async () => {
        await sendAuth({
            connection,
            success: true,
            environment: {
                name: 'dev',
                id: 1,
                secret_key: 'secret'
            } as DBEnvironment,
            webhookSettings: {
                ...webhookSettings,
                primary_url: '',
                secondary_url: '',
                on_auth_creation: true
            },
            providerConfig,
            account,
            auth_mode: 'OAUTH2',
            operation: 'creation'
        });
        expect(spy).not.toHaveBeenCalled();
    });

    it('Should send an auth webhook if the primary webhook url is present but the secondary is not', async () => {
        await sendAuth({
            connection,
            success: true,
            environment: {
                name: 'dev',
                id: 1,
                secret_key: 'secret'
            } as DBEnvironment,
            webhookSettings: {
                ...webhookSettings,
                secondary_url: '',
                on_auth_creation: true
            },
            providerConfig,
            account,
            auth_mode: 'OAUTH2',
            operation: 'creation'
        });
        expect(spy).toHaveBeenCalledTimes(1);
    });

    it('Should send an auth webhook if the webhook url is not present but the secondary is', async () => {
        await sendAuth({
            connection,
            success: true,
            environment: {
                name: 'dev',
                id: 1,
                secret_key: 'secret',
                always_send_webhook: true
            } as DBEnvironment,
            webhookSettings: {
                ...webhookSettings,
                on_auth_creation: true,
                primary_url: ''
            },
            providerConfig,
            account,
            auth_mode: 'OAUTH2',
            operation: 'creation'
        });
        expect(spy).toHaveBeenCalledTimes(1);
    });

    it('Should send an auth webhook twice if the webhook url is present and the secondary is as well', async () => {
        await sendAuth({
            connection,
            success: true,
            environment: {
                name: 'dev',
                id: 1,
                secret_key: 'secret'
            } as DBEnvironment,
            webhookSettings: {
                ...webhookSettings,
                on_auth_creation: true
            },
            providerConfig,
            account,
            auth_mode: 'OAUTH2',
            operation: 'creation'
        });
        expect(spy).toHaveBeenCalledTimes(2);
    });

    it('Should send an auth webhook if the webhook url is present and if the auth webhook is checked and the operation failed', async () => {
        await sendAuth({
            connection,
            success: false,
            error: {
                type: 'error',
                description: 'error description'
            },
            environment: {
                name: 'dev',
                id: 1,
                secret_key: 'secret'
            } as DBEnvironment,
            webhookSettings: {
                ...webhookSettings,
                secondary_url: '',
                on_auth_creation: true
            },
            providerConfig,
            account,
            auth_mode: 'OAUTH2',
            operation: 'creation'
        });
        expect(spy).toHaveBeenCalledTimes(1);
    });

    it('Should not send an auth webhook if the webhook url is present and if the auth webhook is not checked', async () => {
        await sendAuth({
            connection,
            success: true,
            environment: {
                name: 'dev',
                id: 1,
                secret_key: 'secret'
            } as DBEnvironment,
            webhookSettings: {
                ...webhookSettings,
                on_auth_creation: false
            },
            providerConfig,
            account,
            auth_mode: 'OAUTH2',
            operation: 'creation'
        });
        expect(spy).not.toHaveBeenCalled();
    });

    it('Should not send an auth webhook if on refresh error is checked but there is no webhook url', async () => {
        await sendAuth({
            connection,
            success: true,
            environment: {
                name: 'dev',
                id: 1,
                secret_key: 'secret'
            } as DBEnvironment,
            webhookSettings: {
                ...webhookSettings,
                primary_url: '',
                secondary_url: '',
                on_auth_creation: true,
                on_auth_refresh_error: true
            },
            providerConfig,
            account,
            auth_mode: 'OAUTH2',
            operation: 'refresh'
        });
        expect(spy).not.toHaveBeenCalled();
    });

    it('Should send an auth webhook if on refresh error is checked', async () => {
        await sendAuth({
            connection,
            success: true,
            environment: {
                name: 'dev',
                id: 1,
                secret_key: 'secret'
            } as DBEnvironment,
            webhookSettings: {
                ...webhookSettings,
                secondary_url: '',
                on_auth_creation: true,
                on_auth_refresh_error: true
            },
            providerConfig,
            account,
            auth_mode: 'OAUTH2',
            operation: 'refresh'
        });
        expect(spy).toHaveBeenCalledTimes(1);
    });

    it('Should not send an auth webhook if on refresh error is not checked', async () => {
        await sendAuth({
            connection,
            success: true,
            environment: {
                name: 'dev',
                id: 1,
                secret_key: 'secret'
            } as DBEnvironment,
            webhookSettings: {
                ...webhookSettings,
                on_auth_creation: true,
                on_auth_refresh_error: false
            },
            providerConfig,
            account,
            auth_mode: 'OAUTH2',
            operation: 'refresh'
        });

        expect(spy).not.toHaveBeenCalled();
    });

    it('Should send an auth webhook twice if on refresh error is checked and there are two webhook urls with the correct body', async () => {
        await sendAuth({
            connection,
            success: true,
            environment: {
                name: 'dev',
                id: 1,
                secret_key: 'secret'
            } as DBEnvironment,
            webhookSettings: {
                ...webhookSettings,
                on_auth_creation: false,
                on_auth_refresh_error: true
            },
            providerConfig,
            account,
            auth_mode: 'OAUTH2',
            operation: 'refresh'
        });

        expect(spy).toHaveBeenCalledTimes(2);

        const body: NangoAuthWebhookBodySuccess = {
            from: 'nango',
            type: 'auth',
            connectionId: connection.connection_id,
            providerConfigKey: connection.provider_config_key,
            authMode: 'OAUTH2',
            provider: 'hubspot',
            environment: 'dev',
            success: true,
            operation: 'refresh'
        };

        expect(spy).toHaveBeenNthCalledWith(
            1,
            'http://example.com/webhook',
            expect.objectContaining(body),
            expect.objectContaining({
                headers: {
                    'X-Nango-Signature': expect.toBeSha256()
                }
            })
        );

        expect(spy).toHaveBeenNthCalledWith(
            2,
            'http://example.com/webhook-secondary',
            expect.objectContaining(body),
            expect.objectContaining({
                headers: {
                    'X-Nango-Signature': expect.toBeSha256()
                }
            })
        );
    });
});<|MERGE_RESOLUTION|>--- conflicted
+++ resolved
@@ -1,15 +1,7 @@
 import { vi, expect, describe, it, beforeEach } from 'vitest';
 import { sendAuth } from './auth.js';
 import { axiosInstance } from '@nangohq/utils';
-<<<<<<< HEAD
-import type { NangoAuthWebhookBodySuccess, DBExternalWebhook, DBEnvironment, DBConnection } from '@nangohq/types';
-import * as logPackage from '@nangohq/logs';
-
-const spy = vi.spyOn(axiosInstance, 'post');
-
-const connection: Pick<DBConnection, 'connection_id' | 'provider_config_key'> = {
-=======
-import type { NangoAuthWebhookBodySuccess, Connection, DBExternalWebhook, DBEnvironment, DBTeam, IntegrationConfig } from '@nangohq/types';
+import type { NangoAuthWebhookBodySuccess, DBExternalWebhook, DBEnvironment, DBConnection, IntegrationConfig, DBTeam } from '@nangohq/types';
 
 const spy = vi.spyOn(axiosInstance, 'post');
 
@@ -22,8 +14,8 @@
     updated_at: new Date()
 };
 
-const connection: Pick<Connection, 'connection_id' | 'provider_config_key'> = {
->>>>>>> 07e70660
+const connection: Pick<DBConnection, 'id' | 'connection_id' | 'provider_config_key'> = {
+    id: 1,
     connection_id: '1',
     provider_config_key: 'providerkey'
 };
