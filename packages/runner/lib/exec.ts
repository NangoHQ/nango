--- conflicted
+++ resolved
@@ -123,11 +123,7 @@
                 const valOutput = validateData({
                     version: nangoProps.syncConfig.version || '1',
                     input: output,
-<<<<<<< HEAD
-                    modelName: nangoProps.syncConfig.models!.length > 0 ? nangoProps.syncConfig.models![0] : undefined,
-=======
                     modelName: nangoProps.syncConfig.models && nangoProps.syncConfig.models.length > 0 ? nangoProps.syncConfig.models[0] : undefined,
->>>>>>> 103914c2
                     jsonSchema: nangoProps.syncConfig.models_json_schema
                 });
                 if (Array.isArray(valOutput)) {
