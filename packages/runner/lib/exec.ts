<<<<<<< HEAD
import { AxiosError } from 'axios';
import { SpanTypes } from '@nangohq/shared';
=======
import type { NangoProps } from '@nangohq/shared';
import { isAxiosError } from 'axios';
import { ActionError, NangoSync, NangoAction, instrumentSDK, SpanTypes, validateData, NangoError } from '@nangohq/shared';
>>>>>>> a5b0eb9c
import { Buffer } from 'buffer';
import * as vm from 'node:vm';
import * as url from 'url';
import * as crypto from 'crypto';
import * as zod from 'zod';
import * as soap from 'soap';
import * as botbuilder from 'botbuilder';
import tracer from 'dd-trace';
import { errorToObject, metrics, truncateJson } from '@nangohq/utils';
import { logger } from './utils.js';
import type { NangoProps, RunnerOutput } from '@nangohq/types';
import { instrumentSDK, NangoActionRunner, NangoSyncRunner } from './sdk/sdk.js';
import { ActionError, SDKError, validateData } from '@nangohq/runner-sdk';

interface ScriptExports {
    onWebhookPayloadReceived?: (nango: NangoAction, payload?: object) => Promise<unknown>;
    default: (nango: NangoAction, payload?: object) => Promise<unknown>;
}

export async function exec(
    nangoProps: NangoProps,
    code: string,
    codeParams?: object,
    abortController: AbortController = new AbortController()
): Promise<RunnerOutput> {
    const rawNango = (() => {
        switch (nangoProps.scriptType) {
            case 'sync':
            case 'webhook':
                return new NangoSyncRunner(nangoProps);
            case 'action':
            case 'on-event':
                return new NangoActionRunner(nangoProps);
        }
    })();
    const nango = process.env['NANGO_TELEMETRY_SDK'] ? instrumentSDK(rawNango) : rawNango;
    nango.abortSignal = abortController.signal;

    const wrappedCode = `(function() { var module = { exports: {} }; var exports = module.exports; ${code}
        return module.exports;
    })();
    `;

    const filename = `${nangoProps.syncConfig.sync_name}-${nangoProps.providerConfigKey}.js`;

    return await tracer.trace<Promise<RunnerOutput>>(SpanTypes.RUNNER_EXEC, async (span) => {
        span.setTag('accountId', nangoProps.team?.id)
            .setTag('environmentId', nangoProps.environmentId)
            .setTag('connectionId', nangoProps.connectionId)
            .setTag('providerConfigKey', nangoProps.providerConfigKey)
            .setTag('syncId', nangoProps.syncId);

        try {
            const script = new vm.Script(wrappedCode, {
                filename
            });
            const sandbox: vm.Context = {
                console,
                require: (moduleName: string) => {
                    switch (moduleName) {
                        case 'url':
                            return url;
                        case 'crypto':
                            return crypto;
                        case 'zod':
                            return zod;
                        case 'botbuilder':
                            return botbuilder;
                        case 'soap':
                            return soap;
                        default:
                            throw new Error(`Module '${moduleName}' is not allowed`);
                    }
                },
                Buffer,
                setTimeout,
                Error,
                URL,
                URLSearchParams
            };

            const context = vm.createContext(sandbox);
            const scriptExports = script.runInContext(context) as ScriptExports;

            if (nangoProps.scriptType === 'webhook') {
                if (!scriptExports.onWebhookPayloadReceived) {
                    const content = `There is no onWebhookPayloadReceived export for ${nangoProps.syncId}`;

                    throw new Error(content);
                }

                const output = await scriptExports.onWebhookPayloadReceived(nango, codeParams);
                return { success: true, response: output, error: null };
            }

            if (!scriptExports.default || typeof scriptExports.default !== 'function') {
                throw new Error(`Default exports is not a function but a ${typeof scriptExports.default}`);
            }
            if (nangoProps.scriptType === 'action') {
                let inputParams = codeParams;
                if (typeof codeParams === 'object' && Object.keys(codeParams).length === 0) {
                    inputParams = undefined;
                }

                // Validate action input against json schema
                const valInput = validateData({
                    version: nangoProps.syncConfig.version || '1',
                    input: inputParams,
                    modelName: nangoProps.syncConfig.input,
                    jsonSchema: nangoProps.syncConfig.models_json_schema
                });
                if (Array.isArray(valInput)) {
                    metrics.increment(metrics.Types.RUNNER_INVALID_ACTION_INPUT);
                    if (nangoProps.runnerFlags?.validateActionInput) {
                        span.setTag('error', new Error('invalid_action_input'));
                        return { success: false, response: null, error: { type: 'invalid_action_input', status: 400, payload: valInput } };
                    } else {
                        await nango.log('Invalid action input', { validation: valInput }, { level: 'warn' });
                        logger.error('data_validation_invalid_action_input');
                    }
                }

                const output = await scriptExports.default(nango, inputParams);

                // Validate action output against json schema
                const valOutput = validateData({
                    version: nangoProps.syncConfig.version || '1',
                    input: output,
                    modelName: nangoProps.syncConfig.models && nangoProps.syncConfig.models.length > 0 ? nangoProps.syncConfig.models[0] : undefined,
                    jsonSchema: nangoProps.syncConfig.models_json_schema
                });
                if (Array.isArray(valOutput)) {
                    metrics.increment(metrics.Types.RUNNER_INVALID_ACTION_OUTPUT);
                    if (nangoProps.runnerFlags?.validateActionOutput) {
                        span.setTag('error', new Error('invalid_action_output'));
                        return {
                            success: false,
                            response: null,
                            error: { type: 'invalid_action_output', status: 400, payload: { output, validation: valOutput } }
                        };
                    } else {
                        await nango.log('Invalid action output', { output, validation: valOutput }, { level: 'warn' });
                        logger.error('data_validation_invalid_action_output');
                    }
                }

                return { success: true, response: output, error: null };
            } else {
                await scriptExports.default(nango);
                return { success: true, response: true, error: null };
            }
        } catch (err) {
            if (err instanceof ActionError) {
                // It's not a mistake, we don't want to report user generated error
                // span.setTag('error', error);
                const { type, payload } = err;
                return {
                    success: false,
                    error: {
                        type,
                        payload: truncateJson(
                            Array.isArray(payload) || (typeof payload !== 'object' && payload !== null) ? { message: payload } : payload || {}
                        ), // TODO: fix ActionError so payload is always an object
                        status: 500
                    },
                    response: null
                };
            }

            if (err instanceof SDKError) {
                span.setTag('error', err);
                return {
                    success: false,
                    error: {
                        type: err.code,
                        payload: truncateJson(err.payload),
                        status: 500
                    },
                    response: null
                };
            } else if (isAxiosError<unknown, unknown>(err)) {
                // isAxiosError lets us use something the shape of an axios error in
                // testing, which is handy with how strongly typed everything is

                span.setTag('error', err);
                if (err.response) {
                    const maybeData = err.response.data;

                    let errorResponse: unknown = {};
                    if (maybeData && typeof maybeData === 'object' && 'payload' in maybeData) {
                        errorResponse = maybeData.payload as Record<string, unknown>;
                    } else {
                        errorResponse = maybeData;
                    }

                    const headers = Object.fromEntries(
                        Object.entries(err.response.headers)
                            .map<[string, string]>(([k, v]) => [k.toLowerCase(), String(v)])
                            .filter(([k]) => k === 'content-type' || k.startsWith('x-rate'))
                    );

                    const responseBody: Record<string, unknown> = truncateJson(
                        errorResponse && typeof errorResponse === 'object' ? (errorResponse as Record<string, unknown>) : { message: errorResponse }
                    );

                    return {
                        success: false,
                        error: {
                            type: 'script_http_error',
                            payload: responseBody,
                            status: err.response.status,
                            additional_properties: {
                                upstream_response: {
                                    status: err.response.status,
                                    headers,
                                    body: responseBody
                                }
                            }
                        },
                        response: null
                    };
                } else {
                    const tmp = errorToObject(err);
                    return {
                        success: false,
                        error: {
                            type: 'script_network_error',
                            payload: truncateJson({ name: tmp.name || 'Error', code: tmp.code, message: tmp.message }),
                            status: 500
                        },
                        response: null
                    };
                }
            } else if (err instanceof Error) {
                const tmp = errorToObject(err);
                span.setTag('error', tmp);

                return {
                    success: false,
                    error: {
                        type: 'script_internal_error',
                        payload: truncateJson({ name: tmp.name || 'Error', code: tmp.code, message: tmp.message }),
                        status: 500
                    },
                    response: null
                };
            } else {
                const tmp = errorToObject(!err || typeof err !== 'object' ? new Error(JSON.stringify(err)) : err);
                span.setTag('error', tmp);

                const stacktrace = tmp.stack
                    ? tmp.stack
                          .split('\n')
                          .filter((s, i) => i === 0 || s.includes(filename))
                          .map((s) => s.trim())
                          .slice(0, 5) // max 5 lines
                    : [];

                return {
                    success: false,
                    error: {
                        type: 'script_internal_error',
                        payload: truncateJson({
                            name: tmp.name || 'Error',
                            code: tmp.code,
                            message: tmp.message,
                            ...(stacktrace.length > 0 ? { stacktrace } : {})
                        }),
                        status: 500
                    },
                    response: null
                };
            }
        } finally {
            span.finish();
        }
    });
}<|MERGE_RESOLUTION|>--- conflicted
+++ resolved
@@ -1,11 +1,5 @@
-<<<<<<< HEAD
-import { AxiosError } from 'axios';
 import { SpanTypes } from '@nangohq/shared';
-=======
-import type { NangoProps } from '@nangohq/shared';
 import { isAxiosError } from 'axios';
-import { ActionError, NangoSync, NangoAction, instrumentSDK, SpanTypes, validateData, NangoError } from '@nangohq/shared';
->>>>>>> a5b0eb9c
 import { Buffer } from 'buffer';
 import * as vm from 'node:vm';
 import * as url from 'url';
@@ -18,11 +12,12 @@
 import { logger } from './utils.js';
 import type { NangoProps, RunnerOutput } from '@nangohq/types';
 import { instrumentSDK, NangoActionRunner, NangoSyncRunner } from './sdk/sdk.js';
+import type { NangoActionBase, NangoSyncBase } from '@nangohq/runner-sdk';
 import { ActionError, SDKError, validateData } from '@nangohq/runner-sdk';
 
 interface ScriptExports {
-    onWebhookPayloadReceived?: (nango: NangoAction, payload?: object) => Promise<unknown>;
-    default: (nango: NangoAction, payload?: object) => Promise<unknown>;
+    onWebhookPayloadReceived?: (nango: NangoSyncBase, payload?: object) => Promise<unknown>;
+    default: (nango: NangoActionBase, payload?: object) => Promise<unknown>;
 }
 
 export async function exec(
@@ -97,7 +92,7 @@
                     throw new Error(content);
                 }
 
-                const output = await scriptExports.onWebhookPayloadReceived(nango, codeParams);
+                const output = await scriptExports.onWebhookPayloadReceived(nango as NangoSyncRunner, codeParams);
                 return { success: true, response: output, error: null };
             }
 
