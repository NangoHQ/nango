--- conflicted
+++ resolved
@@ -19,13 +19,8 @@
     "license": "SEE LICENSE IN LICENSE FILE IN GIT REPOSITORY",
     "dependencies": {
         "@nangohq/logs": "file:../logs",
-<<<<<<< HEAD
+        "@nangohq/records": "file:../records",
         "@nangohq/shared": "file:../shared",
-        "@nangohq/utils": "file:../utils",
-=======
->>>>>>> 9c492573
-        "@nangohq/records": "file:../records",
-        "@nangohq/shared": "^0.39.19",
         "@nangohq/utils": "file:../utils",
         "dd-trace": "5.2.0",
         "express": "^4.19.2",
