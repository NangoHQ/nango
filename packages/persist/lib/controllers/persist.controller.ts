import type { NextFunction, Request, Response } from 'express';
import type { LogLevel, DataResponse, DataRecord, UpsertResponse } from '@nangohq/shared';
import { records as recordsService, format as recordsFormatter, type FormattedRecord, type UnencryptedRecordData } from '@nangohq/records';
import {
    createActivityLogMessage,
    errorManager,
    ErrorSourceEnum,
    LogActionEnum,
    updateSyncJobResult,
    dataService,
    syncDataService,
    getSyncConfigByJobId
} from '@nangohq/shared';
import tracer from 'dd-trace';
import type { Span } from 'dd-trace';
<<<<<<< HEAD
import { getExistingOperationContext, oldLevelToNewLevel } from '@nangohq/logs';
import { getLogger, resultErr, resultOk, isOk, isErr, type Result } from '@nangohq/utils';
=======
import { getLogger, resultErr, resultOk, isOk, isErr, type Result, metrics } from '@nangohq/utils';
>>>>>>> f0023c2a

const logger = getLogger('PersistController');

type persistType = 'save' | 'delete' | 'update';
type RecordRequest = Request<
    {
        environmentId: number;
        nangoConnectionId: number;
        syncId: string;
        syncJobId: number;
    },
    any,
    {
        model: string;
        records: Record<string, any>[];
        providerConfigKey: string;
        connectionId: string;
        activityLogId: number;
    },
    any,
    Record<string, any>
>;

class PersistController {
    public async saveActivityLog(
        req: Request<{ environmentId: number }, any, { activityLogId: number; level: LogLevel; msg: string }, any, Record<string, any>>,
        res: Response,
        next: NextFunction
    ) {
        const {
            params: { environmentId },
            body: { activityLogId, level, msg }
        } = req;
        const result = await createActivityLogMessage(
            {
                level,
                environment_id: environmentId,
                activity_log_id: activityLogId,
                content: msg,
                timestamp: Date.now()
            },
            false
        );
        const logCtx = getExistingOperationContext({ id: String(activityLogId) });
        await logCtx.log({ type: 'log', message: msg, environmentId: environmentId, level: oldLevelToNewLevel[level], source: 'user' });

        if (result) {
            res.status(201).send();
        } else {
            next(new Error(`Failed to save log ${activityLogId}`));
        }
    }

    public async saveRecords(req: RecordRequest, res: Response, next: NextFunction) {
        const {
            params: { environmentId, nangoConnectionId, syncId, syncJobId },
            body: { model, records, providerConfigKey, connectionId, activityLogId }
        } = req;
        const logCtx = getExistingOperationContext({ id: String(activityLogId) });
        const persist = async (records: FormattedRecord[], legacyRecords: DataRecord[]) => {
            recordsService
                .upsert(records, nangoConnectionId, model, false)
                .then((res) => {
                    if (isErr(res)) {
                        throw res.err;
                    }
                })
                .catch((reason) => {
                    logger.error(`Failed to save records: ${reason}`);
                });
            return await dataService.upsert(legacyRecords, nangoConnectionId, model, activityLogId, environmentId, false, logCtx);
        };
        const result = await PersistController.persistRecords({
            persistType: 'save',
            environmentId,
            connectionId,
            providerConfigKey,
            nangoConnectionId,
            syncId,
            syncJobId,
            model,
            records,
            activityLogId,
            softDelete: false,
            persistFunction: persist
        });
        if (isOk(result)) {
            res.status(201).send();
        } else {
            next(new Error(`'Failed to save records': ${result.err.message}`));
        }
    }

    public async deleteRecords(req: RecordRequest, res: Response, next: NextFunction) {
        const {
            params: { environmentId, nangoConnectionId, syncId, syncJobId },
            body: { model, records, providerConfigKey, connectionId, activityLogId }
        } = req;
        const logCtx = getExistingOperationContext({ id: String(activityLogId) });
        const persist = async (records: FormattedRecord[], legacyRecords: DataRecord[]) => {
            recordsService
                .upsert(records, nangoConnectionId, model, true)
                .then((res) => {
                    if (isErr(res)) {
                        throw res.err;
                    }
                })
                .catch((reason) => {
                    logger.error(`Failed to delete records: ${reason}`);
                });
            return await dataService.upsert(legacyRecords, nangoConnectionId, model, activityLogId, environmentId, true, logCtx);
        };
        const result = await PersistController.persistRecords({
            persistType: 'delete',
            environmentId,
            connectionId,
            providerConfigKey,
            nangoConnectionId,
            syncId,
            syncJobId,
            model,
            records,
            activityLogId,
            softDelete: true,
            persistFunction: persist
        });
        if (isOk(result)) {
            res.status(201).send();
        } else {
            next(new Error(`'Failed to delete records': ${result.err.message}`));
        }
    }

    public async updateRecords(req: RecordRequest, res: Response, next: NextFunction) {
        const {
            params: { environmentId, nangoConnectionId, syncId, syncJobId },
            body: { model, records, providerConfigKey, connectionId, activityLogId }
        } = req;
        const logCtx = getExistingOperationContext({ id: String(activityLogId) });
        const persist = async (records: FormattedRecord[], legacyRecords: DataRecord[]) => {
            recordsService
                .update(records, nangoConnectionId, model)
                .then((res) => {
                    if (isErr(res)) {
                        throw res.err;
                    }
                })
                .catch((reason) => {
                    logger.error(`Failed to update records: ${reason}`);
                });
            return await dataService.update(legacyRecords, nangoConnectionId, model, activityLogId, environmentId, logCtx);
        };
        const result = await PersistController.persistRecords({
            persistType: 'update',
            environmentId,
            connectionId,
            providerConfigKey,
            nangoConnectionId,
            syncId,
            syncJobId,
            model,
            records,
            activityLogId,
            softDelete: false,
            persistFunction: persist
        });
        if (isOk(result)) {
            res.status(201).send();
        } else {
            next(new Error(`'Failed to update records': ${result.err.message}`));
        }
    }

    private static async persistRecords({
        persistType,
        environmentId,
        connectionId,
        providerConfigKey,
        nangoConnectionId,
        syncId,
        syncJobId,
        model,
        records,
        activityLogId,
        softDelete,
        persistFunction
    }: {
        persistType: persistType;
        environmentId: number;
        connectionId: string;
        providerConfigKey: string;
        nangoConnectionId: number;
        syncId: string;
        syncJobId: number;
        model: string;
        records: Record<string, any>[];
        activityLogId: number;
        softDelete: boolean;
        persistFunction: (records: FormattedRecord[], legacyRecords: DataRecord[]) => Promise<UpsertResponse>;
    }): Promise<Result<void>> {
        const active = tracer.scope().active();
        const recordsSizeInBytes = Buffer.byteLength(JSON.stringify(records), 'utf8');
        const span = tracer.startSpan('persistRecords', {
            childOf: active as Span,
            tags: {
                persistType,
                environmentId,
                connectionId,
                providerConfigKey,
                nangoConnectionId,
                syncId,
                syncJobId,
                model,
                activityLogId,
                'records.count': records.length,
                'records.sizeInBytes': recordsSizeInBytes
            }
        });

        let formattedRecords: FormattedRecord[] = [];
        const formatting = recordsFormatter.formatRecords(records as UnencryptedRecordData[], nangoConnectionId, model, syncId, syncJobId, softDelete);
        if (isErr(formatting)) {
            logger.error('Failed to format records: ' + formatting.err.message);
        } else {
            formattedRecords = formatting.res;
        }

        const {
            success,
            error,
            response: legacyFormattedRecords
        } = syncDataService.formatDataRecords(records as unknown as DataResponse[], nangoConnectionId, model, syncId, syncJobId, softDelete);

        const logCtx = getExistingOperationContext({ id: String(activityLogId) });
        if (!success || legacyFormattedRecords === null) {
            await createActivityLogMessage({
                level: 'error',
                environment_id: environmentId,
                activity_log_id: activityLogId,
                content: `There was an issue with the batch ${persistType}. ${error?.message}`,
                timestamp: Date.now()
            });
            await logCtx.error('There was an issue with the batch', { error, persistType });
            const res = resultErr(`Failed to ${persistType} records ${activityLogId}`);

            span.setTag('error', res.err).finish();
            return res;
        }
        const syncConfig = await getSyncConfigByJobId(syncJobId);

        if (syncConfig && !syncConfig?.models.includes(model)) {
            const res = resultErr(`The model '${model}' is not included in the declared sync models: ${syncConfig.models}.`);
            await logCtx.error('The model is not included in the declared sync models', { model });

            span.setTag('error', res.err).finish();
            return res;
        }

        const persistResult = await persistFunction(formattedRecords, legacyFormattedRecords);
        // TODO after migrating records
        // add activityLog if persistResult.nonUniqueKeys is not empty
        //
        // for (const nonUniqueKey of persistResult.summary.nonUniqueKeys) {
        //     await createActivityLogMessage({
        //         level: 'error',
        //         environment_id,
        //         activity_log_id: activityLogId,
        //         content: `Found duplicate key '${nonUniqueKey}' for model ${model}. The record was ignored.`,
        //         timestamp: Date.now()
        //     });
        // }

        if (persistResult.success) {
            const { summary } = persistResult;
            const updatedResults = {
                [model]: {
                    added: summary?.addedKeys.length as number,
                    updated: summary?.updatedKeys.length as number,
                    deleted: summary?.deletedKeys?.length as number
                }
            };

            await createActivityLogMessage({
                level: 'info',
                environment_id: environmentId,
                activity_log_id: activityLogId,
                content: `Batch ${persistType} was a success and resulted in ${JSON.stringify(updatedResults, null, 2)}`,
                timestamp: Date.now()
            });
            await logCtx.info('Batch saved successfully', { persistType, updatedResults });

            await updateSyncJobResult(syncJobId, updatedResults, model);

            metrics.increment(metrics.Types.PERSIST_RECORDS_COUNT, records.length);
            metrics.increment(metrics.Types.PERSIST_RECORDS_SIZE_IN_BYTES, recordsSizeInBytes);

            span.finish();
            return resultOk(void 0);
        } else {
            const content = `There was an issue with the batch ${persistType}. ${persistResult?.error}`;

            await createActivityLogMessage({
                level: 'error',
                environment_id: environmentId,
                activity_log_id: activityLogId,
                content,
                timestamp: Date.now()
            });
            await logCtx.error('There was an issue with the batch', { error: persistResult.error, persistType });

            errorManager.report(content, {
                environmentId: environmentId,
                source: ErrorSourceEnum.CUSTOMER,
                operation: LogActionEnum.SYNC,
                metadata: {
                    connectionId: connectionId,
                    providerConfigKey: providerConfigKey,
                    syncId: syncId,
                    nangoConnectionId: nangoConnectionId,
                    syncJobId: syncJobId
                }
            });
            const res = resultErr(persistResult.error!);
            span.setTag('error', res.err).finish();
            return res;
        }
    }
}

export default new PersistController();<|MERGE_RESOLUTION|>--- conflicted
+++ resolved
@@ -13,12 +13,8 @@
 } from '@nangohq/shared';
 import tracer from 'dd-trace';
 import type { Span } from 'dd-trace';
-<<<<<<< HEAD
 import { getExistingOperationContext, oldLevelToNewLevel } from '@nangohq/logs';
-import { getLogger, resultErr, resultOk, isOk, isErr, type Result } from '@nangohq/utils';
-=======
 import { getLogger, resultErr, resultOk, isOk, isErr, type Result, metrics } from '@nangohq/utils';
->>>>>>> f0023c2a
 
 const logger = getLogger('PersistController');
 
