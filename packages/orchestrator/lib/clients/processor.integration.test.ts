import { expect, describe, it, beforeAll, afterAll, vi } from 'vitest';
import { getTestDbClient, Scheduler } from '@nangohq/scheduler';
import { getServer } from '../server.js';
import { OrchestratorClient } from './client.js';
import { OrchestratorProcessor } from './processor.js';
import getPort from 'get-port';
import { EventsHandler } from '../events.js';
import { Ok, Err } from '@nangohq/utils';
import type { Result } from '@nangohq/utils';
import type { JsonValue } from 'type-fest';
import type { OrchestratorTask } from './types.js';
import { tracer } from 'dd-trace';

const dbClient = getTestDbClient();
const eventsHandler = new EventsHandler({
    CREATED: () => {},
    STARTED: () => {},
    SUCCEEDED: () => {},
    FAILED: () => {},
    EXPIRED: () => {},
    CANCELLED: () => {}
});
const scheduler = new Scheduler({
    dbClient,
    on: eventsHandler.onCallbacks
});
const port = await getPort();
const orchestratorClient = new OrchestratorClient({ baseUrl: `http://localhost:${port}` });

describe('OrchestratorProcessor', async () => {
    const server = getServer(scheduler, eventsHandler);

    beforeAll(async () => {
        await dbClient.migrate();
        server.listen(port);
    });

    afterAll(async () => {
        scheduler.stop();
        await dbClient.clearDatabase();
    });

    it('should process tasks and mark them as successful if processing succeed', async () => {
        const groupKey = rndStr();
        const mockProcess = vi.fn(async (): Promise<Result<JsonValue>> => Ok({ foo: 'bar' }));
        const n = 10;
        await processN(mockProcess, groupKey, n);

        expect(mockProcess).toHaveBeenCalledTimes(n);
        const tasks = await scheduler.search({ groupKey });
        for (const task of tasks.unwrap()) {
            expect(task.state).toBe('SUCCEEDED');
        }
    });
    it('should process tasks and mark them as failed if processing failed', async () => {
        const groupKey = rndStr();
        const mockProcess = vi.fn(async (): Promise<Result<JsonValue>> => Err('Failed'));
        const n = 10;
        await processN(mockProcess, groupKey, n);

        expect(mockProcess).toHaveBeenCalledTimes(n);
        const tasks = await scheduler.search({ groupKey });
        for (const task of tasks.unwrap()) {
            expect(task.state).toBe('FAILED');
        }
    });
    it('should cancel terminated tasks', async () => {
        const groupKey = rndStr();
        const mockAbort = vi.fn((_taskId: string) => {});
        const mockProcess = vi.fn(async (task: OrchestratorTask): Promise<Result<JsonValue>> => {
            let aborted = false;
            task.abortController.signal.onabort = () => {
                aborted = true;
                mockAbort(task.id);
            };
            await new Promise((resolve) => setTimeout(resolve, 500));
            if (aborted) {
                return Err('Aborted');
            }
            return Ok({ foo: 'bar' });
        });

        // Cancel all tasks after 100 ms
        const cancellingTimeout = setTimeout(async () => {
            const tasks = await scheduler.search({ groupKey });
            for (const task of tasks.unwrap()) {
                await scheduler.cancel({ taskId: task.id, reason: { message: 'Cancelling task' } });
            }
        }, 100);
        const n = 5;
        await processN(mockProcess, groupKey, n);

        expect(mockProcess).toHaveBeenCalledTimes(n);
        const tasks = await scheduler.search({ groupKey, state: 'CANCELLED' });
        for (const task of tasks.unwrap()) {
            expect(mockAbort).toHaveBeenCalledWith(task.id);
        }
        clearTimeout(cancellingTimeout);
    });
});

async function processN(handler: (task: OrchestratorTask) => Promise<Result<JsonValue>>, groupKey: string, n: number) {
    const processor = new OrchestratorProcessor({
        handler,
        opts: { orchestratorClient, groupKey, maxConcurrency: n, checkForTerminatedInterval: 100 }
    });
    processor.start({ tracer });
    for (let i = 0; i < n; i++) {
        await immediateTask({ groupKey });
    }
    // Wait so the processor can process all tasks
    await new Promise((resolve) => setTimeout(resolve, 1000));
    return processor;
}

<<<<<<< HEAD
async function scheduleTask({ groupKey }: { groupKey: string }) {
    return scheduler.schedule({
        scheduling: 'immediate',
        taskProps: {
            groupKey,
            name: 'Task',
            retryMax: 0,
            retryCount: 0,
            createdToStartedTimeoutSecs: 30,
            startedToCompletedTimeoutSecs: 30,
            heartbeatTimeoutSecs: 30,
            payload: {
                type: 'action',
                activityLogId: '1234',
                actionName: 'Task',
                connection: {
                    id: 1234,
                    connection_id: 'C',
                    provider_config_key: 'P',
                    environment_id: 5678
                },
                input: { foo: 'bar' }
            }
=======
async function immediateTask({ groupKey }: { groupKey: string }) {
    return scheduler.immediate({
        groupKey,
        name: 'Task',
        retryMax: 0,
        retryCount: 0,
        createdToStartedTimeoutSecs: 30,
        startedToCompletedTimeoutSecs: 30,
        heartbeatTimeoutSecs: 30,
        payload: {
            type: 'action',
            activityLogId: 1234,
            actionName: 'Task',
            connection: {
                id: 1234,
                connection_id: 'C',
                provider_config_key: 'P',
                environment_id: 5678
            },
            input: { foo: 'bar' }
>>>>>>> 359860ab
        }
    });
}

function rndStr() {
    return Math.random().toString(36).substring(7);
}<|MERGE_RESOLUTION|>--- conflicted
+++ resolved
@@ -113,31 +113,6 @@
     return processor;
 }
 
-<<<<<<< HEAD
-async function scheduleTask({ groupKey }: { groupKey: string }) {
-    return scheduler.schedule({
-        scheduling: 'immediate',
-        taskProps: {
-            groupKey,
-            name: 'Task',
-            retryMax: 0,
-            retryCount: 0,
-            createdToStartedTimeoutSecs: 30,
-            startedToCompletedTimeoutSecs: 30,
-            heartbeatTimeoutSecs: 30,
-            payload: {
-                type: 'action',
-                activityLogId: '1234',
-                actionName: 'Task',
-                connection: {
-                    id: 1234,
-                    connection_id: 'C',
-                    provider_config_key: 'P',
-                    environment_id: 5678
-                },
-                input: { foo: 'bar' }
-            }
-=======
 async function immediateTask({ groupKey }: { groupKey: string }) {
     return scheduler.immediate({
         groupKey,
@@ -149,7 +124,7 @@
         heartbeatTimeoutSecs: 30,
         payload: {
             type: 'action',
-            activityLogId: 1234,
+            activityLogId: '1234',
             actionName: 'Task',
             connection: {
                 id: 1234,
@@ -158,7 +133,6 @@
                 environment_id: 5678
             },
             input: { foo: 'bar' }
->>>>>>> 359860ab
         }
     });
 }
