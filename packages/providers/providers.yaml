--- conflicted
+++ resolved
@@ -56,8 +56,6 @@
             example: domain
             suffix: .api.accelo.com
             prefix: https://
-<<<<<<< HEAD
-=======
 
 active-campaign:
     display_name: ActiveCampaign
@@ -94,7 +92,6 @@
             example: b4f1a7c9d8e56320a9db472fe6c8351f2e0a4d98b7f6c3e5d9a2f4701b3e8d6c3455abbe
             doc_section: '#step-2-finding-your-api-key'
 
->>>>>>> 933936c1
 acuity-scheduling:
     display_name: Acuity Scheduling
     categories:
@@ -2825,10 +2822,7 @@
         retry:
             at: x-ratelimit-reset
     docs: https://docs.nango.dev/integrations/all/emarsys-oauth
-<<<<<<< HEAD
     docs_connect: https://docs.nango.dev/integrations/all/emarsys-oauth/connect
-=======
-
 employment-hero:
     display_name: Employment Hero
     categories:
@@ -2847,7 +2841,6 @@
         base_url: https://api.employmenthero.com/api
     docs: https://docs.nango.dev/integrations/all/employment-hero
 
->>>>>>> 933936c1
 ebay:
     display_name: eBay
     categories:
@@ -3798,8 +3791,6 @@
             description: The installation ID of your GitHub App
             example: '38631545'
             automated: true
-<<<<<<< HEAD
-=======
 
 github-pat:
     display_name: Github (Personal Access Token)
@@ -3838,7 +3829,6 @@
             example: 'github_pat_***********************xRIoxmseCYRHDDIOFfTOyKex'
             doc_section: '#step-1-finding-your-personal-access-token'
 
->>>>>>> 933936c1
 gitlab:
     display_name: GitLab
     categories:
@@ -9517,8 +9507,6 @@
             after: retry-after
     post_connection_script: xeroPostConnection
     docs: https://docs.nango.dev/integrations/all/xero
-<<<<<<< HEAD
-=======
 
 xero-oauth2-cc:
     display_name: Xero (Client Credentials)
@@ -9537,7 +9525,6 @@
     docs: https://docs.nango.dev/integrations/all/xero-oauth2-cc
     docs_connect: https://docs.nango.dev/integrations/all/xero-oauth2-cc/connect
 
->>>>>>> 933936c1
 yahoo:
     display_name: Yahoo
     categories:
@@ -9650,7 +9637,6 @@
             title: SCIM API Token
             description: The SCIM API token generated from the Provision tab in your Zapier account.
             doc_section: '#getting-your-scim-api-token'
-    docs_connect: https://docs.nango.dev/integrations/all/zapier-scim/connect
 zendesk:
     display_name: Zendesk
     categories:
