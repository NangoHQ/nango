1password-scim:
    display_name: 1Password (SCIM)
    categories:
        - other
    auth_mode: API_KEY
    proxy:
        base_url: https://${connectionConfig.domain}/scim
        headers:
            authorization: Bearer ${apiKey}
        verification:
            method: GET
            endpoints:
                - /Users
    docs: https://docs.nango.dev/integrations/all/1password-scim
    docs_connect: https://docs.nango.dev/integrations/all/1password-scim/connect
    connection_config:
        domain:
            type: string
            title: 1Password SCIM Bridge URL
            description: The domain for your 1Password SCIM Bridge
            example: scim.example.com
            pattern: ^[a-zA-Z0-9.-]+$
            prefix: https://
            doc_section: '#step-2-get-your-scim-bridge-url'
    credentials:
        apiKey:
            type: string
            title: API Key
            description: Your 1Password SCIM API Key
            secret: true
            doc_section: '#step-1-retrieve-your-1password-scim-api-key'
accelo:
    display_name: Accelo
    categories:
        - invoicing
        - ticketing
    auth_mode: OAUTH2
    authorization_url: https://${connectionConfig.subdomain}.api.accelo.com/oauth2/v0/authorize
    token_url: https://${connectionConfig.subdomain}.api.accelo.com/oauth2/v0/token
    scope_separator: ','
    authorization_params:
        response_type: code
    token_params:
        grant_type: authorization_code
    refresh_params:
        grant_type: refresh_token
    proxy:
        base_url: https://${connectionConfig.subdomain}.api.accelo.com
    docs: https://docs.nango.dev/integrations/all/accelo
    connection_config:
        subdomain:
            type: string
            title: Accelo Domain
            description: The subdomain of your Accelo account
            pattern: ^[a-z0-9_-]+$
            example: domain
            suffix: .api.accelo.com
            prefix: https://
acuity-scheduling:
    display_name: Acuity Scheduling
    categories:
        - productivity
    auth_mode: OAUTH2
    authorization_url: https://acuityscheduling.com/oauth2/authorize
    token_url: https://acuityscheduling.com/oauth2/token
    default_scopes:
        - api-v1
    proxy:
        base_url: https://acuityscheduling.com/api/v1
    docs: https://docs.nango.dev/integrations/all/acuity-scheduling
adobe:
    display_name: Adobe
    categories:
        - design
    auth_mode: OAUTH2
    authorization_url: https://ims-na1.adobelogin.com/ims/authorize/v2
    token_url: https://ims-na1.adobelogin.com/ims/token/v3
    default_scopes:
        - offline_access
    authorization_params:
        response_type: code
    token_params:
        grant_type: authorization_code
    refresh_params:
        grant_type: refresh_token
    proxy:
        base_url: https://ims-na1.adobelogin.com/ims
    docs: https://docs.nango.dev/integrations/all/adobe
adobe-umapi:
    display_name: UMAPI (Adobe User Management API)
    categories:
        - other
    auth_mode: OAUTH2_CC
    token_url: https://ims-na1.adobelogin.com/ims/token/v2
    scope_separator: ','
    token_params:
        grant_type: client_credentials
    proxy:
        headers:
            x-api-key: ${connectionConfig.clientId}
        retry:
            after: retry-after
        base_url: https://usermanagement.adobe.io
    docs: https://docs.nango.dev/integrations/all/adobe-umapi
    post_connection_script: adobeUmapiPostConnection
    docs_connect: https://docs.nango.dev/integrations/all/adobe-umapi/connect
    connection_config:
        clientId:
            type: string
            title: ''
            description: ''
            automated: true
adyen:
    display_name: Adyen
    categories:
        - payment
    auth_mode: OAUTH2
    authorization_url: >-
        https://ca-${connectionConfig.environment}.adyen.com/ca/ca/oauth/connect.shtml
    token_url: https://oauth-${connectionConfig.environment}.adyen.com/v1/token
    scope_separator: ' '
    token_request_auth_method: basic
    authorization_params:
        response_type: code
    token_params:
        grant_type: authorization_code
    refresh_params:
        grant_type: refresh_token
    proxy:
        base_url: >-
            https://${connectionConfig.resource}-${connectionConfig.environment}.adyen.com
    docs: https://docs.nango.dev/integrations/all/adyen
    connection_config:
        environment:
            type: string
            title: Environment
            description: The environment to use
            pattern: ^(live|test)$
            example: live|test
        resource:
            type: string
            title: Resource
            description: The resource to use for your various requests
            pattern: ^[a-z0-9_-]+$
            example: kyc
            suffix: '-(live|test).adyen.com'
            prefix: https://
affinity:
    display_name: Affinity
    categories:
        - crm
    auth_mode: BASIC
    proxy:
        base_url: https://api.affinity.co
        verification:
            method: GET
            endpoints:
                - /lists
    docs: https://docs.nango.dev/integrations/all/affinity
    docs_connect: https://docs.nango.dev/integrations/all/affinity/connect
    credentials:
        username:
            type: string
            title: ''
            description: ''
            default_value: ''
            hidden: true
        password:
            type: string
            title: API Key
            description: Your Affinity API Key
            doc_section: '#step-1-finding-your-api-key'
aircall:
    display_name: Aircall (OAuth)
    categories:
        - support
    auth_mode: OAUTH2
    authorization_url: https://dashboard.aircall.io/oauth/authorize
    token_url: https://api.aircall.io/v1/oauth/token
    authorization_params:
        response_type: code
        scope: public_api
    token_params:
        grant_type: authorization_code
    proxy:
        base_url: https://api.aircall.io
        retry:
            at: x-aircallapi-reset
        paginate:
            type: link
            link_path_in_response_body: meta.next_page_link
            response_path: results
    docs: https://docs.nango.dev/integrations/all/aircall
aircall-basic:
    display_name: Aircall (Basic Auth)
    categories:
        - support
    auth_mode: BASIC
    authorization_url: https://dashboard.aircall.io/oauth/authorize
    token_url: https://api.aircall.io/v1/oauth/token
    authorization_params:
        response_type: code
        scope: public_api
    token_params:
        grant_type: authorization_code
    proxy:
        base_url: https://api.aircall.io
        verification:
            method: GET
            endpoints:
                - /v1/ping
        paginate:
            type: link
            link_path_in_response_body: meta.next_page_link
            response_path: results
    docs: https://docs.nango.dev/integrations/all/aircall-basic
    docs_connect: https://docs.nango.dev/integrations/all/aircall-basic/connect
    credentials:
        username:
            type: string
            title: API ID
            description: The Application ID (API ID) for your Aircall account
            pattern: ^[a-zA-Z0-9_-]+$
            doc_section: >-
                #step-1-finding-your-admin-api-key-api-token-and-application-id-api-id
        password:
            type: string
            title: API Token
            description: The Admin API Key (API Token) for your Aircall account
            pattern: ^[a-zA-Z0-9_-]+$
            secret: true
            doc_section: >-
                #step-1-finding-your-admin-api-key-api-token-and-application-id-api-id
airtable:
    display_name: Airtable
    categories:
        - popular
        - productivity
    auth_mode: OAUTH2
    authorization_url: https://airtable.com/oauth2/v1/authorize
    token_url: https://airtable.com/oauth2/v1/token
    authorization_method: header
    auth:
        response_type: code
    proxy:
        base_url: https://api.airtable.com
    webhook_routing_script: airtableWebhookRouting
    docs: https://docs.nango.dev/integrations/all/airtable
airtable-pat:
    display_name: Airtable (Personal Access Token)
    categories:
        - productivity
    auth_mode: API_KEY
    proxy:
        base_url: https://api.airtable.com
        headers:
            authorization: Bearer ${apiKey}
    docs: https://docs.nango.dev/integrations/all/airtable-pat
    docs_connect: https://docs.nango.dev/integrations/all/airtable-pat/connect
    credentials:
        apiKey:
            type: string
            title: Personal Access Token
            description: The Personal Access Token for your Airtable account
            example: >-
                patoXxYzA1B2C3D4Ef.98a7b6c5d4e3f2g1h0i9j8k7l6m5n4o3p2q1r0s9t8u7v6w5x4y3z2a1b0cdef
            pattern: ^[a-zA-Z0-9\.]+$
            doc_section: '#step-1-generating-your-personal-access-token'
autodesk:
    display_name: Autodesk
    categories:
        - design
    auth_mode: OAUTH2
    authorization_url: https://developer.api.autodesk.com/authentication/v2/authorize
    token_url: https://developer.api.autodesk.com/authentication/v2/token
    scope_separator: ' '
    disable_pkce: true
    authorization_params:
        response_type: code
    token_params:
        grant_type: authorization_code
    refresh_params:
        grant_type: refresh_token
    proxy:
        base_url: https://developer.api.autodesk.com
        retry:
            after: retry-after
    docs: https://docs.nango.dev/integrations/all/autodesk
algolia:
    display_name: Algolia
    categories:
        - search
    auth_mode: API_KEY
    proxy:
        base_url: https://${connectionConfig.APP_ID}.algolia.net
        headers:
            x-algolia-application-id: ${connectionConfig.APP_ID}
            x-algolia-api-key: ${apiKey}
        verification:
            endpoints:
                - /1/keys/${credentials.apiKey}
    docs: https://docs.nango.dev/integrations/all/algolia
    connection_config:
        APP_ID:
            type: string
            title: Application ID
            description: The application ID for your Algolia account
            example: ERBSOWZO32
            pattern: ^[A-Z0-9]{10}$
            order: 1
            doc_section: '#step-1-finding-your-application-id'
    credentials:
        apiKey:
            type: string
            title: API Key
            description: The API key for your Algolia account
            example: c5c28261f9ade4e34891ccf761491b94
            pattern: ^[a-zA-Z0-9]+$
            doc_section: '#step-2-finding-your-admin-api-key'
    docs_connect: https://docs.nango.dev/integrations/all/algolia/connect
amazon:
    display_name: Amazon
    categories:
        - dev-tools
        - e-commerce
    auth_mode: OAUTH2
    authorization_url: https://www.amazon.com/ap/oa
    token_url: https://api.amazon.${connectionConfig.extension}/auth/o2/token
    authorization_params:
        response_type: code
    token_params:
        grant_type: authorization_code
    refresh_params:
        grant_type: refresh_token
    proxy:
        base_url: https://api.amazon.com
    docs: https://docs.nango.dev/integrations/all/amazon
    connection_config:
        extension:
            type: string
            title: Domain Extension
            description: The domain extension for your Amazon account
            example: com
            pattern: ^[a-z.]+$
amazon-selling-partner:
    display_name: Amazon Selling Partner
    categories:
        - dev-tools
        - e-commerce
    auth_mode: OAUTH2
    authorization_url: https://${connectionConfig.domain}/apps/authorize/consent
    token_url: https://api.amazon.com/auth/o2/token
    authorization_code_param_in_callback: spapi_oauth_code
    disable_pkce: true
    authorization_params:
        application_id: ${connectionConfig.applicationId}
    token_params:
        grant_type: authorization_code
    refresh_params:
        grant_type: refresh_token
    proxy:
        base_url: https://sellingpartnerapi-${connectionConfig.region}.amazon.com
        headers:
            x-amz-access-token: ${accessToken}
    docs: https://docs.nango.dev/integrations/all/amazon-selling-partner
    docs_connect: https://docs.nango.dev/integrations/all/amazon-selling-partner/connect
    connection_config:
        applicationId:
            type: string
            title: Application ID
            description: >-
                The unique identifier for your Amazon Selling Partner
                application
            example: amzn1.sellerapps.app.0bf296b5-36a6-4942-a13e-EXAMPLEfcd28
            pattern: ^[a-zA-Z0-9.-]+$
            doc_section: '#step-1-finding-your-app-id'
            order: 1
        domain:
            type: string
            title: Domain
            description: >-
                The domain representing the Amazon platform you are integrating
                with
            example: sellercentral.amazon.com
            pattern: ^[a-z0-9.-]+\.amazon\.[a-z.]+$
            doc_section: '#step-2-finding-your-domain'
            order: 2
        region:
            type: string
            title: Proxy BaseUrl Region
            description: The geographical region associated with the Amazon marketplace.
            example: eu
            pattern: ^[a-z]+$
            doc_section: '#step-3-finding-your-proxy-baseurl-region'
            order: 3
amazon-selling-partner-beta:
    display_name: Amazon Selling Partner (Beta)
    categories:
        - dev-tools
        - e-commerce
    auth_mode: OAUTH2
    authorization_url: https://${connectionConfig.domain}/apps/authorize/consent
    token_url: https://api.amazon.com/auth/o2/token
    authorization_code_param_in_callback: spapi_oauth_code
    disable_pkce: true
    authorization_params:
        application_id: ${connectionConfig.applicationId}
        version: beta
    token_params:
        grant_type: authorization_code
    refresh_params:
        grant_type: refresh_token
    proxy:
        base_url: >-
            https://sandbox.sellingpartnerapi-${connectionConfig.region}.amazon.com
        headers:
            x-amz-access-token: ${accessToken}
    docs: https://docs.nango.dev/integrations/all/amazon-selling-partner-beta
    docs_connect: >-
        https://docs.nango.dev/integrations/all/amazon-selling-partner-beta/connect
    connection_config:
        applicationId:
            type: string
            title: Application ID
            description: >-
                The unique identifier for your Amazon Selling Partner
                application
            example: amzn1.sellerapps.app.0bf296b5-36a6-4942-a13e-EXAMPLEfcd28
            pattern: ^[a-zA-Z0-9.-]+$
            doc_section: '#step-1-finding-your-app-id'
            order: 1
        domain:
            type: string
            title: Domain
            description: >-
                The domain representing the Amazon platform you are integrating
                with
            example: sellercentral.amazon.com
            pattern: ^[a-z0-9.-]+\.amazon\.[a-z.]+$
            doc_section: '#step-2-finding-your-domain'
            order: 2
        region:
            type: string
            title: Proxy BaseUrl Region
            description: The geographical region associated with the Amazon marketplace.
            example: eu
            pattern: ^[a-z]+$
            doc_section: '#step-3-finding-your-proxy-baseurl-region'
            order: 3
anrok:
    display_name: Anrok
    categories:
        - legal
    auth_mode: API_KEY
    proxy:
        base_url: https://api.anrok.com
        headers:
            authorization: Bearer ${apiKey}
        retry:
            after: retry-after
    docs: https://docs.nango.dev/integrations/all/anrok
    docs_connect: https://docs.nango.dev/integrations/all/anrok/connect
    credentials:
        apiKey:
            type: string
            title: API Key
            description: The API key for your Anrok account
            doc_section: '#step-1-finding-your-api-key'
amplitude:
    display_name: Amplitude (Event Streaming API)
    categories:
        - analytics
    auth_mode: BASIC
    proxy:
        base_url: https://amplitude.com
        verification:
            method: GET
            endpoints:
                - /api/2/events/list
    docs: https://docs.nango.dev/integrations/all/amplitude
    credentials:
        username:
            type: string
            title: API Key
            description: Your Amplitude API Key
        password:
            type: string
            title: Secret Key
            description: Your Amplitude secret key
anthropic:
    display_name: Anthropic
    categories:
        - productivity
        - dev-tools
    auth_mode: API_KEY
    proxy:
        base_url: https://api.anthropic.com
        headers:
            x-api-key: ${apiKey}
            anthropic-version: ${connectionConfig.version}
            content-type: application/json
        retry:
            after: retry-after
        verification:
            method: GET
            endpoints:
                - v1/models
    docs: https://docs.nango.dev/integrations/all/anthropic
    connection_config:
        version:
            type: string
            title: API Version
            description: The version of the Anthropic API to use
            pattern: ^[0-9]{4}-[0-9]{2}-[0-9]{2}$
            example: '2023-06-01'
    credentials:
        apiKey:
            type: string
            title: API Key
            description: The API key for your Anthropic account
anthropic-admin:
    display_name: Anthropic Administrator
    categories:
        - productivity
        - dev-tools
    auth_mode: API_KEY
    proxy:
        base_url: https://api.anthropic.com
        headers:
            x-api-key: ${apiKey}
            anthropic-version: ${connectionConfig.version}
            content-type: application/json
        retry:
            after: retry-after
        verification:
            method: GET
            endpoints:
                - /v1/organizations/users
    docs: https://docs.nango.dev/integrations/all/anthropic-admin
    connection_config:
        version:
            type: string
            title: API Version
            description: The version of the Anthropic API to use
            pattern: ^[0-9]{4}-[0-9]{2}-[0-9]{2}$
            example: '2023-06-01'
    credentials:
        apiKey:
            type: string
            title: API Key
            description: The Admin API key for your Anthropic account
apaleo:
    display_name: Apaleo
    categories:
        - erp
    auth_mode: OAUTH2
    authorization_url: https://identity.apaleo.com/connect/authorize
    token_url: https://identity.apaleo.com/connect/token
    scope_separator: ' '
    token_params:
        grant_type: authorization_code
    authorization_params:
        response_type: code
    refresh_params:
        grant_type: refresh_token
    proxy:
        base_url: https://api.apaleo.com
        headers:
            content-type: application/json
        retry:
            after: retry-after
    docs: https://docs.nango.dev/integrations/all/apaleo
apollo:
    display_name: Apollo (API Key)
    categories:
        - marketing
    auth_mode: API_KEY
    proxy:
        base_url: https://app.apollo.io/api
        verification:
            method: GET
            endpoints:
                - /v1/contact_stages
        query:
            api_key: ${apiKey}
    docs: https://docs.nango.dev/integrations/all/apollo
    credentials:
        apiKey:
            type: string
            title: API Key
            description: The API key for your Apollo account
apollo-oauth:
    display_name: Apollo (OAuth)
    categories:
        - marketing
    auth_mode: OAUTH2
    authorization_url: https://app.apollo.io
    token_url: https://app.apollo.io/api/v1/oauth/token
    authorization_url_fragment: oauth/authorize
    body_format: json
    disable_pkce: true
    authorization_params:
        response_type: code
    token_params:
        grant_type: authorization_code
    refresh_params:
        grant_type: refresh_token
    proxy:
        base_url: https://app.apollo.io/api
    docs: https://docs.nango.dev/integrations/all/apollo-oauth
apple-app-store:
    display_name: Apple App Store
    auth_mode: APP_STORE
    token_url: https://api.appstoreconnect.apple.com/v1/apps
    authorization_params:
        audience: appstoreconnect-v1
    proxy:
        base_url: https://api.appstoreconnect.apple.com
    docs: https://docs.nango.dev/integrations/all/apple-app-store
appstle-subscriptions:
    display_name: Appstle Subscriptions
    categories:
        - productivity
    auth_mode: API_KEY
    proxy:
        base_url: https://subscription-admin.appstle.com
        headers:
            x-api-key: ${apiKey}
    docs: https://docs.nango.dev/integrations/all/appstle-subscriptions
    docs_connect: https://docs.nango.dev/integrations/all/appstle-subscriptions/connect
    credentials:
        apiKey:
            type: string
            title: API Key
            description: Your Appstle Subscriptions API Key
            secret: true
            doc_section: '#step-1-finding-your-api-key'
            example: lBfFAdbxUxyv6jYRgOmrEVNkijCKD10T
            pattern: ^[a-zA-Z0-9]+$
asana:
    display_name: Asana
    categories:
        - productivity
        - ticketing
    auth_mode: OAUTH2
    authorization_url: https://app.asana.com/-/oauth_authorize
    token_url: https://app.asana.com/-/oauth_token
    token_params:
        grant_type: authorization_code
    auth:
        response_type: code
    default_scopes:
        - default
    refresh_params:
        grant_type: refresh_token
    proxy:
        base_url: https://app.asana.com
        retry:
            after: retry-after
        paginate:
            type: cursor
            cursor_path_in_response: next_page.offset
            cursor_name_in_request: offset
            response_path: data
            limit_name_in_request: limit
    docs: https://docs.nango.dev/integrations/all/asana
asana-scim:
    display_name: Asana (SCIM API)
    categories:
        - productivity
        - ticketing
    auth_mode: API_KEY
    proxy:
        base_url: https://app.asana.com/api
        verification:
            method: GET
            endpoints:
                - /1.0/scim/Users
        headers:
            authorization: Bearer ${apiKey}
    docs: https://docs.nango.dev/integrations/all/asana-scim
    docs_connect: https://docs.nango.dev/integrations/all/asana-scim/connect
    credentials:
        apiKey:
            type: string
            title: API Key
            description: The API key for your Asana scim account
            doc_section: '#step-1-finding-asana-api-key'
ashby:
    display_name: Ashby
    categories:
        - ats
        - popular
    auth_mode: BASIC
    proxy:
        base_url: https://api.ashbyhq.com
        verification:
            method: POST
            endpoints:
                - apiKey.info
    docs: https://docs.nango.dev/integrations/all/ashby
    credentials:
        username:
            type: string
            title: API Key
            description: The API Key of your Ashby account
        password:
            type: string
            title: ''
            description: ''
            default_value: ''
            hidden: true
atlas-so:
    display_name: Atlas.so
    categories:
        - support
    auth_mode: API_KEY
    proxy:
        headers:
            authorization: Bearer ${apiKey}
        base_url: https://api.atlas.so/v1
    docs: https://docs.nango.dev/integrations/all/atlas-so
    credentials:
        apiKey:
            type: string
            title: API Key
            description: The API key for your Atlas.so account
atlassian:
    display_name: Atlassian
    categories:
        - dev-tools
    auth_mode: OAUTH2
    authorization_url: https://auth.atlassian.com/authorize
    token_url: https://auth.atlassian.com/oauth/token
    default_scopes:
        - offline_access
    authorization_params:
        response_type: code
        audience: api.atlassian.com
        prompt: consent
    token_params:
        grant_type: authorization_code
    refresh_params:
        grant_type: refresh_token
    proxy:
        base_url: https://api.atlassian.com
    docs: https://docs.nango.dev/integrations/all/atlassian
attio:
    display_name: Attio
    categories:
        - crm
    auth_mode: OAUTH2
    authorization_url: https://app.attio.com/authorize
    token_url: https://app.attio.com/oauth/token
    token_params:
        grant_type: authorization_code
    auth:
        response_type: code
    refresh_params:
        grant_type: refresh_token
    proxy:
        base_url: https://app.attio.com
    docs: https://docs.nango.dev/integrations/all/attio
auth0:
    display_name: Auth0
    auth_mode: OAUTH2
    authorization_url: https://${connectionConfig.subdomain}.auth0.com/authorize
    token_url: https://${connectionConfig.subdomain}.auth0.com/oauth/token
    authorization_params:
        response_type: code
        response_mode: query
    token_params:
        grant_type: authorization_code
    refresh_params:
        grant_type: refresh_token
    docs: https://docs.nango.dev/integrations/all/auth0
    proxy:
        base_url: https://${connectionConfig.subdomain}.auth0.com
    connection_config:
        subdomain:
            type: string
            title: Auth0 Domain
            description: The subdomain of your Auth0 account
            pattern: ^[a-z0-9_-]+$
            example: domain
            suffix: .auth0.com
            prefix: https://
avalara:
    display_name: Avalara
    categories:
        - legal
    auth_mode: BASIC
    proxy:
        headers:
            x-avalara-client: ${connectionConfig.avalaraClient}
            content-type: application/json
        base_url: https://rest.avatax.com/api/v2
        verification:
            method: GET
            endpoints:
                - /utilities/subscriptions
    docs: https://docs.nango.dev/integrations/all/avalara
    docs_connect: https://docs.nango.dev/integrations/all/avalara/connect
    credentials:
        username:
            type: string
            title: User Name / Account ID
            description: Avalara User Name / Account ID
            doc_section: '#step-1-finding-your-pair-keys'
        password:
            type: string
            title: Avalara Password / License Key
            description: Your Password / License Key
            doc_section: '#step-1-finding-your-pair-keys'
    connection_config:
        avalaraClient:
            type: string
            title: Avalara Client
            description: The Avalara client for your Avalara account
            pattern: ^[a-zA-Z0-9_-]+$
            doc_section: '#step-2-generating-an-avalara-client'
avalara-sandbox:
    display_name: Avalara (Sandbox)
    categories:
        - legal
    auth_mode: BASIC
    proxy:
        headers:
            x-avalara-client: ${connectionConfig.avalaraClient}
            content-type: application/json
        base_url: https://sandbox-rest.avatax.com/api/v2
        verification:
            method: GET
            endpoints:
                - /utilities/subscriptions
    docs: https://docs.nango.dev/integrations/all/avalara-sandbox
    docs_connect: https://docs.nango.dev/integrations/all/avalara-sandbox/connect
    credentials:
        username:
            type: string
            title: User Name / Account ID
            description: Avalara User Name / Account ID
            doc_section: '#step-1-finding-your-pair-keys'
        password:
            type: string
            title: Password / License Key
            description: Avalara Password / License Key
            doc_section: '#step-1-finding-your-pair-keys'
    connection_config:
        avalaraClient:
            type: string
            title: Avalara Client
            description: The Avalara client for your Avalara account
            pattern: ^[a-zA-Z0-9_-]+$
            doc_section: '#step-2-generating-an-avalara-client'
aws:
    display_name: AWS
    categories:
        - dev-tools
        - e-commerce
    auth_mode: OAUTH2
    authorization_url: >-
        https://${connectionConfig.subdomain}.auth.${connectionConfig.extension}.amazoncognito.com/oauth2/authorize
    token_url: >-
        https://${connectionConfig.subdomain}.auth.${connectionConfig.extension}.amazoncognito.com/oauth2/token
    token_params:
        grant_type: authorization_code
    auth:
        response_type: code
    refresh_params:
        grant_type: refresh_token
    default_scopes:
        - openid
    proxy:
        base_url: https://cognito-${apiSubdomain}.amazonaws.com
    docs: https://docs.nango.dev/integrations/all/aws
    connection_config:
        subdomain:
            type: string
            title: AWS Domain
            description: The subdomain of your AWS account
            pattern: ^[a-z0-9_-]+$
            example: domain
            suffix: .amazoncognito.com
            prefix: https://
        extension:
            type: string
            title: Domain Extension
            description: The domain extension of your AWS account
            example: com
            pattern: ^[a-z.]+$
        apiSubdomain:
            type: string
            title: API Subdomain
            description: The API subdomain to the API you want to connect to
            example: idp.us-east-2
            pattern: ^[a-z.-]+$
            suffix: .amazonaws.com
            prefix: https://cognito-
aws-iam:
    display_name: AWS IAM
    categories:
        - dev-tools
    auth_mode: BASIC
    proxy:
        base_url: https://iam.amazonaws.com
        connection_config:
            region: ${connectionConfig.region}
        retry:
            at: x-ratelimit-reset
    credentials_verification_script: awsIamCredentialsVerification
    docs: https://docs.nango.dev/integrations/all/aws-iam
    docs_connect: https://docs.nango.dev/integrations/all/aws-iam/connect
    credentials:
        username:
            type: string
            title: AWS Access Key ID
            description: Your Access Key ID
            doc_section: '#step-1-finding-your-pair-keys'
        password:
            type: string
            title: AWS Secret Access Key
            description: Your Secret Access Key
            doc_section: '#step-1-finding-your-pair-keys'
    connection_config:
        region:
            type: string
            title: Region
            description: The region to where your AWS account is hosted
            example: us-east-1
            pattern: ^[a-z0-9-]+$
            doc_section: '#step-2-finding-your-region-host'
bamboohr:
    display_name: BambooHR (OAuth)
    categories:
        - hr
    auth_mode: OAUTH2
    authorization_url: https://${connectionConfig.subdomain}.bamboohr.com/authorize.php
    token_url: https://${connectionConfig.subdomain}.bamboohr.com/token.php
    authorization_params:
        response_type: code
        request: authorize
    token_params:
        grant_type: authorization_code
        request: token
    proxy:
        base_url: >-
            https://api.bamboohr.com/api/gateway.php/${connectionConfig.subdomain}
    docs: https://docs.nango.dev/integrations/all/bamboohr
    connection_config:
        subdomain:
            type: string
            title: BambooHR Domain
            description: The subdomain of your BambooHR account
            pattern: ^[a-z0-9_-]+$
            example: domain
            suffix: .bamboohr.com
            prefix: https://
            order: 1
bamboohr-basic:
    display_name: BambooHR (Basic Auth)
    categories:
        - hr
    auth_mode: BASIC
    proxy:
        base_url: >-
            https://api.bamboohr.com/api/gateway.php/${connectionConfig.subdomain}
        verification:
            method: GET
            endpoints:
                - /v1/meta/fields
    docs: https://docs.nango.dev/integrations/all/bamboohr-basic
    docs_connect: https://docs.nango.dev/integrations/all/bamboohr-basic/connect
    connection_config:
        subdomain:
            type: string
            title: BambooHR Domain
            description: The subdomain of your BambooHR account
            pattern: ^[a-z0-9_-]+$
            example: domain
            suffix: .bamboohr.com
            prefix: https://
            order: 1
            doc_section: '#step-1-finding-your-subdomain'
    credentials:
        username:
            type: string
            title: API key
            description: The API Key of your BambooHR account
            pattern: ^[a-zA-Z0-9]+$
            secret: true
            doc_section: '#step-2-finding-your-api-key'
        password:
            type: string
            title: Password
            description: Password
            default_value: x
            hidden: true
basecamp:
    display_name: Basecamp
    categories:
        - productivity
    auth_mode: OAUTH2
    authorization_url: https://launchpad.37signals.com/authorization/new
    token_url: https://launchpad.37signals.com/authorization/token
    authorization_params:
        type: web_server
    token_params:
        type: web_server
    refresh_params:
        type: refresh
    proxy:
        base_url: https://3.basecampapi.com/${connectionConfig.accountId}
        headers:
            user-agent: ${connectionConfig.appDetails} || App (support@nango.dev)
        retry:
            after: retry-after
    docs: https://docs.nango.dev/integrations/all/basecamp
    docs_connect: https://docs.nango.dev/integrations/all/basecamp/connect
    post_connection_script: basecampPostConnection
    connection_config:
        appDetails:
            type: string
            title: App Details
            description: The details of your app
            automated: true
        accountId:
            type: string
            title: Account ID
            description: Your Account ID
            optional: true
            example: '5899981'
            pattern: ^[0-9]+$
            doc_section: '#step-1-finding-your-account-id'
battlenet:
    display_name: Battle.net
    categories:
        - gaming
    auth_mode: OAUTH2
    authorization_url: https://oauth.battle.${connectionConfig.extension}/authorize
    token_url: https://oauth.battle.${connectionConfig.extension}/token
    authorization_params:
        response_type: code
    token_params:
        grant_type: authorization_code
    proxy:
        base_url: https://${connectionConfig.apiDomain}
    docs: https://docs.nango.dev/integrations/all/battlenet
    connection_config:
        extension:
            type: string
            title: Domain Extension
            description: The domain extension of your Battle.net account
            example: com
            pattern: ^[a-z.]+$
            order: 1
        apiDomain:
            type: string
            title: API Domain
            description: The domain to where you will access your API
            example: us.api.blizzard.com
            pattern: ^[a-z.]+$
            prefix: https://
beehiiv:
    display_name: Beehiiv
    categories:
        - communication
        - marketing
    auth_mode: API_KEY
    proxy:
        headers:
            authorization: Bearer ${apiKey}
        base_url: >-
            https://api.beehiiv.com/v2/publications/${connectionConfig.publicationId}
        verification:
            method: GET
            endpoints:
                - /posts
    docs: https://docs.nango.dev/integrations/all/beehiiv
    credentials:
        apiKey:
            type: string
            title: API Key
            description: The API key for your Beehiiv account
            example: 8ab3sjxqvHzyUnP9JhvlfT6C0wsbgr5XQrpaZZjxJkYBPy6sntvT1M2Lk94VQeRb
            pattern: ^[a-zA-Z0-9]{64}$
    connection_config:
        publicationId:
            type: string
            title: Publication Id
            description: The prefixed ID of the publication object
            example: pub_a3d1b49e-2a5d-4f4b-97c8-8f32e1d2f7b9
            pattern: ^(pub_[0-9a-fA-F\-]+)$
bigcommerce:
    display_name: BigCommerce
    categories:
        - e-commerce
    auth_mode: OAUTH2
    authorization_url: https://login.bigcommerce.com/oauth2/authorize
    token_url: https://login.bigcommerce.com/oauth2/token
    scope_separator: ' '
    authorization_params:
        response_type: code
        context: stores/${connectionConfig.storeHash}
        account_uuid: ${connectionConfig.accountUuid}
    token_params:
        context: stores/${connectionConfig.storeHash}
        grant_type: authorization_code
    proxy:
        base_url: https://api.bigcommerce.com/stores/${connectionConfig.storeHash}
    docs: https://docs.nango.dev/integrations/all/bigcommerce
    connection_config:
        storeHash:
            type: string
            title: Store Hash
            description: The store hash of your BigCommerce account
            pattern: ^[a-zA-Z0-9]+$
        accountUuid:
            type: string
            title: Account UUID
            description: The account UUID of your BigCommerce account
            format: uuid
            example: 123e4567-e89b-12d3-a456-426614174000
bill-sandbox:
    display_name: Bill (Connect API Sandbox)
    categories:
        - payment
    auth_mode: BILL
    token_url: https://gateway.stage.bill.com/connect/v3/login
    proxy:
        base_url: https://gateway.stage.bill.com/connect
    docs: https://docs.nango.dev/integrations/all/bill-sandbox
    docs_connect: https://docs.nango.dev/integrations/all/bill-sandbox/connect
bill:
    display_name: Bill (Connect API)
    categories:
        - payment
    auth_mode: BILL
    token_url: https://gateway.prod.bill.com/connect/v3/login
    proxy:
        base_url: https://gateway.prod.bill.com/connect
    docs: https://docs.nango.dev/integrations/all/bill
bitbucket:
    display_name: Bitbucket
    categories:
        - dev-tools
    auth_mode: OAUTH2
    authorization_url: https://bitbucket.org/site/oauth2/authorize
    token_url: https://bitbucket.org/site/oauth2/access_token
    proxy:
        base_url: https://api.bitbucket.org
    docs: https://docs.nango.dev/integrations/all/bitbucket
bitdefender:
    display_name: Bitdefender
    categories:
        - other
    auth_mode: BASIC
    proxy:
        base_url: ${connectionConfig.ACCESS_URL}
        retry:
            after: retry-after
    docs: https://docs.nango.dev/integrations/all/bitdefender
    docs_connect: https://docs.nango.dev/integrations/all/bitdefender/connect
    credentials:
        username:
            type: string
            title: API Key
            description: The API Key of your Bitdefender account
            doc_section: '#step-1-finding-your-api-key'
        password:
            type: string
            title: ''
            description: ''
            default_value: ''
            hidden: true
    connection_config:
        ACCESS_URL:
            type: string
            title: Access URL
            description: The access URL of your Bitdefender account
            example: https://api.bitdefender.com
            format: uri
            pattern: ^https://.*
            doc_section: '#step-1-finding-your-api-key'
bitly:
    display_name: Bitly
    categories:
        - marketing
        - social
    auth_mode: OAUTH2
    authorization_url: https://bitly.com/oauth/authorize
    token_url: https://api-ssl.bitly.com/oauth/access_token
    authorization_params:
        response_type: code
    token_params:
        grant_type: authorization_code
    proxy:
        base_url: https://api-ssl.bitly.com
    docs: https://docs.nango.dev/integrations/all/bitly
blackbaud:
    display_name: Blackbaud
    categories:
        - crm
    auth_mode: OAUTH2
    authorization_url: https://app.blackbaud.com/oauth/authorize
    token_url: https://oauth2.sky.blackbaud.com/token
    authorization_params:
        response_type: code
    token_params:
        grant_type: authorization_code
    refresh_params:
        grant_type: refresh_token
    proxy:
        base_url: https://api.sky.blackbaud.com
    docs: https://docs.nango.dev/integrations/all/blackbaud
blackbaud-basic:
    display_name: Blackbaud (Basic Auth)
    categories:
        - crm
    auth_mode: BASIC
    proxy:
        base_url: https://${connectionConfig.hostName}
        headers:
            content-type: application/soap+xml; charset=utf-8
    docs: https://docs.nango.dev/integrations/all/blackbaud-basic
    docs_connect: https://docs.nango.dev/integrations/all/blackbaud-basic
    connection_config:
        hostName:
            type: string
            title: Host Name
            description: Your Blackbaud host name
            example: https://altrurig01bo3.blackbaudhosting.com
            pattern: ^https?:\/\/[a-z0-9.-]+(:\d+)?(\/.*)?$
            order: 1
            doc_section: '#step-1-finding-your-host-name'
    credentials:
        username:
            type: string
            title: Username
            description: Your Username
            doc_section: '#step-3-finding-your-username'
        password:
            type: string
            title: Password
            description: Your Password
            doc_section: '#step-2-finding-your-password'
blandai:
    display_name: BlandAI
    categories:
        - support
    auth_mode: API_KEY
    proxy:
        base_url: https://api.bland.ai
        headers:
            authorization: ${apiKey}
        verification:
            method: GET
            endpoints:
                - v1/calls
    docs: https://docs.nango.dev/integrations/all/blandai
    credentials:
        apiKey:
            type: string
            title: API Key
            description: The API key for your BlandAI account
boldsign:
    display_name: BoldSign
    categories:
        - legal
    auth_mode: OAUTH2
    authorization_url: https://account.boldsign.com/connect/authorize
    token_url: https://account.boldsign.com/connect/token
    authorization_params:
        response_type: code
    token_params:
        grant_type: authorization_code
    refresh_params:
        grant_type: refresh_token
    proxy:
        base_url: https://api.boldsign.com
    docs: https://docs.nango.dev/integrations/all/boldsign
box:
    display_name: Box
    categories:
        - knowledge-base
        - storage
    auth_mode: OAUTH2
    authorization_url: https://account.box.com/api/oauth2/authorize
    token_url: https://api.box.com/oauth2/token
    proxy:
        base_url: https://api.box.com
    docs: https://docs.nango.dev/integrations/all/box
booking-com:
    display_name: Booking.com
    categories:
        - e-commerce
    auth_mode: BASIC
    proxy:
        base_url: https://${connectionConfig.environmentType}-xml.booking.com
    docs: https://docs.nango.dev/integrations/all/booking-com
    connection_config:
        environmentType:
            type: string
            title: Environment Type
            description: The environment type for your various requests
            pattern: ^(secure-supply|supply)$
            example: secure-supply|supply
            suffix: '-xml.booking.com'
            prefix: https://
    credentials:
        username:
            type: string
            title: Machine Account Username
            description: The username for your Booking.com machine account
        password:
            type: string
            title: Machine Account Password
            description: The password for your Booking.com machine account
braintree:
    display_name: Braintree
    categories:
        - payment
    auth_mode: OAUTH2
    authorization_url: https://api.braintreegateway.com/oauth/connect
    token_url: https://api.braintreegateway.com/oauth/access_tokens
    scope_separator: ','
    authorization_method: header
    body_format: json
    token_params:
        grant_type: authorization_code
    redirect_uri_metadata:
        - merchantId
    proxy:
        base_url: https://api.braintreegateway.com
    docs: https://docs.nango.dev/integrations/all/braintree
braintree-sandbox:
    display_name: Braintree (Sandbox)
    auth_mode: OAUTH2
    authorization_url: https://api.sandbox.braintreegateway.com/oauth/connect
    token_url: https://api.sandbox.braintreegateway.com/oauth/access_tokens
    scope_separator: ','
    authorization_method: header
    body_format: json
    token_params:
        grant_type: authorization_code
    redirect_uri_metadata:
        - merchantId
    proxy:
        base_url: https://api.sandbox.braintreegateway.com
    docs: https://docs.nango.dev/integrations/all/braintree-sandbox
braze:
    display_name: Braze
    categories:
        - communication
    auth_mode: API_KEY
    proxy:
        base_url: https://rest.${connectionConfig.instanceUrl}
        headers:
            authorization: Bearer ${apiKey}
        retry:
            at: x-ratelimit-reset
    docs: https://docs.nango.dev/integrations/all/braze
    docs_connect: https://docs.nango.dev/integrations/all/braze/connect
    connection_config:
        instanceUrl:
            type: string
            title: Instance URL
            description: The REST API URL of your Braze instance
            example: iad-02.braze.com
            format: hostname
            prefix: https://rest.
            order: 1
            doc_section: '#step-1-finding-your-instance-url'
    credentials:
        apiKey:
            type: string
            title: API Key
            description: The API key to your Braze account
            doc_section: '#step-2-finding-your-api-key'
brevo-api-key:
    display_name: Brevo
    categories:
        - marketing
    auth_mode: API_KEY
    proxy:
        headers:
            api-key: ${apiKey}
        base_url: https://api.brevo.com/v3
        verification:
            method: GET
            endpoints:
                - /account
    docs: https://docs.nango.dev/integrations/all/brevo-api-key
    credentials:
        apiKey:
            type: string
            title: API Key
            description: The API key for your Brevo account
brex:
    display_name: Brex (OAuth)
    categories:
        - banking
    auth_mode: OAUTH2
    authorization_url: https://accounts-api.brex.com/oauth2/default/v1/authorize
    token_url: https://accounts-api.brex.com/oauth2/default/v1/token
    default_scopes:
        - openid
        - offline_access
    proxy:
        base_url: https://platform.brexapis.com
    docs: https://docs.nango.dev/integrations/all/brex
brex-api-key:
    display_name: Brex (API Key)
    auth_mode: API_KEY
    proxy:
        headers:
            authorization: Bearer ${apiKey}
        base_url: https://platform.brexapis.com
    docs: https://docs.nango.dev/integrations/all/brex-api-key
    docs_connect: https://docs.nango.dev/integrations/all/brex-api-key/connect
    credentials:
        apiKey:
            type: string
            title: API Token
            description: The API Token to your Brex account
            example: bxt_vRUwQT3snBmA1IDVq5iK1kXc4N0bhxr377z4
            pattern: ^bxt_[a-zA-Z0-9]+$
            doc_section: '#step-1-finding-your-api-token'
brex-staging:
    display_name: Brex (Staging OAuth)
    auth_mode: OAUTH2
    authorization_url: https://accounts-api.staging.brexapps.com/oauth2/default/v1/authorize
    token_url: https://accounts-api.staging.brexapps.com/oauth2/default/v1/token
    proxy:
        base_url: https://platform.staging.brexapis.com
    docs: https://docs.nango.dev/integrations/all/brex-staging
brightcrowd:
    display_name: BrightCrowd
    categories:
        - social
    auth_mode: OAUTH2_CC
    token_url: https://bcb-staging.auth.us-east-1.amazoncognito.com/oauth2/token
    token_request_auth_method: basic
    token_params:
        grant_type: client_credentials
    proxy:
        base_url: https://api.brightcrowd.com/partner
        paginate:
            type: cursor
            cursor_path_in_response: nextPageToken
            cursor_name_in_request: pageToken
    docs: https://docs.nango.dev/integrations/all/brightcrowd
    docs_connect: https://docs.nango.dev/integrations/all/brightcrowd/connect
builder-io-private:
    display_name: Builder.io (Private)
    categories:
        - dev-tools
        - design
        - cms
    auth_mode: API_KEY
    proxy:
        base_url: https://${connectionConfig.domain}
        headers:
            authorization: Bearer ${apiKey}
        verification:
            method: POST
            endpoints:
                - /api/v1/write/page
    docs: https://docs.nango.dev/integrations/all/builder-io-private
    docs_connect: https://docs.nango.dev/integrations/all/builder-io-private/connect
    connection_config:
        domain:
            type: string
            title: Domain
            description: The domain used to access your Builder.io API
            example: cdn.builder.io
            format: hostname
            prefix: https://
            doc_section: '#step-1-finding-your-api-domain'
    credentials:
        apiKey:
            type: string
            title: API Key
            description: The API key for your Builder.io account
            pattern: ^[a-zA-Z0-9]+$
            example: bb209fb71eh2412dbe0114bdae18fd15
            doc_section: '#step-2-finding-your-api-key'
builder-io-public:
    display_name: Builder.io (Public)
    categories:
        - dev-tools
        - design
        - cms
    auth_mode: API_KEY
    proxy:
        base_url: https://${connectionConfig.domain}
        query:
            apiKey: ${apiKey}
        verification:
            method: GET
            endpoints:
                - /api/v1/content/page
    docs: https://docs.nango.dev/integrations/all/builder-io-public
    docs_connect: https://docs.nango.dev/integrations/all/builder-io-public/connect
    connection_config:
        domain:
            type: string
            title: Domain
            description: The domain used to access your Builder.io API
            example: builder.io
            format: hostname
            prefix: https://
            doc_section: '#step-1-finding-your-api-domain'
    credentials:
        apiKey:
            type: string
            title: API Key
            description: The API key for your Builder.io account
            pattern: ^[a-zA-Z0-9]+$
            example: bb209fb71eh2412dbe0114bdae18fd15
            doc_section: '#step-2-finding-your-api-key'
buildium:
    display_name: Buildium
    categories:
        - accounting
        - crm
        - payment
    auth_mode: API_KEY
    proxy:
        base_url: https://api.buildium.com
        headers:
            x-buildium-client-id: ${connectionConfig.clientId}
            x-buildium-client-secret: ${apiKey}
        verification:
            method: GET
            endpoints:
                - /v1/rentals
    docs: https://docs.nango.dev/integrations/all/buildium
    docs_connect: https://docs.nango.dev/integrations/all/buildium/connect
    connection_config:
        clientId:
            type: string
            title: Client ID
            description: Your API Key Client ID
            pattern: ^[a-f0-9-]+$
            example: a228f0e7-b4a3-4150-b9ae-8552fc2880d3
            doc_section: '#step-2-finding-your-client-id-and-secret'
            order: 1
    credentials:
        apiKey:
            type: string
            title: Secret
            description: The Secret for your Buildium account
            pattern: ^[A-Za-z0-9+/]+$
            example: uOq2p+xlgpFdijfV/HqY+EvYpZKHRwlyhGuAVbJIxXs
            doc_section: '#step-2-finding-your-client-id-and-secret'
builtwith:
    display_name: BuiltWith
    categories:
        - dev-tools
        - analytics
        - crm
        - marketing
        - e-commerce
    auth_mode: API_KEY
    proxy:
        base_url: https://api.builtwith.com
        query:
            KEY: ${apiKey}
    docs: https://docs.nango.dev/integrations/all/builtwith
    docs_connect: https://docs.nango.dev/integrations/all/builtwith/connect
    credentials:
        apiKey:
            type: string
            title: API Key
            description: The API key for your BuiltWith account
            example: 1bc32cba-a5d6-438a-bbcc-af312f560a3c
            format: uuid
            doc_section: '#step-1-finding-your-api-key'
cal-com-v1:
    display_name: Cal.com (v1)
    categories:
        - productivity
    auth_mode: API_KEY
    proxy:
        base_url: https://api.cal.com/v1
        query:
            apiKey: ${apiKey}
        retry:
            at: x-ratelimit-reset
        verification:
            method: GET
            endpoints:
                - /me
    docs: https://docs.nango.dev/integrations/all/cal-com-v1
    docs_connect: https://docs.nango.dev/integrations/all/cal-com-v1/connect
    credentials:
        apiKey:
            type: string
            title: API Key
            description: The API key for your Cal.com account
            pattern: ^cal_[a-zA-Z0-9_]+$
            example: cal_xxxxxx
            doc_section: '#step-1-finding-your-api-key'
cal-com-v2:
    display_name: Cal.com (v2)
    categories:
        - productivity
    auth_mode: API_KEY
    proxy:
        base_url: https://api.cal.com/v2
        headers:
            authorization: Bearer ${apiKey}
        paginate:
            type: cursor
            cursor_name_in_request: cursor
            cursor_path_in_response: data.data.nextCursor
            limit_name_in_request: limit
        retry:
            at: x-ratelimit-reset
        verification:
            method: GET
            endpoints:
                - /me
    docs: https://docs.nango.dev/integrations/all/cal-com-v2
    docs_connect: https://docs.nango.dev/integrations/all/cal-com-v2/connect
    credentials:
        apiKey:
            type: string
            title: API Key
            description: The API key for your Cal.com account
            pattern: ^cal_[a-zA-Z0-9_]+$
            example: cal_xxxxxx
            doc_section: '#step-1-finding-your-api-key'
calendly:
    display_name: Calendly
    categories:
        - productivity
    auth_mode: OAUTH2
    authorization_url: https://auth.calendly.com/oauth/authorize
    token_url: https://auth.calendly.com/oauth/token
    authorization_params:
        response_type: code
    proxy:
        base_url: https://api.calendly.com
        paginate:
            type: link
            link_path_in_response_body: pagination.next_page
        retry:
            at: x-ratelimit-reset
    token_response_metadata:
        - owner
    post_connection_script: calendlyPostConnection
    webhook_routing_script: calendlyWebhookRouting
    docs: https://docs.nango.dev/integrations/all/calendly
callrail:
    display_name: Callrail
    categories:
        - marketing
    auth_mode: API_KEY
    proxy:
        base_url: https://api.callrail.com
        headers:
            authorization: Token token=${apiKey}
            content-type: application/json
        verification:
            method: GET
            endpoints:
                - /v3/a.json
    docs_connect: https://docs.nango.dev/integrations/all/callrail/connect
    credentials:
        apiKey:
            type: string
            title: API Key
            description: The API key for your Callrail account
            pattern: ^[a-f0-9]{32}$
            example: 4f3c12efb9659a0b5c123b568745dbf9
            doc_section: '#step-1-finding-your-api-key'
    docs: https://docs.nango.dev/integrations/all/callrail
canny:
    display_name: Canny
    categories:
        - support
    auth_mode: API_KEY
    proxy:
        base_url: https://canny.io/api/v1
        query:
            apiKey: ${apiKey}
        verification:
            method: POST
            endpoints:
                - /boards/list
    docs: https://docs.nango.dev/integrations/all/canny
    docs_connect: https://docs.nango.dev/integrations/all/canny/connect
    credentials:
        apiKey:
            type: string
            title: API Key
            description: The API key for your Canny account
            example: a1f5937c-82df-bd29-4e3a-7b6fda8c54d1
            pattern: ^[a-zA-Z0-9-]+$
            doc_section: '#step-1-finding-your-api-key'
canva-scim:
    display_name: Canva (SCIM API)
    categories:
        - design
        - dev-tools
    auth_mode: API_KEY
    proxy:
        base_url: https://www.canva.com/_scim
        headers:
            authorization: Bearer ${apiKey}
            accept: application/json
            content-type: application/json
        verification:
            method: GET
            endpoints:
                - /v2/Users
    docs: https://docs.nango.dev/integrations/all/canva-scim
    docs_connect: https://docs.nango.dev/integrations/all/canva-scim/connect
    credentials:
        apiKey:
            type: string
            title: API Key
            description: The API key for your Canva scim account
            doc_section: '#step-1-finding-canva-api-key'
certn:
    display_name: Certn
    categories:
        - legal
    auth_mode: API_KEY
    proxy:
        base_url: https://api.certn.co
        headers:
            authorization: Bearer ${apiKey}
        paginate:
            type: link
            link_path_in_response_body: next
            response_path: results
        verification:
            method: GET
            endpoints:
                - /api/v2/teams
    docs: https://docs.nango.dev/integrations/all/certn
    docs_connect: https://docs.nango.dev/integrations/all/certn
    credentials:
        apiKey:
            type: string
            title: API Key
            description: The API key for your Certn account
            doc_section: '#step-1-creating-an-api-key'
certn-partner:
    display_name: Certn Partner
    categories:
        - legal
    auth_mode: OAUTH2_CC
    proxy:
        headers:
            authorization: Bearer ${apiKey}
        base_url: https://api.certn.co
        paginate:
            type: offset
            offset_name_in_request: page
            response_path: data
            limit_name_in_request: limit
        verification:
            method: GET
            endpoints:
                - /api/v2/teams
    docs: https://docs.nango.dev/integrations/all/certn-partner
chargebee:
    display_name: Chargebee
    categories:
        - payment
    auth_mode: BASIC
    proxy:
        base_url: https://${connectionConfig.subdomain}.chargebee.com
        verification:
            method: GET
            endpoints:
                - /api/v2/business_entities
        retry:
            after: retry-after
    docs: https://docs.nango.dev/integrations/all/chargebee
    docs_connect: https://docs.nango.dev/integrations/all/chargebee/connect
    connection_config:
        subdomain:
            type: string
            title: Chargebee Domain
            description: The subdomain of your Chargebee account
            pattern: ^[a-z0-9_-]+$
            example: domain
            suffix: .chargebee.com
            prefix: https://
            doc_section: '#step-1-creating-an-api-key'
    credentials:
        username:
            type: string
            title: API Key
            description: The API key for your Chargebee account
            pattern: ^[a-zA-Z0-9_-]+$
            secret: true
        password:
            type: string
            title: Password
            description: Password
            default_value: ''
            hidden: true
chattermill:
    display_name: Chattermill
    categories:
        - support
        - analytics
    auth_mode: API_KEY
    proxy:
        base_url: https://${connectionConfig.subdomain}.chattermill.com
        headers:
            authorization: Bearer ${apiKey}
            accept: application/json
            content-type: application/json
        verification:
            method: GET
            endpoints:
                - /v1/projects
    docs: https://docs.nango.dev/integrations/all/chattermill
    credentials:
        apiKey:
            type: string
            title: API Key
            description: The API key for your Chattermill account
    connection_config:
        subdomain:
            type: string
            title: Chattermill subdomain
            description: The subdomain for your api requests
            pattern: ^(app|api|backend)$
            example: app|api|backend
            suffix: .chattermill.com
            prefix: https://
checkhq:
    display_name: Check
    categories:
        - accounting
    auth_mode: API_KEY
    proxy:
        base_url: https://api.checkhq.com
        headers:
            authorization: Bearer ${apiKey}
    docs: https://docs.nango.dev/integrations/all/checkhq
    docs_connect: https://docs.nango.dev/integrations/all/checkhq/connect
    credentials:
        apiKey:
            type: string
            title: API Key
            description: The API key for your CheckHQ account
            doc_section: '#step-1-finding-check-api-token'
checkr-partner:
    display_name: Checkr Partner
    categories:
        - legal
    auth_mode: OAUTH2
    authorization_url: https://partners.checkr.com/authorize/${connectionConfig.client_id}
    token_url: https://api.checkr.com/oauth/tokens
    disable_pkce: true
    token_params:
        grant_type: authorization_code
    proxy:
        retry:
            at: x-ratelimit-reset
        base_url: https://api.checkr.com
    token_response_metadata:
        - checkr_account_id
    webhook_routing_script: checkrPartnerWebhookRouting
    post_connection_script: checkrPartnerPostConnection
    docs: https://docs.nango.dev/integrations/all/checkr-partner
    connection_config:
        client_id:
            type: string
            title: Client ID
            description: The client ID of your Checkr Partner account
checkr-partner-staging:
    display_name: Checkr Partner (Staging)
    categories:
        - legal
    auth_mode: OAUTH2
    authorization_url: >-
        https://partners.checkrhq-staging.net/authorize/${connectionConfig.client_id}
    token_url: https://api.checkr-staging.com/oauth/tokens
    disable_pkce: true
    token_params:
        grant_type: authorization_code
    proxy:
        retry:
            at: x-ratelimit-reset
        base_url: https://api.checkr-staging.com
    token_response_metadata:
        - checkr_account_id
    webhook_routing_script: checkrPartnerWebhookRouting
    post_connection_script: checkrPartnerPostConnection
    docs: https://docs.nango.dev/integrations/all/checkr-partner-staging
    connection_config:
        client_id:
            type: string
            title: Client ID
            description: The client ID of your Checkr Partner account
checkout-com:
    display_name: Checkout.com
    categories:
        - payment
    auth_mode: OAUTH2_CC
    token_url: https://access.checkout.com/connect/token
    token_request_auth_method: basic
    token_params:
        grant_type: client_credentials
    proxy:
        headers:
            content-type: application/json
            accept: application/json
        base_url: https://api.checkout.com
    docs: https://docs.nango.dev/integrations/all/checkout-com
    docs_connect: https://docs.nango.dev/integrations/all/checkout-com/connect
checkout-com-sandbox:
    display_name: Checkout.com (Sandbox)
    categories:
        - payment
    auth_mode: OAUTH2_CC
    token_url: https://access.sandbox.checkout.com/connect/token
    token_request_auth_method: basic
    token_params:
        grant_type: client_credentials
    proxy:
        headers:
            content-type: application/json
            accept: application/json
        base_url: https://api.sandbox.checkout.com
    docs: https://docs.nango.dev/integrations/all/checkout-com-sandbox
    docs_connect: https://docs.nango.dev/integrations/all/checkout-com-sandbox/connect
chorus:
    display_name: Chorus
    auth_mode: API_KEY
    proxy:
        base_url: https://chorus.ai
        verification:
            method: GET
            endpoints:
                - /api/v1/users/me
        headers:
            authorization: Bearer ${apiKey}
    docs: https://docs.nango.dev/integrations/all/chorus
    docs_connect: https://docs.nango.dev/integrations/all/chorus/connect
    credentials:
        apiKey:
            type: string
            title: API Key
            description: The API key for your Chorus account
            doc_section: '#step-1-generating-your-chorus-api-key'
circle-so:
    display_name: Circle.so
    categories:
        - communication
    auth_mode: API_KEY
    proxy:
        base_url: https://app.circle.so
        headers:
            authorization: Token ${apiKey}
    docs: https://docs.nango.dev/integrations/all/circle-so
    credentials:
        apiKey:
            type: string
            title: API Key
            description: The API key for your Circle.so account
clari-copilot:
    display_name: Clari Copilot
    categories:
        - marketing
    auth_mode: API_KEY
    proxy:
        headers:
            x-api-key: ${apiKey}
            x-api-password: ${connectionConfig.API_PASSWORD}
        base_url: https://rest-api.copilot.clari.com
        verification:
            method: GET
            endpoints:
                - /calls
    docs: https://docs.nango.dev/integrations/all/clari-copilot
    connection_config:
        API_PASSWORD:
            type: string
            title: API Password
            description: The API password of your Clari Copilot account
    credentials:
        apiKey:
            type: string
            title: API Key
            description: The API key for your Clari Copilot account
clickup:
    display_name: ClickUp
    categories:
        - productivity
        - ticketing
    auth_mode: OAUTH2
    authorization_url: https://app.clickup.com/api
    token_url: https://api.clickup.com/api/v2/oauth/token
    proxy:
        base_url: https://api.clickup.com
    docs: https://docs.nango.dev/integrations/all/clickup
cloudentity:
    display_name: Cloudentity
    auth_mode: OAUTH2_CC
    categories:
        - other
    token_url: >-
        https://${connectionConfig.tenantID}.${connectionConfig.regionID}.authz.cloudentity.io/${connectionConfig.tenantID}/${connectionConfig.workspaceID}/oauth2/token
    scope_separator: ' '
    token_params:
        grant_type: client_credentials
    proxy:
        base_url: >-
            https://${connectionConfig.tenantID}.${connectionConfig.regionID}.authz.cloudentity.io/${connectionConfig.tenantID}/${connectionConfig.workspaceID}
    docs: https://docs.nango.dev/integrations/all/cloudentity
    docs_connect: https://docs.nango.dev/integrations/all/cloudentity/connect
    connection_config:
        tenantID:
            type: string
            title: Tenant ID
            description: The tenant ID of your Cloudentity account
            doc_section: '#step-2-retrieving-the-tenant-id'
        regionID:
            type: string
            title: Region ID
            description: The region ID of your Cloudentity account
            doc_section: '#step-3-retrieving-the-region-id'
        workspaceID:
            type: string
            title: Workspace ID
            description: The workspace ID of your Cloudentity account
            doc_section: '#step-4-retrieving-the-workspace-id'
close:
    display_name: Close
    categories:
        - crm
    auth_mode: OAUTH2
    authorization_url: https://app.close.com/oauth2/authorize
    token_url: https://api.close.com/oauth2/token/
    authorization_params:
        response_type: code
    default_scopes:
        - offline_access
    proxy:
        base_url: https://api.close.com/api
    docs: https://docs.nango.dev/integrations/all/close
coda:
    display_name: Coda
    categories:
        - knowledge-base
        - productivity
    auth_mode: API_KEY
    proxy:
        base_url: https://coda.io/apis/v1
        headers:
            authorization: Bearer ${apiKey}
        verification:
            method: GET
            endpoints:
                - /whoami
    docs: https://docs.nango.dev/integrations/all/coda
    docs_connect: https://docs.nango.dev/integrations/all/coda/connect
    credentials:
        apiKey:
            type: string
            title: API Key
            description: The API key for your Coda account
            doc_section: '#step-1-creating-an-api-key'
codeclimate:
    display_name: Code Climate
    categories:
        - dev-tools
        - productivity
    auth_mode: API_KEY
    proxy:
        base_url: https://${connectionConfig.domain}
        headers:
            accept: application/vnd.api+json
            authorization: Token token=${apiKey}
        verification:
            method: GET
            endpoints:
                - /v1/user
    docs: https://docs.nango.dev/integrations/all/codeclimate
    docs_connect: https://docs.nango.dev/integrations/all/codeclimate/connect
    connection_config:
        domain:
            type: string
            title: Domain
            description: The domain of your Code Climate account
            format: hostname
            prefix: https://
            doc_section: '#step-1-obtaining-the-domain-url'
    credentials:
        apiKey:
            type: string
            title: API Key
            description: The API key for your Code Climate account
            doc_section: '#step-2-creating-an-api-key'
commercetools:
    display_name: Commercetools
    categories:
        - e-commerce
    auth_mode: OAUTH2_CC
    token_url: >-
        https://auth.${connectionConfig.region}.${connectionConfig.cloudProvider}.commercetools.com/oauth/token
    token_request_auth_method: basic
    scope_separator: ' '
    token_params:
        grant_type: client_credentials
    proxy:
        base_url: >-
            https://api.${connectionConfig.region}.${connectionConfig.cloudProvider}.commercetools.com/${connectionConfig.projectKey}
        headers:
            authorization: Bearer ${accessToken}
    docs: https://docs.nango.dev/integrations/all/commercetools
    docs_connect: https://docs.nango.dev/integrations/all/commercetools/connect
    connection_config:
        region:
            type: string
            title: Region
            description: >-
                The region of your Commercetools account. Use the full region
                identifier (e.g., 'us-central1' for GCP or 'us-east-2' for AWS).
            example: us-central1
            pattern: ^[a-z]+-[a-z0-9-]+$
            doc_section: '#step-3-identify-your-region-and-cloud-provider'
        projectKey:
            type: string
            title: Project Key
            description: The project key of your Commercetools account
            example: demo-project-slug
            pattern: ^[a-zA-Z0-9-_]+$
            doc_section: '#step-2-save-the-api-environment-variables'
        cloudProvider:
            type: string
            title: Cloud Provider
            description: >-
                Cloud provider used to host your Commercetools project (e.g.,
                'gcp' or 'aws')
            example: gcp
            pattern: ^(gcp|aws)$
            doc_section: '#step-3-identify-your-region-and-cloud-provider'
copper:
    display_name: Copper (OAuth)
    categories:
        - crm
    auth_mode: OAUTH2
    proxy:
        base_url: https://api.copper.com/developer_api
    default_scopes:
        - developer/v1/all
    authorization_url: https://app.copper.com/oauth/authorize
    token_url: https://app.copper.com/oauth/token
    authorization_params:
        response_type: code
    token_params:
        grant_type: authorization_code
    refresh_params:
        grant_type: refresh_token
    docs: https://docs.nango.dev/integrations/all/copper
copper-api-key:
    display_name: Copper (API Key)
    categories:
        - crm
    auth_mode: API_KEY
    proxy:
        base_url: https://api.copper.com/developer_api
        headers:
            x-pw-accesstoken: ${apiKey}
            x-pw-application: developer_api
            x-pw-useremail: ${connectionConfig.userEmail}
            content-type: application/json
        verification:
            method: GET
            endpoints:
                - /v1/account
    docs_connect: https://docs.nango.dev/integrations/all/copper/connect
    credentials:
        apiKey:
            type: string
            title: API Key
            description: The API key for your Copper account
            pattern: ^[a-f0-9]{32}$
            example: 4f3c12efb9659a0b5c123b568745dbf9
            doc_section: '#step-1-finding-copper-api-key'
    connection_config:
        userEmail:
            type: string
            title: User Email
            description: Email address of the user who generated the token
    docs: https://docs.nango.dev/integrations/all/copper-api-key
connectwise-psa:
    display_name: ConnectWise PSA
    categories:
        - support
        - ticketing
    auth_mode: BASIC
    proxy:
        base_url: >-
            https://${connectionConfig.subdomain}.myconnectwise.net/v4_6_release/apis/3.0
        headers:
            accept: >-
                application/vnd.connectwise.com+json;
                version=${connectionConfig.apiVersion}
            clientid: ${connectionConfig.clientId}
    docs: https://docs.nango.dev/integrations/all/connectwise-psa
    connection_config:
        subdomain:
            type: string
            title: ConnectWise PSA subdomain
            description: The subdomain to connect to ConnectWise PSA
            pattern: ^api-(au|eu|na)$
            example: api-au
            suffix: .myconnectwise.net
            prefix: https://
        apiVersion:
            type: string
            title: Api version
            description: The API version to connect to ConnectWise PSA
        clientId:
            type: string
            title: Client ID
            description: The Client ID assigned to your integration
    credentials:
        username:
            type: string
            title: Username
            description: >-
                The ConnectWise PSA CompanyId followed by either the Public Key,
                Integrator Username, or MemberId
        password:
            type: string
            title: Password
            description: >-
                Your ConnectWise PSA private key, integrator password, or member
                hash
connectwise-psa-staging:
    display_name: ConnectWise PSA (Staging)
    categories:
        - support
        - ticketing
    auth_mode: BASIC
    proxy:
        base_url: https://api-staging.connectwisedev.com/v4_6_release/apis/3.0
        headers:
            accept: >-
                application/vnd.connectwise.com+json;
                version=${connectionConfig.apiVersion}
            clientid: ${connectionConfig.clientId}
    docs: https://docs.nango.dev/integrations/all/connectwise-psa-staging
    connection_config:
        apiVersion:
            type: string
            title: Api version
            description: The API version to connect to ConnectWise PSA
        clientId:
            type: string
            title: Client ID
            description: The Client ID assigned to your integration
confluence:
    display_name: Confluence
    categories:
        - knowledge-base
        - popular
    auth_mode: OAUTH2
    authorization_url: https://auth.atlassian.com/authorize
    token_url: https://auth.atlassian.com/oauth/token
    authorization_params:
        audience: api.atlassian.com
        prompt: consent
    connection_configuration:
        - cloudId
        - accountId
    proxy:
        base_url: https://api.atlassian.com
        paginate:
            type: link
            link_rel_in_response_header: next
            limit_name_in_request: limit
            response_path: results
            link_path_in_response_body: _links.next
    post_connection_script: jiraPostConnection
    webhook_routing_script: jiraWebhookRouting
    docs: https://docs.nango.dev/integrations/all/confluence
contentful:
    display_name: Contentful
    categories:
        - dev-tools
        - design
        - cms
    auth_mode: OAUTH2
    authorization_url: https://be.contentful.com/oauth/authorize
    token_url: https://be.contentful.com/oauth/token
    authorization_params:
        response_type: code
    token_params:
        grant_type: authorization_code
    refresh_params:
        grant_type: refresh_token
    proxy:
        base_url: https://${connectionConfig.subdomain}.contentful.com
        retry:
            after: x-contentful-ratelimit-reset
    docs: https://docs.nango.dev/integrations/all/contentful
    connection_config:
        subdomain:
            type: string
            title: Contentful Domain
            description: The subdomain of your Contentful account
            pattern: ^[a-z0-9_-]+$
            example: domain
            suffix: .contentful.com
            prefix: https://
contentstack:
    display_name: Contentstack
    categories:
        - cms
    auth_mode: OAUTH2
    authorization_url: >-
        https://${connectionConfig.subdomain}.contentstack.com/apps/${connectionConfig.appId}/authorize
    token_url: >-
        https://${connectionConfig.subdomain}.contentstack.com/apps-api/apps/token
    docs: https://docs.nango.dev/integrations/all/contentstack
    proxy:
        base_url: https://${connectionConfig.apiDomain}
    connection_config:
        subdomain:
            type: string
            title: Contentstack Domain
            description: The subdomain of your Contentstack account
            pattern: ^[a-z0-9_-]+$
            example: domain
            suffix: .contentstack.com
            prefix: https://
            order: 2
        appId:
            type: string
            title: App ID
            description: The app ID of your Contentstack account
            order: 1
        apiDomain:
            type: string
            title: API Domain
            description: The domain to where you will access your API
            pattern: ^[a-z0-9_-]+$
            example: eu-api.contentstack.com
            prefix: https://
            order: 3
coros:
    display_name: Coros
    categories:
        - sports
    auth_mode: OAUTH2
    authorization_url: https://open.coros.com/oauth2/authorize
    token_url: https://open.coros.com/oauth2/accesstoken
    refresh_url: https://open.coros.com/oauth2/refresh-token
    authorization_params:
        response_type: code
    token_response_metadata:
        - openId
    token_params:
        grant_type: authorization_code
    refresh_params:
        grant_type: refresh_token
    proxy:
        base_url: https://open.coros.com
    docs: https://docs.nango.dev/integrations/all/coros
coros-sandbox:
    display_name: Coros (Sandbox)
    auth_mode: OAUTH2
    authorization_url: https://opentest.coros.com/oauth2/authorize
    token_url: https://opentest.coros.com/oauth2/accesstoken
    refresh_url: https://opentest.coros.com/oauth2/refresh-token
    authorization_params:
        response_type: code
    token_response_metadata:
        - openId
    token_params:
        grant_type: authorization_code
    refresh_params:
        grant_type: refresh_token
    proxy:
        base_url: https://opentest.coros.com
    docs: https://docs.nango.dev/integrations/all/coros-sandbox
coupa-compass:
    display_name: Coupa Compass
    categories:
        - payment
        - invoicing
    auth_mode: OAUTH2_CC
    scope_separator: ' '
    token_url: https://${connectionConfig.instanceDomain}/oauth2/token
    token_params:
        grant_type: client_credentials
    proxy:
        base_url: https://${connectionConfig.instanceDomain}
    docs: https://docs.nango.dev/integrations/all/coupa-compass
    connection_config:
        instanceDomain:
            type: string
            title: Instance Domain
            description: The domain of your Coupa Compass account
            format: hostname
            prefix: https://
databricks-account:
    display_name: Databricks (Account Level)
    categories:
        - analytics
    auth_mode: OAUTH2_CC
    token_url: >-
        https://accounts.cloud.databricks.com/oidc/accounts/${connectionConfig.accountId}/v1/token
    token_params:
        grant_type: client_credentials
    proxy:
        base_url: >-
            https://accounts.cloud.databricks.com/api/2.0/accounts/${connectionConfig.accountId}
    docs: https://docs.nango.dev/integrations/all/databricks-account
    connection_config:
        accountId:
            type: string
            title: Account ID
            description: The ID to your account
            format: uuid
            example: 123e4567-e89b-12d3-a456-426614174000
databricks-workspace:
    display_name: Databricks (Workspace Level)
    categories:
        - analytics
    auth_mode: OAUTH2_CC
    token_url: https://${connectionConfig.databricksInstance}/oidc/v1/token
    token_params:
        grant_type: client_credentials
    proxy:
        base_url: https://${connectionConfig.databricksInstance}/api/2.0/
    docs: https://docs.nango.dev/integrations/all/databricks-workspace
    connection_config:
        databricksInstance:
            type: string
            title: Databricks Instance
            description: The instance to your databricks deployment
            pattern: ^[a-z0-9_-]+(\.[a-z0-9_-]+)*$
            example: dbc-a1b2345c-d6e7.cloud.databricks.com
datev:
    display_name: Datev
    categories:
        - legal
        - hr
    auth_mode: OAUTH2
    authorization_url: https://login.datev.de/openid/authorize
    token_url: https://api.datev.de/token
    token_request_auth_method: basic
    scope_separator: ' '
    default_scopes:
        - openid
    authorization_params:
        response_type: code id_token
        response_mode: query
        nonce: AnotherRandomStringDatev
    token_params:
        grant_type: authorization_code
    refresh_params:
        grant_type: refresh_token
    proxy:
        base_url: https://api.datev.de
    docs: https://docs.nango.dev/integrations/all/datev
datadog:
    display_name: Datadog
    categories:
        - analytics
        - dev-tools
    auth_mode: API_KEY
    proxy:
        base_url: https://api.${connectionConfig.siteParameter}/api
        headers:
            dd-api-key: ${apiKey}
            dd-application-key: ${connectionConfig.applicationKey}
        verification:
            method: GET
            endpoints:
                - /v1/validate
        retry:
            after: x-ratelimit-reset
    docs: https://docs.nango.dev/integrations/all/datadog
    docs_connect: https://docs.nango.dev/integrations/all/datadog/connect
    connection_config:
        siteParameter:
            type: string
            title: Site Parameter
            description: The site parameter to datadog
            pattern: ^(us[35]\.)?(ap1\.)?(datadoghq\.(com|eu)|ddog-gov\.com)$
            example: us5.datadoghq.com
            doc_section: '#step-1-finding-your-datadog-domain'
        applicationKey:
            type: string
            title: Application Key
            description: The application key required for read data access
            pattern: ^[a-f0-9]{40}$
            example: 5d8a7b3f2dc8bce1b234e7f1a1ac54728dbf9e4a7
            doc_section: '#step-3-datadog-application-key'
    credentials:
        apiKey:
            type: string
            title: API Key
            description: The API key for your Datadog account
            pattern: ^[a-f0-9]{32}$
            example: 4f3c12efb9659a0b5c123b568745dbf9
            doc_section: '#step-2-datadog-api-key'
deel:
    display_name: Deel
    categories:
        - hr
    auth_mode: OAUTH2
    authorization_url: https://app.deel.com/oauth2/authorize
    token_url: https://app.deel.com/oauth2/tokens
    token_request_auth_method: basic
    authorization_params:
        response_type: code
    token_params:
        grant_type: authorization_code
    refresh_params:
        grant_type: refresh_token
    proxy:
        base_url: https://api.letsdeel.com
    docs: https://docs.nango.dev/integrations/all/deel
deel-sandbox:
    display_name: Deel (Sandbox)
    auth_mode: OAUTH2
    authorization_url: https://demo.deel.com/oauth2/authorize
    token_url: https://demo.deel.com/oauth2/tokens
    token_request_auth_method: basic
    authorization_params:
        response_type: code
    token_params:
        grant_type: authorization_code
    refresh_params:
        grant_type: refresh_token
    proxy:
        base_url: https://api-sandbox.demo.deel.com
    docs: https://docs.nango.dev/integrations/all/deel-sandbox
dialpad:
    display_name: Dialpad
    categories:
        - communication
    auth_mode: OAUTH2
    authorization_url: https://dialpad.com/oauth2/authorize
    token_url: https://dialpad.com/oauth2/token
    authorization_params:
        response_type: code
    token_params:
        grant_type: authorization_code
    refresh_params:
        grant_type: refresh_token
    proxy:
        base_url: https://dialpad.com
    docs: https://docs.nango.dev/integrations/all/dialpad
dialpad-sandbox:
    display_name: Dialpad (Sandbox)
    categories:
        - communication
    auth_mode: OAUTH2
    authorization_url: https://sandbox.dialpad.com/oauth2/authorize
    token_url: https://sandbox.dialpad.com/oauth2/token
    authorization_params:
        response_type: code
    token_params:
        grant_type: authorization_code
    refresh_params:
        grant_type: refresh_token
    proxy:
        base_url: https://sandbox.dialpad.com
    docs: https://docs.nango.dev/integrations/all/dialpad-sandbox
digitalocean:
    display_name: DigitalOcean
    categories:
        - dev-tools
    auth_mode: OAUTH2
    authorization_url: https://cloud.digitalocean.com/v1/oauth/authorize
    token_url: https://cloud.digitalocean.com/v1/oauth/token
    authorization_params:
        response_type: code
    token_params:
        grant_type: authorization_code
    refresh_params:
        grant_type: refresh_token
    proxy:
        base_url: https://api.digitalocean.com
    docs: https://docs.nango.dev/integrations/all/digitalocean
discord:
    display_name: Discord
    categories:
        - gaming
        - social
    auth_mode: OAUTH2
    authorization_url: https://discord.com/api/oauth2/authorize
    token_url: https://discord.com/api/oauth2/token
    authorization_params:
        response_type: code
    proxy:
        base_url: https://discord.com
        retry:
            after: retry-after
    docs: https://docs.nango.dev/integrations/all/discord
discourse:
    display_name: Discourse
    categories:
        - communication
    auth_mode: API_KEY
    proxy:
        base_url: https://${connectionConfig.defaultHost}
        retry:
            after: retry-after
        headers:
            api-username: ${connectionConfig.apiUsername}
            api-key: ${apiKey}
            accept: application/json
    docs: https://docs.nango.dev/integrations/all/discourse
    connection_config:
        defaultHost:
            type: string
            title: Domain
            description: The domain of your Discourse account
            format: hostname
            prefix: https://
        apiUsername:
            type: string
            title: API Username
            description: The API username of your Discourse account
    credentials:
        apiKey:
            type: string
            title: API Key
            description: The API key for your Discourse account
dixa:
    display_name: Dixa
    categories:
        - support
    auth_mode: API_KEY
    proxy:
        base_url: https://${connectionConfig.apiType}.dixa.io
        headers:
            authorization: ${apiKey}
        verification:
            method: GET
            endpoints:
                - /v1/agents
            base_url_override: https://dev.dixa.io
    docs: https://docs.nango.dev/integrations/all/dixa
    credentials:
        apiKey:
            type: string
            title: API Key
            description: The API key for your Dixa account
    connection_config:
        apiType:
            type: string
            title: Api Type
            description: The Api type for your requests
            pattern: ^dev\|exports$
            example: dev|exports
document360:
    display_name: Document360
    categories:
        - knowledge-base
    auth_mode: API_KEY
    proxy:
        headers:
            api_token: ${apiKey}
        base_url: https://api.document360.com
    docs: https://docs.nango.dev/integrations/all/document360
    credentials:
        apiKey:
            type: string
            title: API Key
            description: The API key for your Document360 account
docusign:
    display_name: DocuSign
    categories:
        - legal
    auth_mode: OAUTH2
    authorization_url: https://account.docusign.com/oauth/auth
    token_url: https://account.docusign.com/oauth/token
    token_request_auth_method: basic
    authorization_params:
        response_type: code
    token_params:
        grant_type: authorization_code
    refresh_params:
        grant_type: refresh_token
    proxy:
        base_url: https://www.docusign.net
    post_connection_script: docusignPostConnection
    docs: https://docs.nango.dev/integrations/all/docusign
docusign-sandbox:
    display_name: DocuSign (Sandbox)
    auth_mode: OAUTH2
    authorization_url: https://account-d.docusign.com/oauth/auth
    token_url: https://account-d.docusign.com/oauth/token
    token_request_auth_method: basic
    authorization_params:
        response_type: code
    token_params:
        grant_type: authorization_code
    refresh_params:
        grant_type: refresh_token
    proxy:
        base_url: https://demo.docusign.net
    post_connection_script: docusignPostConnection
    docs: https://docs.nango.dev/integrations/all/docusign-sandbox
dropbox:
    display_name: Dropbox
    categories:
        - knowledge-base
        - storage
    auth_mode: OAUTH2
    authorization_url: https://www.dropbox.com/oauth2/authorize
    token_url: https://api.dropboxapi.com/oauth2/token
    authorization_params:
        token_access_type: offline
    proxy:
        base_url: https://api.dropboxapi.com
    docs: https://docs.nango.dev/integrations/all/dropbox
drupal:
    display_name: Drupal
    categories:
        - dev-tools
        - design
        - cms
    auth_mode: TWO_STEP
    body_format: form
    token_url: https://${connectionConfig.baseUrl}/rest_api/access_token
    token_params:
        client_id: ${credentials.clientId}
        client_secret: ${credentials.clientSecret}
        username: ${credentials.userName}
        grant_type: client_credentials
    token_headers:
        content-type: application/x-www-form-urlencoded
        accept: application/json
    token_response:
        token: access_token
        token_expiration: expires_in
        token_expiration_strategy: expireIn
    proxy:
        base_url: https://${connectionConfig.baseUrl}
    docs: https://docs.nango.dev/integrations/all/drupal
    docs_connect: https://docs.nango.dev/integrations/all/drupal/connect
    credentials:
        clientId:
            type: string
            title: Client ID
            description: Your Client ID
            secret: true
            doc_section: '#step-3-generating-your-drupal-client-credentials'
        clientSecret:
            type: string
            title: Client Secret
            description: Your Client Secret
            secret: true
            doc_section: '#step-3-generating-your-drupal-client-credentials'
        userName:
            type: string
            title: User Name
            description: Your Drupal User Name
            doc_section: '#step-2-finding-your-drupal-user-name'
    connection_config:
        baseUrl:
            type: string
            title: Base Url
            description: Your Drupal base url
            example: example.drupal.com
            format: hostname
            prefix: https://
            order: 1
            doc_section: '#step-1-finding-your-drupal-base-url'
emarsys:
    display_name: Emarsys Core API (WSSE)
    categories:
        - marketing
    auth_mode: SIGNATURE
    signature:
        protocol: WSSE
    proxy:
        base_url: https://api.emarsys.net
        headers:
            content-type: application/json
            x-wsse: ${accessToken}
        verification:
            method: GET
            endpoints:
                - /api/v2/settings
        retry:
            at: x-ratelimit-reset
    token:
        expires_in_ms: 300000
    docs: https://docs.nango.dev/integrations/all/emarsys
    credentials:
        username:
            type: string
            title: ID
            description: The ID of your Emarsys WSSE API Credentials
            pattern: ^[a-zA-Z0-9_-]+$
        password:
            type: string
            title: Client Secret
            description: The Client Secret of your Emarsys WSSE API Credentials
            pattern: ^[a-zA-Z0-9-]+$
emarsys-oauth:
    display_name: Emarsys (OAuth)
    categories:
        - marketing
    auth_mode: OAUTH2_CC
    token_url: https://auth.emarsys.net/oauth2/token
    token_request_auth_method: basic
    token_params:
        grant_type: client_credentials
    proxy:
        base_url: https://api.emarsys.net
        retry:
            at: x-ratelimit-reset
    docs: https://docs.nango.dev/integrations/all/emarsys-oauth
    docs_connect: https://docs.nango.dev/integrations/all/emarsys-oauth/connect
ebay:
    display_name: eBay
    categories:
        - e-commerce
    auth_mode: OAUTH2
    authorization_url: https://auth.ebay.com/oauth2/authorize
    token_url: https://api.ebay.com/identity/v1/oauth2/token
    authorization_params:
        response_type: code
    token_params:
        grant_type: authorization_code
    refresh_params:
        grant_type: refresh_token
    token_request_auth_method: basic
    proxy:
        base_url: https://api.ebay.com/
    docs: https://docs.nango.dev/integrations/all/ebay
ebay-sandbox:
    display_name: eBay (Sandbox)
    categories:
        - e-commerce
    auth_mode: OAUTH2
    authorization_url: https://auth.sandbox.ebay.com/oauth2/authorize
    token_url: https://api.sandbox.ebay.com/identity/v1/oauth2/token
    authorization_params:
        response_type: code
    token_params:
        grant_type: authorization_code
    refresh_params:
        grant_type: refresh_token
    token_request_auth_method: basic
    proxy:
        base_url: https://api.sandbox.ebay.com/
    docs: https://docs.nango.dev/integrations/all/ebay-sandbox
e-conomic:
    display_name: e-conomic
    categories:
        - accounting
    auth_mode: BASIC
    proxy:
        base_url: https://restapi.e-conomic.com
        headers:
            content-type: application/json
    docs: https://docs.nango.dev/integrations/all/e-conomic
    credentials:
        username:
            type: string
            title: Private Token
            description: The Private Token for your e-conomic account
        password:
            type: string
            title: Agreement Grant Token
            description: The Agreement Grant Token for your e-conomic account
egnyte:
    display_name: Egnyte
    categories:
        - storage
    auth_mode: OAUTH2
    authorization_url: https://${connectionConfig.subdomain}.egnyte.com/puboauth/token
    token_url: https://${connectionConfig.subdomain}.egnyte.com/puboauth/token
    scope_separator: ' '
    authorization_params:
        response_type: code
    token_params:
        grant_type: authorization_code
    refresh_params:
        grant_type: refresh_token
    proxy:
        base_url: https://${connectionConfig.subdomain}.egnyte.com/pubapi
    docs: https://docs.nango.dev/integrations/all/egnyte
    connection_config:
        subdomain:
            type: string
            title: Egnyte Domain
            description: The subdomain of your Egnyte account
            pattern: ^[a-z0-9_-]+$
            example: domain
            suffix: .egnyte.com
            prefix: https://
elevenlabs:
    display_name: Eleven Labs
    categories:
        - dev-tools
    auth_mode: API_KEY
    proxy:
        base_url: https://api.elevenlabs.io
        headers:
            xi-api-key: ${apiKey}
        verification:
            method: GET
            endpoints:
                - /v1/user
    docs: https://docs.nango.dev/integrations/all/elevenlabs
    credentials:
        apiKey:
            type: string
            title: API Key
            description: The API key for your ElevenLabs account
elevio:
    display_name: Elevio
    categories:
        - knowledge-base
        - support
    auth_mode: API_KEY
    proxy:
        base_url: https://api.elev.io
        headers:
            x-api-key: ${apiKey}
            authorization: Bearer ${connectionConfig.jwt}
    docs: https://docs.nango.dev/integrations/all/elevio
    credentials:
        apiKey:
            type: string
            title: API Key
            description: The API key to your Elevio account
            pattern: \b[a-f0-9]{40}\b
            example: x12z67890dd34t8gq5j01ycc75912348
    connection_config:
        jwt:
            type: string
            title: JWT
            description: The JWT to your Elevio account
            pattern: ^[A-Za-z0-9-_]+\.([A-Za-z0-9-_]+\.[A-Za-z0-9-_]+)$
entrata:
    display_name: Entrata
    categories:
        - other
    auth_mode: BASIC
    proxy:
        base_url: https://${connectionConfig.subdomain}.entrata.com
    docs: https://docs.nango.dev/integrations/all/entrata
    connection_config:
        subdomain:
            type: string
            title: Entrata Domain
            description: The subdomain of your Entrata account
            pattern: ^[a-z0-9_-]+$
            example: domain
            suffix: .entrata.com
            prefix: https://
envoy:
    display_name: Envoy
    categories:
        - productivity
    auth_mode: OAUTH2
    authorization_url: https://app.envoy.com/a/auth/v0/authorize
    token_url: https://app.envoy.com/a/auth/v0/token
    scope_separator: ' '
    authorization_params:
        response_type: code
    token_params:
        grant_type: authorization_code
    refresh_params:
        grant_type: refresh_token
    proxy:
        base_url: https://api.envoy.com
    docs: https://docs.nango.dev/integrations/all/envoy
epic-games:
    display_name: Epic Games
    categories:
        - gaming
    auth_mode: OAUTH2
    authorization_url: https://www.epicgames.com/id/authorize
    token_url: https://api.epicgames.dev/epic/oauth/v1/token
    authorization_method: header
    proxy:
        base_url: https://api.epicgames.dev
    docs: https://docs.nango.dev/integrations/all/epic-games
evaluagent:
    display_name: EvaluAgent
    auth_mode: BASIC
    proxy:
        base_url: https://${connectionConfig.region}.evaluagent.com
        verification:
            method: GET
            endpoints:
                - /v1/ping
    docs: https://docs.nango.dev/integrations/all/evaluagent
    connection_config:
        region:
            type: string
            title: Region
            description: The region of your EvaluAgent account
            example: eu
            pattern: ^[a-z]+$
    credentials:
        username:
            type: string
            title: Access Key Id
            description: The Access Key ID for your EvaluAgent account
            pattern: ^[a-zA-Z0-9-]+$
        password:
            type: string
            title: Secret Key
            description: The Secret Key for your EvaluAgent account
            pattern: ^[a-zA-Z0-9-]+$
eventbrite:
    display_name: Eventbrite
    categories:
        - marketing
    auth_mode: OAUTH2
    authorization_url: https://www.eventbrite.com/oauth/authorize
    token_url: https://www.eventbrite.com/oauth/token
    authorization_params:
        response_type: code
    token_params:
        grant_type: authorization_code
    proxy:
        base_url: https://www.eventbriteapi.com
    docs: https://docs.nango.dev/integrations/all/eventbrite
exa:
    display_name: Exa
    categories:
        - analytics
    auth_mode: API_KEY
    proxy:
        base_url: https://api.exa.ai
        headers:
            x-api-key: ${apiKey}
    docs: https://docs.nango.dev/integrations/all/exa
    credentials:
        apiKey:
            type: string
            title: API Key
            description: The API key for your Exa account
exact-online:
    display_name: Exact Online
    categories:
        - accounting
        - hr
        - productivity
    auth_mode: OAUTH2
    authorization_url: https://start.exactonline.${connectionConfig.extension}/api/oauth2/auth
    token_url: https://start.exactonline.${connectionConfig.extension}/api/oauth2/token
    authorization_method: header
    authorization_params:
        response_type: code
    token_params:
        grant_type: authorization_code
    refresh_params:
        grant_type: refresh_token
    token_expiration_buffer: 30
    proxy:
        base_url: https://start.exactonline.${connectionConfig.extension}/
        headers:
            accept: application/json
        retry:
            at: x-ratelimit-reset
        paginate:
            type: link
            link_path_in_response_body: d.__next
    docs: https://docs.nango.dev/integrations/all/exact-online
    connection_config:
        extension:
            type: string
            title: Domain Extension
            description: The domain extension of your Exact Online account
            example: nl
            pattern: ^[a-z.]+$
exist:
    display_name: Exist
    categories:
        - other
    auth_mode: OAUTH2
    authorization_url: https://exist.io/oauth2/authorize
    token_url: https://exist.io/oauth2/access_token
    authorization_params:
        response_type: code
    token_params:
        grant_type: authorization_code
    refresh_params:
        grant_type: refresh_token
    proxy:
        base_url: https://exist.io/
        paginate:
            type: link
            link_path_in_response_body: next
    docs: https://docs.nango.dev/integrations/all/exist
expensify:
    display_name: Expensify
    categories:
        - productivity
    auth_mode: BASIC
    proxy:
        base_url: https://integrations.expensify.com/Integration-Server/
        headers:
            content-type: application/x-www-form-urlencoded
    credentials:
        username:
            type: string
            title: Partner User ID
            description: Your unique account identifier of Expensify
            doc_section: '#step-1-finding-your-partneruserid-and-partnerusersecret'
        password:
            type: string
            title: Partner User Secret
            description: Unique secret for your account
            doc_section: '#step-1-finding-your-partneruserid-and-partnerusersecret'
    credentials_verification_script: expensifyCredentialsVerification
    docs: https://docs.nango.dev/integrations/all/expensify
    docs_connect: https://docs.nango.dev/integrations/all/expensify/connect
factorial:
    display_name: Factorial
    categories:
        - hr
    auth_mode: OAUTH2
    authorization_url: https://api.factorialhr.com/oauth/authorize
    token_url: https://api.factorialhr.com/oauth/token
    disable_pkce: true
    proxy:
        base_url: https://api.factorialhr.com/api
    docs: https://docs.nango.dev/integrations/all/factorial
facebook:
    display_name: Facebook
    categories:
        - marketing
        - social
    auth_mode: OAUTH2
    authorization_url: https://www.facebook.com/v15.0/dialog/oauth
    token_url: https://graph.facebook.com/v15.0/oauth/access_token
    proxy:
        base_url: https://graph.facebook.com
    docs: https://docs.nango.dev/integrations/all/facebook
figjam:
    display_name: FigJam
    categories:
        - design
        - productivity
    auth_mode: OAUTH2
    authorization_url: https://www.figma.com/oauth
    token_url: https://api.figma.com/v1/oauth/token
    refresh_url: https://api.figma.com/v1/oauth/refresh
    token_request_auth_method: basic
    scope_separator: ','
    disable_pkce: true
    proxy:
        base_url: https://api.figma.com
    docs: https://docs.nango.dev/integrations/all/figjam
figma:
    display_name: Figma
    categories:
        - design
        - productivity
    auth_mode: OAUTH2
    authorization_url: https://www.figma.com/oauth
    token_url: https://api.figma.com/v1/oauth/token
    refresh_url: https://api.figma.com/v1/oauth/refresh
    token_request_auth_method: basic
    scope_separator: ','
    disable_pkce: true
    proxy:
        base_url: https://api.figma.com
    docs: https://docs.nango.dev/integrations/all/figma
figma-scim:
    display_name: Figma (SCIM)
    categories:
        - design
        - productivity
    auth_mode: API_KEY
    proxy:
        base_url: https://${connectionConfig.host}/scim
        headers:
            authorization: Bearer ${apiKey}
        verification:
            method: GET
            endpoints:
                - /v2/${connectionConfig.tenantId}/Users
    docs: https://docs.nango.dev/integrations/all/figma-scim
    docs_connect: https://docs.nango.dev/integrations/all/figma-scim/connect
    credentials:
        apiKey:
            type: string
            title: API Token
            description: The API token for your Figma account
            doc_section: '#step-3-generating-your-api-token'
    connection_config:
        host:
            type: string
            title: Host
            description: The host to your Figma account
            example: www.figma.com
            format: hostname
            prefix: https://
            pattern: ^(www\.figma\.com|figma-gov\.com)+$
            order: 1
            doc_section: '#step-1-finding-your-host'
        tenantId:
            type: string
            title: Tenant ID
            description: The tenant ID of your Figma account
            order: 2
            doc_section: '#step-2-finding-your-tenant-id'
falai:
    display_name: fal.ai
    categories:
        - productivity
        - dev-tools
    auth_mode: API_KEY
    proxy:
        headers:
            authorization: Key ${apiKey}
        base_url: https://queue.fal.run
        verification:
            method: POST
            endpoints:
                - /fal-ai/fast-sdxl
    docs: https://docs.nango.dev/integrations/all/falai
    credentials:
        apiKey:
            type: string
            title: API Key
            description: The API key for your fal.ai account
findymail:
    display_name: FindyMail
    categories:
        - marketing
        - crm
    auth_mode: API_KEY
    proxy:
        base_url: https://app.findymail.com
        headers:
            authorization: Bearer ${apiKey}
    docs: https://docs.nango.dev/integrations/all/findymail
    docs_connect: https://docs.nango.dev/integrations/all/findymail/connect
    credentials:
        apiKey:
            type: string
            title: API Key
            description: The API key for your FindyMail account
firefish:
    display_name: Firefish
    scope_separator: ' '
    categories:
        - crm
    auth_mode: OAUTH2_CC
    token_url: https://api.firefishsoftware.com/authorization/token
    token_params:
        grant_type: client_credentials
    proxy:
        base_url: https://api.firefishsoftware.com
    docs: https://docs.nango.dev/integrations/all/firefish
fireflies:
    display_name: Fireflies
    categories:
        - analytics
        - communication
        - productivity
    auth_mode: API_KEY
    proxy:
        base_url: https://api.fireflies.ai
        headers:
            authorization: Bearer ${apiKey}
        verification:
            method: GET
            endpoints:
                - /graphql?query=%7B__schema%7Btypes%7Bname%7D%7D%7D
    docs: https://docs.nango.dev/integrations/all/fireflies
    credentials:
        apiKey:
            type: string
            title: API Key
            description: The API key for your Fireflies account
fiserv:
    display_name: Fiserv (OAuth)
    categories:
        - banking
        - payment
    auth_mode: OAUTH2_CC
    token_url: https://cert.api.fiservapps.com/fts-apim/oauth2/v2
    token_request_auth_method: basic
    expires_in_unit: milliseconds
    token_params:
        grant_type: client_credentials
    proxy:
        base_url: https://${connectionConfig.hostUrl}
    docs: https://docs.nango.dev/integrations/all/fiserv
    connection_config:
        hostUrl:
            type: string
            title: Domain
            description: The domain of your Fiserv account
            format: hostname
            prefix: https://
fiserv-api-key:
    display_name: Fiserv (API Key)
    categories:
        - banking
        - payment
    auth_mode: API_KEY
    proxy:
        base_url: https://prod.emea.api.fiservapps.com
        headers:
            api-key: ${apiKey}
        verification:
            method: GET
            endpoints:
                - /sandbox/exp/v1/authorisations
    docs: https://docs.nango.dev/integrations/all/fiserv-api-key
    credentials:
        apiKey:
            type: string
            title: API Key
            description: The API key for your Fiserv account
fitbit:
    display_name: Fitbit
    categories:
        - sports
    auth_mode: OAUTH2
    authorization_url: https://www.fitbit.com/oauth2/authorize
    token_url: https://api.fitbit.com/oauth2/token
    authorization_method: header
    proxy:
        base_url: https://api.fitbit.com
    docs: https://docs.nango.dev/integrations/all/fitbit
fortnox:
    display_name: Fortnox
    categories:
        - accounting
        - invoicing
    auth_mode: OAUTH2
    authorization_url: https://apps.fortnox.se/oauth-v1/auth
    token_url: https://apps.fortnox.se/oauth-v1/token
    token_request_auth_method: basic
    scope_separator: ' '
    authorization_params:
        response_type: code
        access_type: offline
    token_params:
        grant_type: authorization_code
    refresh_params:
        grant_type: refresh_token
    proxy:
        base_url: https://api.fortnox.se/3
    docs: https://docs.nango.dev/integrations/all/fortnox
freshbooks:
    display_name: FreshBooks
    categories:
        - accounting
    auth_mode: OAUTH2
    authorization_url: https://auth.freshbooks.com/oauth/authorize
    token_url: https://api.freshbooks.com/auth/oauth/token
    authorization_params:
        response_type: code
    proxy:
        base_url: https://api.freshbooks.com
    docs: https://docs.nango.dev/integrations/all/freshbooks
freshdesk:
    display_name: FreshDesk
    categories:
        - support
    auth_mode: BASIC
    proxy:
        base_url: https://${connectionConfig.subdomain}.freshdesk.com
        verification:
            endpoints:
                - /api/v2/settings/helpdesk
    docs: https://docs.nango.dev/integrations/all/freshdesk
    docs_connect: https://docs.nango.dev/integrations/all/freshdesk/connect
    credentials:
        username:
            type: string
            title: FreshDesk API Key
            description: The API Key of your FreshDesk account
            doc_section: '#step-1-finding-your-freshdesk-api-key'
            secret: true
        password:
            type: string
            title: ''
            description: ''
            default_value: X
            hidden: true
    connection_config:
        subdomain:
            type: string
            title: FreshDesk Domain
            description: The subdomain of your FreshDesk account
            pattern: ^[a-z0-9_-]+$
            example: domain
            suffix: .freshdesk.com
            prefix: https://
            doc_section: '#step-2-finding-your-freshdesk-domain'
freshsales:
    display_name: Freshsales
    categories:
        - crm
    auth_mode: API_KEY
    proxy:
        base_url: https://${connectionConfig.subdomain}.freshsales.io
        verification:
            method: GET
            endpoints:
                - /api/settings/leads/fields
        headers:
            authorization: Token token=${apiKey}
        retry:
            after: retry-after
    docs: https://docs.nango.dev/integrations/all/freshsales
    docs_connect: https://docs.nango.dev/integrations/all/freshsales/connect
    connection_config:
        subdomain:
            type: string
            title: Freshsales subdomain
            description: The subdomain of your Freshsales account
            pattern: ^[a-z0-9_-]+$
            example: subdomain
            suffix: .freshsales.io
            prefix: https://
            doc_section: '#step-2-finding-your-freshsales-subdomain'
    credentials:
        apiKey:
            type: string
            title: API Key
            description: The API key for your Freshsales account
            example: 4oBqA_AzM_G3xbW3TJGvrA
            pattern: '[A-Za-z0-9_]{22}'
            doc_section: '#step-1-finding-your-freshsales-api-key'
freshservice:
    display_name: Freshservice
    categories:
        - support
    auth_mode: BASIC
    proxy:
        base_url: https://${connectionConfig.subdomain}.freshservice.com
        verification:
            method: GET
            endpoints:
                - /api/v2/tickets
        retry:
            after: retry-after
    docs: https://docs.nango.dev/integrations/all/freshservice
    docs_connect: https://docs.nango.dev/integrations/all/freshservice/connect
    connection_config:
        subdomain:
            type: string
            title: Freshservice subdomain
            description: The subdomain of your Freshservice account
            pattern: ^[a-z0-9_-]+$
            example: subdomain
            suffix: .freshservice.com
            prefix: https://
            doc_section: '#step-2-finding-your-freshservice-subdomain'
    credentials:
        username:
            type: string
            title: API key
            description: The API Key of your Freshservice account
            secret: true
            doc_section: '#step-1-finding-your-freshservice-api-key'
        password:
            type: string
            title: ''
            description: ''
            default_value: X
            hidden: true
freshteam:
    display_name: Freshteam
    categories:
        - hr
    auth_mode: API_KEY
    proxy:
        base_url: https://${connectionConfig.accountName}.freshteam.com
        headers:
            authorization: Bearer ${apiKey}
            accept: application/json
    docs: https://docs.nango.dev/integrations/all/freshteam
    docs_connect: https://docs.nango.dev/integrations/all/freshteam/connect
    connection_config:
        accountName:
            type: string
            title: Account Name
            description: The account name of your Freshteam account
            example: nango
            format: hostname
            suffix: .freshteam.com
            prefix: https://
            order: 1
            doc_section: '#step-1-finding-your-account-name'
    credentials:
        apiKey:
            type: string
            title: API Key
            description: The API key to your Freshteam account
            doc_section: '#step-2-finding-your-api-key'
            example: XtoF94LMNyKPbd5AvR1QJh
            pattern: ^[a-zA-Z0-9_!@#$%^&*()\\-+=]+$
front:
    display_name: Front
    categories:
        - support
        - ticketing
    auth_mode: OAUTH2
    authorization_url: https://app.frontapp.com/oauth/authorize
    token_url: https://app.frontapp.com/oauth/token
    proxy:
        base_url: https://api2.frontapp.com
        retry:
            after: retry-after
        paginate:
            type: link
            response_path: _results
            link_path_in_response_body: _pagination.next
    docs: https://docs.nango.dev/integrations/all/front
gainsight-cc:
    display_name: Gainsight CC
    categories:
        - support
        - crm
    auth_mode: OAUTH2_CC
    token_url: https://api2-${connectionConfig.region}.insided.com/oauth2/token
    scope_separator: ' '
    token_params:
        grant_type: client_credentials
    proxy:
        base_url: https://api2-${connectionConfig.region}.insided.com
    docs: https://docs.nango.dev/integrations/all/gainsight-cc
    docs_connect: https://docs.nango.dev/integrations/all/gainsight-cc/connect
    connection_config:
        region:
            type: string
            title: Region
            description: The region of your Gainsight account
            example: eu-west-1
            pattern: ^[a-z]{2}-[a-z]+-[1-9]$
            doc_section: '#step-2-finding-your-region'
garmin:
    display_name: Garmin
    categories:
        - sports
    auth_mode: OAUTH1
    request_url: https://connectapi.garmin.com/oauth-service/oauth/request_token
    authorization_url: https://connect.garmin.com/oauthConfirm
    token_url: https://connectapi.garmin.com/oauth-service/oauth/access_token
    signature_method: HMAC-SHA1
    proxy:
        base_url: https://apis.garmin.com
    docs: https://docs.nango.dev/integrations/all/garmin
gebruder-weiss:
    display_name: Gebrüder Weiss
    categories:
        - erp
    auth_mode: OAUTH2_CC
    authorization_url: https://my.api.gw-world.com/authorize
    token_url: https://my.api.gw-world.com/token
    token_request_auth_method: basic
    scope_separator: ' '
    token_params:
        grant_type: client_credentials
    proxy:
        headers:
            accept-language: en-US
        base_url: https://my.api.gw-world.com
    docs: https://docs.nango.dev/integrations/all/gebruder-weiss
google-gemini:
    display_name: Google Gemini
    categories:
        - productivity
        - dev-tools
    auth_mode: API_KEY
    proxy:
        base_url: https://generativelanguage.googleapis.com
        query:
            key: ${apiKey}
        headers:
            content-type: application/json
        verification:
            method: GET
            endpoints:
                - /v1/models
    docs: https://docs.nango.dev/integrations/all/google-gemini
    docs_connect: https://docs.nango.dev/integrations/all/google-gemini/connect
    credentials:
        apiKey:
            type: string
            title: API Key
            description: The API key for your Gemini account
            doc_section: '#step-1-generating-your-api-key'
            example: AIzaSy**********RRtUK5V*********ZFFc64w****AI
            pattern: ^[0-9A-Za-z_-]+$
gerrit:
    display_name: Gerrit
    categories:
        - dev-tools
    auth_mode: BASIC
    proxy:
        base_url: https://${connectionConfig.host}
        verification:
            method: GET
            endpoints:
                - /config/server/version
    docs: https://docs.nango.dev/integrations/all/gerrit
    docs_connect: https://docs.nango.dev/integrations/all/gerrit/connect
    connection_config:
        host:
            type: string
            title: Gerrit Host
            description: The host to where you Gerrit instance is hosted
            pattern: ^https?:\/\/[a-z0-9.-]+(:\d+)?(\/.*)?$
            example: http://localhost:8080
            doc_section: '#step-1-finding-your-host'
            order: 1
guru:
    display_name: Guru
    categories:
        - knowledge-base
    auth_mode: BASIC
    proxy:
        base_url: https://api.getguru.com/api/v1
        verification:
            method: GET
            endpoints:
                - /whoami
    docs: https://docs.nango.dev/integrations/all/guru
    docs_connect: https://docs.nango.dev/integrations/all/guru/connect
    credentials:
        username:
            type: string
            title: User/Collection ID
            description: The user or collection ID of your Guru account
            doc_section: '#step-1-finding-your-user-collection-id'
        password:
            type: string
            title: User/Collection Token
            description: The user or collection token of your Guru account
            secret: true
            format: uuid
            example: 123e4567-e89b-12d3-a456-426614174000
            doc_section: '#step-2-generating-your-user-collection-token'
guru-scim:
    display_name: Guru (SCIM)
    categories:
        - knowledge-base
    auth_mode: API_KEY
    proxy:
        base_url: https://api.getguru.com/api/scim
        headers:
            authorization: Bearer ${apiKey}
        verification:
            method: GET
            endpoints:
                - /v2/Users
    docs: https://docs.nango.dev/integrations/all/guru-scim
    docs_connect: https://docs.nango.dev/integrations/all/guru-scim/connect
    credentials:
        apiKey:
            type: string
            title: Guru API Token
            description: The SCIM API token for your Guru account
            doc_section: '#step-1-finding-guru-api-token'
github:
    display_name: GitHub (User OAuth)
    categories:
        - dev-tools
        - support
        - ticketing
    auth_mode: OAUTH2
    authorization_url: https://github.com/login/oauth/authorize
    token_url: https://github.com/login/oauth/access_token
    proxy:
        base_url: https://api.github.com
        retry:
            at: x-ratelimit-reset
            remaining: x-ratelimit-remaining
            error_code: 403
        paginate:
            type: link
            limit_name_in_request: per_page
            link_rel_in_response_header: next
    docs: https://docs.nango.dev/integrations/all/github
github-app:
    display_name: GitHub (App)
    categories:
        - dev-tools
        - popular
        - ticketing
    auth_mode: APP
    authorization_url: ${connectionConfig.appPublicLink}/installations/new
    token_url: >-
        https://api.github.com/app/installations/${connectionConfig.installation_id}/access_tokens
    proxy:
        base_url: https://api.github.com
        retry:
            at: x-ratelimit-reset
            remaining: x-ratelimit-remaining
            error_code: 403
        paginate:
            type: link
            limit_name_in_request: per_page
            link_rel_in_response_header: next
    docs: https://docs.nango.dev/integrations/all/github-app
    webhook_routing_script: githubAppWebhookRouting
    connection_config:
        appPublicLink:
            type: string
            title: App Public Link
            description: The public link of your GitHub App
            format: uri
            pattern: ^https?://.*$
            automated: true
        installation_id:
            type: string
            title: Installation ID
            description: The installation ID of your GitHub App
            example: '38631545'
            automated: true
github-app-oauth:
    display_name: GitHub (App OAuth)
    categories:
        - dev-tools
        - ticketing
    auth_mode: CUSTOM
    authorization_url: ${connectionConfig.appPublicLink}/installations/new
    token_url:
        OAUTH2: https://github.com/login/oauth/access_token
        APP: >-
            https://api.github.com/app/installations/${connectionConfig.installation_id}/access_tokens
    proxy:
        base_url: https://api.github.com
        retry:
            at: x-ratelimit-reset
            remaining: x-ratelimit-remaining
            error_code: 403
        paginate:
            type: link
            limit_name_in_request: per_page
            link_rel_in_response_header: next
    docs: https://docs.nango.dev/integrations/all/github-app-oauth
    authorization_url_skip_encode:
        - base_url
    webhook_routing_script: githubAppOauthWebhookRouting
    post_connection_script: githubAppOauthPostConnection
    connection_config:
        appPublicLink:
            type: string
            title: App Public Link
            description: The public link of your GitHub App
            format: uri
            pattern: ^https?://.*$
            automated: true
        installation_id:
            type: string
            title: Installation ID
            description: The installation ID of your GitHub App
            example: '38631545'
            automated: true
gitlab:
    display_name: GitLab
    categories:
        - dev-tools
        - ticketing
    auth_mode: OAUTH2
    authorization_url: https://gitlab.com/oauth/authorize
    token_url: https://gitlab.com/oauth/token
    authorization_params:
        response_type: code
    proxy:
        base_url: https://gitlab.com
    docs: https://docs.nango.dev/integrations/all/gitlab
ghost-admin:
    display_name: Ghost (Admin API)
    categories:
        - dev-tools
        - design
        - cms
    auth_mode: JWT
    token:
        expires_in_ms: 300000
        headers:
            alg: HS256
        payload:
            aud: /admin/
    proxy:
        headers:
            accept: application/json
            accept-version: ${connectionConfig.version}
            authorization: Ghost ${accessToken}
        base_url: https://${connectionConfig.adminDomain}/ghost/api/admin/
        verification:
            method: GET
            endpoints:
                - /users
    docs: https://docs.nango.dev/integrations/all/ghost-admin
    connection_config:
        adminDomain:
            type: string
            title: Ghost Admin Domain
            description: >-
                The domain of your Ghost Admin which can be different from your
                main domain
            example: mock.ghost.io
            pattern: ^([a-z0-9_-]+\.|)(ghost\.io|[a-z0-9_-]+\.[a-z]{2,})$
        version:
            type: string
            title: API Version
            description: The version of the Ghost Admin API to use
            example: v3.0
            pattern: ^v\d+\.\d+$
ghost-content:
    display_name: Ghost (Content API)
    categories:
        - dev-tools
        - design
        - cms
    auth_mode: API_KEY
    proxy:
        headers:
            accept-version: ${connectionConfig.version}
        base_url: https://${connectionConfig.adminDomain}/ghost/api/content/
        query:
            key: ${apiKey}
        verification:
            method: GET
            endpoints:
                - /tags
    docs: https://docs.nango.dev/integrations/all/ghost-content
    connection_config:
        version:
            type: string
            title: API Version
            description: The version of the Ghost Admin API to use
            example: v3.0
            pattern: ^v\d+\.\d+$
        adminDomain:
            type: string
            title: Ghost Admin Domain
            description: >-
                The domain of your Ghost Admin which can be different from your
                main domain
            example: mock.ghost.io
            pattern: ^([a-z0-9_-]+\.|)(ghost\.io|[a-z0-9_-]+\.[a-z]{2,})$
    credentials:
        apiKey:
            type: string
            title: API Key
            description: The content API key for your Ghost account
            pattern: ^[a-zA-Z0-9]{26}$
            example: a1b2c3d4e5f6g7h8i9j0k1l2m3
gong:
    display_name: Gong (Basic Auth)
    categories:
        - communication
        - marketing
        - productivity
        - video
    auth_mode: BASIC
    proxy:
        base_url: https://api.gong.io
        retry:
            after: retry-after
    docs: https://docs.nango.dev/integrations/all/gong
    docs_connect: https://docs.nango.dev/integrations/all/gong/connect
    credentials:
        username:
            type: string
            title: Access Key
            description: Your Gong Access Key
            pattern: ^[a-zA-Z0-9-]+$
            doc_section: '#step-1-finding-gong-api-key-and-api-key-secret'
        password:
            type: string
            title: Access Key Secret
            description: Your Gong Access Key Secret
            default_value: ''
            doc_section: '#step-1-finding-gong-api-key-and-api-key-secret'
gong-oauth:
    display_name: Gong (Oauth)
    auth_mode: OAUTH2
    categories:
        - communication
        - marketing
        - productivity
        - video
        - popular
    authorization_url: https://app.gong.io/oauth2/authorize
    token_url: https://app.gong.io/oauth2/generate-customer-token
    token_response_metadata:
        - api_base_url_for_customer
    authorization_params:
        response_type: code
        access_type: offline
    token_params:
        grant_type: authorization_code
    refresh_params:
        grant_type: refresh_token
    disable_pkce: true
    token_request_auth_method: basic
    proxy:
        base_url: ${connectionConfig.api_base_url_for_customer} || https://api.gong.io
        retry:
            after: retry-after
    docs: https://docs.nango.dev/integrations/all/gong-oauth
    connection_config:
        api_base_url_for_customer:
            type: string
            title: API Base URL
            description: The base URL of your Gong account
            format: uri
            pattern: ^https?://.*$
google:
    display_name: Google
    categories:
        - communication
        - dev-tools
        - productivity
        - social
    auth_mode: OAUTH2
    authorization_url: https://accounts.google.com/o/oauth2/v2/auth
    token_url: https://oauth2.googleapis.com/token
    authorization_params:
        response_type: code
        access_type: offline
        prompt: consent
    proxy:
        base_url: https://www.googleapis.com
        paginate:
            type: cursor
            cursor_path_in_response: nextPageToken
            limit_name_in_request: maxSize
            cursor_name_in_request: pageToken
            response_path: items
    docs: https://docs.nango.dev/integrations/all/google
google-analytics:
    display_name: Google Analytics
    categories:
        - analytics
    auth_mode: OAUTH2
    authorization_url: https://accounts.google.com/o/oauth2/v2/auth
    token_url: https://oauth2.googleapis.com/token
    authorization_params:
        response_type: code
        access_type: offline
        prompt: consent
    proxy:
        base_url: https://www.googleapis.com
        paginate:
            type: cursor
            cursor_path_in_response: nextPageToken
            limit_name_in_request: maxSize
            cursor_name_in_request: pageToken
            response_path: items
    docs: https://docs.nango.dev/integrations/all/google-analytics
google-calendar:
    display_name: Google Calendar
    categories:
        - popular
        - productivity
    auth_mode: OAUTH2
    authorization_url: https://accounts.google.com/o/oauth2/v2/auth
    token_url: https://oauth2.googleapis.com/token
    authorization_params:
        response_type: code
        access_type: offline
        prompt: consent
    proxy:
        base_url: https://www.googleapis.com
        paginate:
            type: cursor
            cursor_path_in_response: nextPageToken
            limit_name_in_request: maxSize
            cursor_name_in_request: pageToken
            response_path: items
    docs: https://docs.nango.dev/integrations/all/google-calendar
google-docs:
    display_name: Google Docs
    categories:
        - productivity
    auth_mode: OAUTH2
    authorization_url: https://accounts.google.com/o/oauth2/v2/auth
    token_url: https://oauth2.googleapis.com/token
    authorization_params:
        response_type: code
        access_type: offline
        prompt: consent
    proxy:
        base_url: https://docs.googleapis.com
    docs: https://docs.nango.dev/integrations/all/google-docs
google-mail:
    display_name: Gmail
    categories:
        - popular
        - productivity
    auth_mode: OAUTH2
    authorization_url: https://accounts.google.com/o/oauth2/v2/auth
    token_url: https://oauth2.googleapis.com/token
    authorization_params:
        response_type: code
        access_type: offline
        prompt: consent
    proxy:
        base_url: https://gmail.googleapis.com
    docs: https://docs.nango.dev/integrations/all/google-mail
google-sheet:
    display_name: Google Sheet
    categories:
        - productivity
    auth_mode: OAUTH2
    authorization_url: https://accounts.google.com/o/oauth2/v2/auth
    token_url: https://oauth2.googleapis.com/token
    authorization_params:
        response_type: code
        access_type: offline
        prompt: consent
    proxy:
        base_url: https://sheets.googleapis.com
    docs: https://docs.nango.dev/integrations/all/google-sheet
google-drive:
    display_name: Google Drive
    categories:
        - knowledge-base
        - popular
        - storage
    auth_mode: OAUTH2
    authorization_url: https://accounts.google.com/o/oauth2/v2/auth
    token_url: https://oauth2.googleapis.com/token
    authorization_params:
        response_type: code
        access_type: offline
        prompt: consent
    proxy:
        base_url: https://www.googleapis.com
        paginate:
            type: cursor
            cursor_path_in_response: nextPageToken
            limit_name_in_request: maxSize
            cursor_name_in_request: pageToken
            response_path: items
    docs: https://docs.nango.dev/integrations/all/google-drive
google-ads:
    display_name: Google Ads
    categories:
        - marketing
    auth_mode: OAUTH2
    authorization_url: https://accounts.google.com/o/oauth2/v2/auth
    token_url: https://www.googleapis.com/oauth2/v3/token
    authorization_params:
        response_type: code
        access_type: offline
        prompt: consent
    proxy:
        base_url: https://googleads.googleapis.com
        paginate:
            type: cursor
            cursor_path_in_response: nextPageToken
            limit_name_in_request: pageSize
            cursor_name_in_request: pageToken
            response_path: results
    docs: https://docs.nango.dev/integrations/all/google-ads
google-play:
    display_name: Google Play
    categories:
        - dev-tools
    auth_mode: OAUTH2
    authorization_url: https://accounts.google.com/o/oauth2/auth
    token_url: https://accounts.google.com/o/oauth2/token
    authorization_params:
        response_type: code
        access_type: offline
        prompt: consent
    token_params:
        grant_type: authorization_code
    refresh_params:
        grant_type: refresh_token
    proxy:
        base_url: https://play.googleapis.com
    docs: https://docs.nango.dev/integrations/all/google-play
gorgias:
    display_name: Gorgias
    categories:
        - e-commerce
    auth_mode: OAUTH2
    authorization_url: https://${connectionConfig.subdomain}.gorgias.com/oauth/authorize
    token_url: https://${connectionConfig.subdomain}.gorgias.com/oauth/token
    token_request_auth_method: basic
    default_scopes:
        - offline
    authorization_params:
        response_type: code
    token_params:
        grant_type: authorization_code
    refresh_params:
        grant_type: refresh_token
    proxy:
        base_url: https://${connectionConfig.subdomain}.gorgias.com
        retry:
            after: retry-after
    docs: https://docs.nango.dev/integrations/all/gorgias
    connection_config:
        subdomain:
            type: string
            title: Gorgias Domain
            description: The subdomain of your Gorgias account
            pattern: ^[a-z0-9_-]+$
            example: domain
            suffix: .gorgias.com
            prefix: https://
gorgias-basic:
    display_name: Gorgias (Basic Auth)
    auth_mode: BASIC
    categories:
        - e-commerce
    proxy:
        base_url: https://${connectionConfig.subdomain}.gorgias.com
    docs: https://docs.nango.dev/integrations/all/gorgias-basic
    docs_connect: https://docs.nango.dev/integrations/all/gorgias-basic/connect
    credentials:
        username:
            type: string
            title: Username
            description: Your Gorgias account Username
        password:
            type: string
            title: API Key
            description: Your Gorgias API Key
            default_value: ''
            doc_section: '#step-1-finding-gorgias-api-key-secret'
    connection_config:
        subdomain:
            type: string
            title: Gorgias Domain
            description: The subdomain of your Gorgias account
            pattern: ^[a-z0-9_-]+$
            prefix: https://
            order: 1
grafana:
    display_name: Grafana
    categories:
        - dev-tools
    auth_mode: API_KEY
    proxy:
        base_url: https://${connectionConfig.domain}
        verification:
            endpoints:
                - /api/access-control/user/permissions
            method: GET
        headers:
            authorization: Bearer ${apiKey}
    docs: https://docs.nango.dev/integrations/all/grafana
    docs_connect: https://docs.nango.dev/integrations/all/grafana/connect
    connection_config:
        domain:
            type: string
            title: Domain
            description: Your Grafana domain
            example: example.grafana.net
            prefix: https://
            format: hostname
            order: 1
            doc_section: '#step-1-finding-your-domain'
    credentials:
        apiKey:
            type: string
            title: Token
            description: The Token for your Grafana service account
            example: glsa_*****************************************
            pattern: ^[A-Za-z0-9_-]+$
            doc_section: '#step-2-generating-your-service-account-token'
grain:
    display_name: Grain (OAuth)
    categories:
        - video
        - communication
        - productivity
    auth_mode: OAUTH2
    authorization_url: https://grain.com/_/public-api/oauth2/authorize
    token_url: https://api.grain.com/_/public-api/oauth2/token
    authorization_params:
        response_type: code
    token_params:
        grant_type: authorization_code
    proxy:
        base_url: https://api.grain.com
    docs: https://docs.nango.dev/integrations/all/grain
grain-api-key:
    display_name: Grain (API Key)
    categories:
        - video
        - communication
        - productivity
    auth_mode: API_KEY
    proxy:
        base_url: https://api.grain.com
        verification:
            method: GET
            endpoints:
                - /_/public-api/me
        headers:
            authorization: Bearer ${apiKey}
    docs: https://docs.nango.dev/integrations/all/grain-api-key
    credentials:
        apiKey:
            type: string
            title: API Key
            description: The personal access token to your Grain account
greenhouse:
    display_name: Greenhouse (OAuth)
    categories:
        - ats
    auth_mode: OAUTH2
    authorization_url: https://api.greenhouse.io/oauth/authorize
    token_url: https://api.greenhouse.io/oauth/token
    proxy:
        base_url: https://${connectionConfig.resource}.greenhouse.io
        retry:
            after: retry-after
        paginate:
            type: link
            limit_name_in_request: per_page
            link_rel_in_response_header: next
    docs: https://docs.nango.dev/integrations/all/greenhouse
    connection_config:
        resource:
            type: string
            title: Greenhouse API Domain
            description: The Greenhouse API Domain you want to connect to
            pattern: ^[a-z0-9_-]+$
            example: harvest
            suffix: .greenhouse.io
            prefix: https://
greenhouse-basic:
    display_name: Greenhouse (Basic Auth)
    categories:
        - ats
    auth_mode: BASIC
    proxy:
        base_url: https://${connectionConfig.resource}.greenhouse.io
        retry:
            after: retry-after
        paginate:
            type: link
            limit_name_in_request: per_page
            link_rel_in_response_header: next
        verification:
            endpoints:
                - /v1/candidates/
    docs: https://docs.nango.dev/integrations/all/greenhouse-basic
    docs_connect: https://docs.nango.dev/integrations/all/greenhouse-basic/connect
    connection_config:
        resource:
            type: string
            title: Greenhouse API Domain
            description: The Greenhouse API Domain you want to connect to
            pattern: ^[a-z0-9_-]+$
            example: harvest
            suffix: .greenhouse.io
            prefix: https://
            order: 1
            doc_section: '#step-1-finding-your-greenhouse-api-domain'
    credentials:
        username:
            type: string
            title: API key
            description: The API Key of your Greenhouse account
            pattern: ^[a-zA-Z0-9-]+$
            secret: true
            doc_section: '#step-2-finding-your-greenhouse-api-key'
        password:
            type: string
            title: Password
            description: Password
            default_value: ''
            hidden: true
greenhouse-harvest:
    display_name: Greenhouse (Harvest API)
    auth_mode: BASIC
    categories:
        - ats
    proxy:
        base_url: https://harvest.greenhouse.io
        retry:
            after: retry-after
        verification:
            method: GET
            endpoints:
                - /v1/candidates
    docs: https://docs.nango.dev/integrations/all/greenhouse-harvest
    docs_connect: https://docs.nango.dev/integrations/all/greenhouse-harvest/connect
    credentials:
        username:
            type: string
            title: API key
            description: The API Key of your Greenhouse account
            pattern: ^[a-zA-Z0-9-]+$
            secret: true
            doc_section: '#step-1-finding-your-greenhouse-api-key'
        password:
            type: string
            title: Password
            description: Password
            default_value: ''
            hidden: true
greenhouse-job-board:
    display_name: Greenhouse (Job Board API)
    auth_mode: BASIC
    categories:
        - ats
    proxy:
        base_url: https://boards-api.greenhouse.io
    docs: https://docs.nango.dev/integrations/all/greenhouse-job-board
    docs_connect: https://docs.nango.dev/integrations/all/greenhouse-job-board/connect
    credentials:
        username:
            type: string
            title: API key
            description: The API Key of your Greenhouse account
            pattern: ^[a-zA-Z0-9-]+$
            secret: true
            doc_section: '#step-1-finding-your-greenhouse-api-key'
        password:
            type: string
            title: Password
            description: Password
            default_value: ''
            hidden: true
greenhouse-assessment:
    display_name: Greenhouse (Assessment API)
    auth_mode: BASIC
    categories:
        - ats
    proxy:
        base_url: https://${connectionConfig.baseUrl}
        verification:
            endpoints:
                - /list_tests
    docs: https://docs.nango.dev/integrations/all/greenhouse-assessment
    docs_connect: https://docs.nango.dev/integrations/all/greenhouse-assessment/connect
    connection_config:
        baseUrl:
            type: string
            title: Assessment Base Url
            description: The Assessment API Base Url you want to connect to
            pattern: ^[a-z0-9_-]+$
            example: www.testing-partner.com
            prefix: https://
            format: hostname
            order: 1
            doc_section: '#step-1-obtaining-your-base-url'
    credentials:
        username:
            type: string
            title: API key
            description: The API Key of your Greenhouse account
            pattern: ^[a-zA-Z0-9-]+$
            secret: true
            doc_section: '#step-2-obtaining-your-api-key'
        password:
            type: string
            title: Password
            description: Password
            default_value: ''
            hidden: true
greenhouse-ingestion:
    display_name: Greenhouse (Ingestion API)
    auth_mode: OAUTH2
    authorization_url: https://api.greenhouse.io/oauth/authorize
    token_url: https://api.greenhouse.io/oauth/token
    categories:
        - ats
    proxy:
        base_url: https://api.greenhouse.io
    docs: https://docs.nango.dev/integrations/all/greenhouse-ingestion
greenhouse-onboarding:
    display_name: Greenhouse (Onboarding API)
    auth_mode: BASIC
    categories:
        - ats
    proxy:
        base_url: https://onboarding-api.greenhouse.io/graphql
        verification:
            endpoints:
                - >-
                    ?query=%7B__schema%7Btypes%7Bname,kind,fields%7Bname%7D%7D%7D%7D
    credentials:
        username:
            type: string
            title: Access Key
            description: The Access Key to your Greenhouse Onboarding account
            pattern: ^[a-zA-Z0-9-]+$
            doc_section: '#step-1-generating-your-access-and-secret-key'
        password:
            type: string
            title: Secret Key
            description: The Secret Key to your Greenhouse Onboarding account
            pattern: ^[a-zA-Z0-9-]+$
            doc_section: '#step-1-generating-your-access-and-secret-key'
    docs: https://docs.nango.dev/integrations/all/greenhouse-onboarding
    docs_connect: https://docs.nango.dev/integrations/all/greenhouse-onboarding/connect
gumroad:
    display_name: Gumroad
    categories:
        - design
        - e-commerce
        - payment
    auth_mode: OAUTH2
    authorization_url: https://gumroad.com/oauth/authorize
    token_url: https://api.gumroad.com/oauth/token
    authorization_params:
        response_type: code
    token_params:
        grant_type: authorization_code
    refresh_params:
        grant_type: refresh_token
    proxy:
        base_url: https://api.gumroad.com
    docs: https://docs.nango.dev/integrations/all/gumroad
gusto:
    display_name: Gusto
    categories:
        - hr
    auth_mode: OAUTH2
    authorization_url: https://api.gusto.com/oauth/authorize
    token_url: https://api.gusto.com/oauth/token
    authorization_params:
        response_type: code
    token_params:
        grant_type: authorization_code
    refresh_params:
        grant_type: refresh_token
    proxy:
        base_url: https://api.gusto.com
    post_connection_script: gustoPostConnection
    docs: https://docs.nango.dev/integrations/all/gusto
gusto-demo:
    display_name: Gusto (Demo)
    auth_mode: OAUTH2
    authorization_url: https://api.gusto-demo.com/oauth/authorize
    token_url: https://api.gusto-demo.com/oauth/token
    authorization_params:
        response_type: code
    token_params:
        grant_type: authorization_code
    refresh_params:
        grant_type: refresh_token
    proxy:
        base_url: https://api.gusto-demo.com
    post_connection_script: gustoPostConnection
    docs: https://docs.nango.dev/integrations/all/gusto-demo
hackerrank-work:
    display_name: HackerRank Work
    auth_mode: BASIC
    proxy:
        base_url: https://www.hackerrank.com
        verification:
            method: GET
            endpoints:
                - /x/api/v3/users?limit=10&offset=10
    docs: https://docs.nango.dev/integrations/all/hackerrank-work
    docs_connect: https://docs.nango.dev/integrations/all/hackerrank-work/connect
    credentials:
        username:
            type: string
            title: API Key
            description: Your HackerRank Work API Key
            doc_section: '#step-1-finding-hackerrank-api-key'
        password:
            type: string
            title: ''
            description: ''
            default_value: ''
            hidden: true
harvest:
    display_name: Harvest
    categories:
        - productivity
    auth_mode: OAUTH2
    authorization_url: https://id.getharvest.com/oauth2/authorize
    token_url: https://id.getharvest.com/api/v2/oauth2/token
    scope_separator: ' '
    authorization_params:
        response_type: code
    token_params:
        grant_type: authorization_code
    refresh_params:
        grant_type: refresh_token
    proxy:
        headers:
            user-agent: ${connectionConfig.appDetails} || App (support@nango.dev)
        retry:
            after: retry-after
        base_url: https://api.harvestapp.com
    docs: https://docs.nango.dev/integrations/all/harvest
    connection_config:
        appDetails:
            type: string
            title: App Details
            description: The details of your app
            automated: true
health-gorilla:
    display_name: Health Gorilla
    auth_mode: OAUTH2
    authorization_url: https://api.healthgorilla.com/oauth/authorize
    token_url: https://api.healthgorilla.com/oauth/token
    authorization_params:
        response_type: code
    token_params:
        grant_type: authorization_code
    refresh_params:
        grant_type: refresh_token
    proxy:
        base_url: https://healthgorilla.com
    docs: https://docs.nango.dev/integrations/all/health-gorilla
hibob-service-user:
    display_name: Hibob Service User
    categories:
        - hr
        - popular
    auth_mode: BASIC
    proxy:
        base_url: https://api.hibob.com
        verification:
            method: GET
            endpoints:
                - /v1/company/named-lists
        retry:
            at: x-ratelimit-reset
    credentials:
        username:
            type: string
            title: User name
            description: Your Hibob ID
            doc_section: '#step-1-finding-your-hibob-service-user-id'
        password:
            type: string
            title: Password
            description: Your Hibob Token
            default_value: ''
            hidden: true
            doc_section: '#step-2-finding-your-hibob-token'
    docs: https://docs.nango.dev/integrations/all/hibob-service-user
    docs_connect: https://docs.nango.dev/integrations/all/hibob-service-user/connect
highlevel:
    display_name: HighLevel
    categories:
        - marketing
    auth_mode: OAUTH2
    authorization_url: https://marketplace.gohighlevel.com/oauth/chooselocation
    token_url: https://services.leadconnectorhq.com/oauth/token
    scope_separator: ' '
    proxy:
        base_url: https://services.leadconnectorhq.com
    disable_pkce: true
    token_params:
        grant_type: authorization_code
    refresh_params:
        grant_type: refresh_token
    docs: https://docs.nango.dev/integrations/all/highlevel
highlevel-white-label:
    display_name: HighLevel (White Label)
    categories:
        - marketing
    auth_mode: OAUTH2
    authorization_url: https://marketplace.leadconnectorhq.com/oauth/chooselocation
    token_url: https://services.leadconnectorhq.com/oauth/token
    scope_separator: ' '
    proxy:
        base_url: https://services.leadconnectorhq.com
    disable_pkce: true
    token_params:
        grant_type: authorization_code
    refresh_params:
        grant_type: refresh_token
    docs: https://docs.nango.dev/integrations/all/highlevel-white-label
holded:
    display_name: Holded
    categories:
        - accounting
        - crm
        - invoicing
    auth_mode: API_KEY
    proxy:
        base_url: https://api.holded.com/api
        headers:
            key: ${apiKey}
        verification:
            method: GET
            endpoints:
                - /invoicing/v1/contacts
    docs: https://docs.nango.dev/integrations/all/holded
    credentials:
        apiKey:
            type: string
            title: API Key
            description: The API key for your Holded account
hubspot:
    display_name: HubSpot
    categories:
        - marketing
        - support
        - crm
        - popular
    auth_mode: OAUTH2
    authorization_url: https://app.hubspot.com/oauth/authorize
    token_url: https://api.hubapi.com/oauth/v1/token
    connection_configuration:
        - portalId
    post_connection_script: hubspotPostConnection
    webhook_routing_script: hubspotWebhookRouting
    proxy:
        base_url: https://api.hubapi.com
        decompress: true
        paginate:
            type: cursor
            cursor_path_in_response: paging.next.after
            limit_name_in_request: limit
            cursor_name_in_request: after
            response_path: results
    docs: https://docs.nango.dev/integrations/all/hubspot
insightly:
    display_name: Insightly
    categories:
        - crm
    auth_mode: BASIC
    proxy:
        base_url: https://api.${connectionConfig.pod}.insightly.com
        verification:
            method: GET
            endpoints:
                - /v3.1/Contacts
    docs: https://docs.nango.dev/integrations/all/insightly
    connection_config:
        pod:
            type: string
            title: Insightly Domain
            description: The subdomain of your Insightly account
            pattern: ^[a-z0-9_-]+$
            example: domain
            suffix: .insightly.com
            prefix: https://
    credentials:
        username:
            type: string
            title: API Key
            description: Your Insightly API key
        password:
            type: string
            title: ''
            description: ''
            hidden: true
            default_value: ''
instantly:
    display_name: Instantly
    categories:
        - marketing
        - communication
    auth_mode: API_KEY
    proxy:
        base_url: https://api.instantly.ai/api
    docs: https://docs.nango.dev/integrations/all/instantly
    credentials:
        apiKey:
            type: string
            title: API Key
            description: The API key for your Instantly account
instagram:
    display_name: Instagram
    categories:
        - marketing
        - social
    auth_mode: OAUTH2
    scope_separator: ','
    authorization_url: https://api.instagram.com/oauth/authorize
    token_url: https://api.instagram.com/oauth/access_token
    proxy:
        base_url: https://graph.instagram.com
    docs: https://docs.nango.dev/integrations/all/instagram
intercom:
    display_name: Intercom
    categories:
        - marketing
        - popular
        - support
        - surveys
        - ticketing
    auth_mode: OAUTH2
    authorization_url: https://app.intercom.io/oauth
    token_url: https://api.intercom.io/auth/eagle/token
    proxy:
        base_url: https://api.intercom.io
        retry:
            at: x-ratelimit-reset
    docs: https://docs.nango.dev/integrations/all/intercom
intuit:
    display_name: Intuit
    categories:
        - accounting
    auth_mode: OAUTH2
    authorization_url: https://appcenter.intuit.com/connect/oauth2
    token_url: https://oauth.platform.intuit.com/oauth2/v1/tokens/bearer
    proxy:
        base_url: https://quickbooks.api.intuit.com
    docs: https://docs.nango.dev/integrations/all/intuit
jira:
    display_name: Jira (OAuth)
    categories:
        - popular
        - productivity
        - ticketing
    auth_mode: OAUTH2
    authorization_url: https://auth.atlassian.com/authorize
    token_url: https://auth.atlassian.com/oauth/token
    authorization_params:
        audience: api.atlassian.com
        prompt: consent
    connection_configuration:
        - cloudId
        - accountId
    proxy:
        base_url: https://api.atlassian.com
        paginate:
            type: link
            link_rel_in_response_header: next
            limit_name_in_request: limit
            response_path: results
            link_path_in_response_body: _links.next
    post_connection_script: jiraPostConnection
    webhook_routing_script: jiraWebhookRouting
    docs: https://docs.nango.dev/integrations/all/jira
jira-basic:
    display_name: Jira (Basic Auth)
    categories:
        - productivity
        - ticketing
    auth_mode: BASIC
    proxy:
        retry:
            after: retry-after
        base_url: https://${connectionConfig.subdomain}.atlassian.net
        verification:
            method: GET
            endpoints:
                - /rest/api/3/events
    docs: https://docs.nango.dev/integrations/all/jira-basic
    connection_config:
        subdomain:
            type: string
            title: Jira Domain
            description: The subdomain of your Jira account
            pattern: ^[a-z0-9_-]+$
            example: domain
            suffix: .atlassian.net
            prefix: https://
            order: 1
            doc_section: '#step-2-finding-your-atlassian-domain'
    credentials:
        username:
            type: string
            title: Email Address
            description: The Email Address of your Jira account
            format: email
            doc_section: '#step-3-finding-your-user-name'
        password:
            type: string
            title: API Key
            description: The API Key of your Jira account
            doc_section: '#step-1-finding-atlassian-api-key'
    docs_connect: https://docs.nango.dev/integrations/all/jira-basic/connect
jira-data-center:
    display_name: Jira Data Center
    categories:
        - productivity
        - ticketing
    auth_mode: OAUTH2
    authorization_url: https://${connectionConfig.endpointURL}/rest/oauth2/latest/authorize
    authorization_params:
        grant_type: authorization_code
    token_url: https://${connectionConfig.endpointURL}/rest/oauth2/latest/token
    docs: https://docs.nango.dev/integrations/all/jira-data-center
    proxy:
        base_url: https://${connectionConfig.endpointURL}/rest/api/latest
    connection_config:
        endpointURL:
            type: string
            title: Domain
            description: The domain of your Jira Data Center account
            pattern: ^https://[a-z0-9.-]+.atlassian.net$
            example: https://foobar.atlassian.net
jira-data-center-api-key:
    display_name: Jira Data Center (API Key)
    categories:
        - productivity
        - ticketing
    auth_mode: API_KEY
    proxy:
        base_url: ${connectionConfig.baseUrl}
        retry:
            after: retry-after
        headers:
            authorization: Bearer ${apiKey}
    docs: https://docs.nango.dev/integrations/all/jira-data-center-api-key
    docs_connect: https://docs.nango.dev/integrations/all/jira-data-center-api-key/connect
    connection_config:
        baseUrl:
            type: string
            title: Instance Base Url
            description: The base Url for your Jira Data Center instance
            pattern: ^(https?:\/\/)?[a-zA-Z0-9.-]+(:\d+)?$
            example: https://foobar.atlassian.net
            doc_section: '#step-1-finding-your-instance-base-url'
            order: 1
    credentials:
        apiKey:
            type: string
            title: API Key
            description: The API key for your Jira Data Center
            doc_section: '#step-2-generating-your-api-key'
jotform:
    display_name: Jotform
    categories:
        - surveys
    auth_mode: API_KEY
    proxy:
        base_url: https://api.jotform.com
        headers:
            apikey: ${apiKey}
    docs: https://docs.nango.dev/integrations/all/jotform
    credentials:
        apiKey:
            type: string
            title: API Key
            description: The API key for your Jotform account
helpscout-docs:
    display_name: Help Scout Docs
    auth_mode: BASIC
    proxy:
        retry:
            after: x-ratelimit-reset
        base_url: https://docsapi.helpscout.net
        verification:
            method: GET
            endpoints:
                - /v1/sites
    docs: https://docs.nango.dev/integrations/all/helpscout-docs
    docs_connect: https://docs.nango.dev/integrations/all/helpscout-docs/connect
    credentials:
        username:
            type: string
            title: API Key
            description: Your Help Scout Docs API Key
            secret: true
            doc_section: '#step-1-finding-help-scout-api-key'
        password:
            type: string
            title: ''
            description: ''
            default_value: X
            hidden: true
helpscout-mailbox:
    display_name: Help Scout Mailbox
    auth_mode: OAUTH2
    authorization_url: https://secure.helpscout.net/authentication/authorizeClientApplication
    token_url: https://api.helpscout.net/v2/oauth2/token
    authorization_params:
        response_type: code
    token_params:
        grant_type: authorization_code
    refresh_params:
        grant_type: refresh_token
    proxy:
        retry:
            after: x-ratelimit-retry-after
        base_url: https://api.helpscout.net
    docs: https://docs.nango.dev/integrations/all/helpscout-mailbox
keap:
    display_name: Keap
    categories:
        - marketing
    auth_mode: OAUTH2
    authorization_url: https://accounts.infusionsoft.com/app/oauth/authorize
    token_url: https://api.infusionsoft.com/token
    authorization_params:
        response_type: code
    token_params:
        grant_type: authorization_code
    refresh_params:
        grant_type: refresh_token
    proxy:
        base_url: https://api.infusionsoft.com
    docs: https://docs.nango.dev/integrations/all/keap
keeper-scim:
    display_name: Keeper (SCIM)
    categories:
        - productivity
    auth_mode: API_KEY
    proxy:
        headers:
            authorization: Bearer ${apiKey}
        base_url: https://keepersecurity.com/api/rest/scim/v2/${connectionConfig.node}
        verification:
            method: GET
            endpoints:
                - /Users
    docs: https://docs.nango.dev/integrations/all/keeper-scim
    docs_connect: https://docs.nango.dev/integrations/all/keeper/connect
    credentials:
        apiKey:
            type: string
            title: API Key
            description: The API key for your node keeper account
            pattern: ^[A-Za-z0-9+/=]+$
            example: J9b7kgdL2gf14d5F9p67zYXVrTZPTMEnl3/EmwwI9K2=
            doc_section: '#step-2-finding-your-api-key-api-token'
    connection_config:
        node:
            type: string
            title: Node
            description: The node id to your Keeper account
            pattern: ^\d{15}$
            example: '123435384338765'
            doc_section: '#step-1-finding-your-node-id'
klipfolio:
    display_name: Klipfolio
    categories:
        - productivity
        - dev-tools
    auth_mode: API_KEY
    proxy:
        base_url: https://app.klipfolio.com
        headers:
            kf-api-key: ${apiKey}
        verification:
            method: GET
            endpoints:
                - /api/1.0/profile
    docs: https://docs.nango.dev/integrations/all/klipfolio
    credentials:
        apiKey:
            type: string
            title: API Key
            description: The API key for your Klipfolio account
klaviyo:
    display_name: Klaviyo (API Key)
    categories:
        - marketing
    auth_mode: API_KEY
    proxy:
        base_url: https://a.klaviyo.com
        headers:
            authorization: Klaviyo-API-Key ${apiKey}
            revision: '2024-07-15'
        verification:
            method: GET
            endpoints:
                - /api/accounts
        retry:
            after: retry-after
    docs: https://docs.nango.dev/integrations/all/klaviyo
    docs_connect: https://docs.nango.dev/integrations/all/klaviyo/connect
    credentials:
        apiKey:
            type: string
            title: API Key
            description: The API key for your Klaviyo account
            doc_section: '#step-1-finding-klaviyo-api-key'
klaviyo-oauth:
    display_name: Klaviyo (OAuth)
    categories:
        - marketing
    auth_mode: OAUTH2
    authorization_url: https://www.klaviyo.com/oauth/authorize
    token_url: https://a.klaviyo.com/oauth/token
    token_request_auth_method: basic
    scope_separator: ' '
    authorization_params:
        response_type: code
    token_params:
        grant_type: authorization_code
    refresh_params:
        grant_type: refresh_token
    proxy:
        base_url: https://a.klaviyo.com
        headers:
            revision: '2024-07-15'
        retry:
            after: retry-after
    docs: https://docs.nango.dev/integrations/all/klaviyo-oauth
kustomer:
    display_name: Kustomer
    categories:
        - crm
    auth_mode: API_KEY
    proxy:
        base_url: https://${connectionConfig.extension}.kustomerapp.com
        retry:
            after: x-ratelimit-reset
        headers:
            authorization: Bearer ${apiKey}
    docs: https://docs.nango.dev/integrations/all/kustomer
    connection_config:
        extension:
            type: string
            title: Kustomer Domain
            description: The subdomain of your Kustomer account
            pattern: ^[a-z0-9_-]+$
            example: domain
            suffix: .kustomerapp.com
            prefix: https://
    credentials:
        apiKey:
            type: string
            title: API Key
            description: The API key for your Kustomer account
lagrowthmachine:
    display_name: La Growth Machine
    categories:
        - marketing
    auth_mode: API_KEY
    proxy:
        base_url: https://apiv2.lagrowthmachine.com
        query:
            KEY: ${apiKey}
    docs: https://docs.nango.dev/integrations/all/lagrowthmachine
    docs_connect: https://docs.nango.dev/integrations/all/lagrowthmachine/connect
    credentials:
        apiKey:
            type: string
            title: API Key
            description: The API key for your La Growth Machine account
            example: 1bc32cba-a5d6-438a-bbcc-af312f560a3c
            format: uuid
            doc_section: '#step-1-finding-your-api-key'
lastpass:
    display_name: LastPass
    categories:
        - productivity
    auth_mode: BASIC
    proxy:
        base_url: https://lastpass.com
    docs: https://docs.nango.dev/integrations/all/lastpass
    docs_connect: https://docs.nango.dev/integrations/all/lastpass/connect
    credentials_verification_script: lastpassCredentialsVerification
    credentials:
        username:
            type: string
            title: CID
            description: Your LastPass Account number
            doc_section: '#step-1-finding-your-cid'
        password:
            type: string
            title: Provhash
            description: Your LastPass API key
            secret: true
            doc_section: '#step-2-generating-your-provhash'
lattice:
    display_name: Lattice
    categories:
        - hr
    auth_mode: API_KEY
    proxy:
        base_url: https://api.latticehq.com/
        headers:
            authorization: Bearer ${apiKey}
            accept: application/json
            content-type: application/json
        retry:
            after: retry-after
    docs: https://docs.nango.dev/integrations/all/lattice
    docs_connect: https://docs.nango.dev/integrations/all/lattice/connect
    credentials:
        apiKey:
            type: string
            title: API Key
            description: The API key for your Lattice account
            doc_section: '#step-1-finding-lattice-api-key'
lessonly:
    display_name: Lessonly
    categories:
        - productivity
    auth_mode: BASIC
    proxy:
        base_url: https://api.lessonly.com/api
    docs: https://docs.nango.dev/integrations/all/lessonly
    credentials:
        username:
            type: string
            title: Subdomain
            description: Your Lessonly Subdomain
        password:
            type: string
            title: API Key
            description: Your Lessonly API key
            secret: true
lemlist:
    display_name: lemlist
    categories:
        - marketing
        - communication
    auth_mode: BASIC
    proxy:
        base_url: https://api.lemlist.com
        verification:
            endpoints:
                - /api/team
        retry:
            after: retry-after
    docs: https://docs.nango.dev/integrations/all/lemlist
    docs_connect: https://docs.nango.dev/integrations/all/lemlist/connect
    credentials:
        username:
            type: string
            title: ''
            description: ''
            default_value: ''
            hidden: true
        password:
            type: string
            title: API Key
            description: The API key for your Lemlist account
            secret: true
            example: a1b2c3d4e5f67890abcdefabcdefabcd
            pattern: '[a-f0-9]$'
            doc_section: '#step-1-generating-your-api-key'
lever:
    display_name: Lever (OAuth)
    categories:
        - ats
    auth_mode: OAUTH2
    authorization_url: https://auth.lever.co/authorize
    token_url: https://auth.lever.co/oauth/token
    authorization_params:
        response_type: code
        prompt: consent
        audience: https://api.lever.co/v1
    proxy:
        base_url: https://api.lever.co
    docs: https://docs.nango.dev/integrations/all/lever
lever-basic:
    display_name: Lever (Basic Auth)
    auth_mode: BASIC
    categories:
        - ats
    proxy:
        base_url: https://api.lever.co
    docs: https://docs.nango.dev/integrations/all/lever-basic
    docs_connect: https://docs.nango.dev/integrations/all/lever-basic/connect
    credentials:
        username:
            type: string
            title: User name
            description: The API Key of your lever account
            doc_section: '#step-1-finding-lever-api-key'
        password:
            type: string
            title: ''
            description: ''
            default_value: ''
            hidden: true
lever-sandbox:
    display_name: Lever (OAuth Sandbox)
    auth_mode: OAUTH2
    authorization_url: https://sandbox-lever.auth0.com/authorize
    token_url: https://sandbox-lever.auth0.com/oauth/token
    authorization_params:
        response_type: code
        prompt: consent
        audience: https://api.sandbox.lever.co/v1/
    proxy:
        base_url: https://api.sandbox.lever.co
    docs: https://docs.nango.dev/integrations/all/lever-sandbox
lever-basic-sandbox:
    display_name: Lever (Basic Auth Sandbox))
    auth_mode: BASIC
    proxy:
        base_url: https://api.sandbox.lever.co
    docs: https://docs.nango.dev/integrations/all/lever-basic-sandbox
    credentials:
        username:
            type: string
            title: User name
            description: The API Key of your Lever sandbox account
        password:
            type: string
            title: ''
            description: ''
            default_value: ''
            hidden: true
linear:
    display_name: Linear
    categories:
        - popular
        - productivity
        - ticketing
    auth_mode: OAUTH2
    authorization_url: https://linear.app/oauth/authorize
    token_url: https://api.linear.app/oauth/token
    scope_separator: ','
    authorization_params:
        prompt: consent
    proxy:
        base_url: https://api.linear.app
        retry:
            at: x-ratelimit-requests-reset
            remaining: x-ratelimit-requests-remaining
            error_code: 400
    disable_pkce: true
    webhook_routing_script: linearWebhookRouting
    post_connection_script: linearPostConnection
    webhook_user_defined_secret: true
    docs: https://docs.nango.dev/integrations/all/linear
linkedin:
    display_name: LinkedIn
    categories:
        - ats
        - social
    auth_mode: OAUTH2
    authorization_url: https://www.linkedin.com/oauth/v2/authorization
    token_url: https://www.linkedin.com/oauth/v2/accessToken
    disable_pkce: true
    proxy:
        base_url: https://api.linkedin.com
    docs: https://docs.nango.dev/integrations/all/linkedin
linkhut:
    display_name: LinkHut
    auth_mode: OAUTH2
    authorization_url: https://ln.ht/_/oauth/authorize
    token_url: https://api.ln.ht/v1/oauth/token
    proxy:
        base_url: https://api.ln.ht
    docs: https://docs.nango.dev/integrations/all/linkhut
loom-scim:
    display_name: Loom (SCIM)
    categories:
        - other
    auth_mode: API_KEY
    proxy:
        base_url: https://${connectionConfig.domain}/scim
        headers:
            authorization: Bearer ${apiKey}
        verification:
            method: GET
            endpoints:
                - /Users
    docs: https://docs.nango.dev/integrations/all/loom-scim
    docs_connect: https://docs.nango.dev/integrations/all/loom-scim/connect
    connection_config:
        domain:
            type: string
            title: Loom SCIM Bridge URL
            description: The domain for your Loom SCIM Bridge
            example: scim.example.com
            pattern: ^[a-zA-Z0-9.-]+$
            prefix: https://
            doc_section: '#step-4-get-your-scim-bridge-url'
    credentials:
        apiKey:
            type: string
            title: SCIM API Key
            description: Your Loom SCIM API Key
            secret: true
            doc_section: '#step-3-retrieve-your-loom-scim-api-key'
loops-so:
    display_name: Loops.so
    categories:
        - marketing
        - communication
    auth_mode: API_KEY
    proxy:
        base_url: https://app.loops.so/api
        headers:
            accept: application/json
            authorization: Bearer ${apiKey}
        verification:
            method: GET
            endpoints:
                - /v1/api-key
    docs: https://docs.nango.dev/integrations/all/loops-so
    credentials:
        apiKey:
            type: string
            title: API Key
            description: The API key for your Loops.so account
            pattern: ^[a-f0-9]{32}$
            example: d2d561f5ff80136f69b4b5a31b9fb3c9
lucid-scim:
    display_name: Lucid (SCIM)
    categories:
        - productivity
    auth_mode: API_KEY
    proxy:
        base_url: https://users.lucid.app/scim
        headers:
            authorization: Bearer ${apiKey}
            accept: application/json
            content-type: application/json
        verification:
            method: GET
            endpoints:
                - /v2/Users
    docs: https://docs.nango.dev/integrations/all/lucid-scim
    docs_connect: https://docs.nango.dev/integrations/all/lucid-scim/connect
    credentials:
        apiKey:
            type: string
            title: API Key
            description: The SCIM API key generated from the Lucid admin panel
            doc_section: '#step-1-generate-the-bearer-token'
luma:
    display_name: Luma
    categories:
        - productivity
        - ticketing
    auth_mode: API_KEY
    proxy:
        headers:
            x-luma-api-key: ${apiKey}
        base_url: https://api.lu.ma
        verification:
            method: GET
            endpoints:
                - /public/v1/user/get-self
    docs: https://docs.nango.dev/integrations/all/luma
    credentials:
        apiKey:
            type: string
            title: API Key
            description: The API key for your Luma account
listmonk:
    display_name: Listmonk
    categories:
        - marketing
    auth_mode: BASIC
    proxy:
        base_url: https://${connectionConfig.domain}/api
        headers:
            content-type: application/json
        retry:
            after: retry-after
        verification:
            method: GET
            endpoints:
                - /lists
    docs: https://docs.nango.dev/integrations/all/listmonk
    connection_config:
        domain:
            type: string
            title: Domain
            description: The domain of your Listmonk account
            format: hostname
            prefix: https://
    credentials:
        username:
            type: string
            title: API User
            description: The API user to your Listmonk account
        password:
            type: string
            title: Token
            description: The token to your Listmonk account
            secret: true
make:
    display_name: Make
    categories:
        - productivity
    auth_mode: API_KEY
    proxy:
        base_url: https://${connectionConfig.environmentUrl}/api/v2
        headers:
            authorization: Token ${apiKey}
        verification:
            method: GET
            endpoints:
                - /users/me
    docs: https://docs.nango.dev/integrations/all/make
    docs_connect: https://docs.nango.dev/integrations/all/make/connect
    connection_config:
        environmentUrl:
            type: string
            title: Domain
            description: The domain of your Make account
            format: hostname
            prefix: https://
            doc_section: '#step-2-finding-your-domain'
    credentials:
        apiKey:
            type: string
            title: API Key
            description: The API key for your Make account
            doc_section: '#step-1-generating-an-api-key'
mailgun:
    display_name: Mailgun
    categories:
        - marketing
    auth_mode: BASIC
    proxy:
        base_url: https://${connectionConfig.region}.mailgun.net
        verification:
            method: GET
            endpoints:
                - /v4/domains
    docs: https://docs.nango.dev/integrations/all/mailgun
    docs_connect: https://docs.nango.dev/integrations/all/mailgun/connect
    connection_config:
        region:
            type: string
            title: Region
            description: The region of your Mailgun account
            pattern: ^[a-z]+$
            example: us
            doc_section: '#step-1-finding-your-mailgun-region'
mailchimp:
    display_name: Mailchimp
    categories:
        - marketing
        - surveys
    auth_mode: OAUTH2
    authorization_url: https://login.mailchimp.com/oauth2/authorize
    token_url: https://login.mailchimp.com/oauth2/token
    authorization_params:
        response_type: code
    proxy:
        base_url: https://${connectionConfig.dc}.api.mailchimp.com
    docs: https://docs.nango.dev/integrations/all/mailchimp
    connection_config:
        dc:
            type: string
            title: Data Center
            description: The data center for your account
            pattern: ^[a-z]+\d*$
            example: us6
manatal:
    display_name: Manatal
    auth_mode: API_KEY
    categories:
        - crm
        - hr
    proxy:
        base_url: https://api.manatal.com/open/v3
        verification:
            method: GET
            endpoints:
                - /users
        headers:
            authorization: Token ${apiKey}
        paginate:
            type: link
            limit_name_in_request: page_size
            link_path_in_response_body: next
            response_path: results
    docs: https://docs.nango.dev/integrations/all/manatal
    docs_connect: https://docs.nango.dev/integrations/all/manatal/connect
    credentials:
        apiKey:
            type: string
            title: API Key
            description: The API key for your Manatal account
            doc_section: '#step-2-generate-an-api-key'
marketo:
    display_name: Marketo
    auth_mode: OAUTH2_CC
    proxy:
        base_url: https://${connectionConfig.endpointURL}
    token_url: https://${connectionConfig.identityURL}/identity/oauth/token
    token_params:
        grant_type: client_credentials
    docs: https://docs.nango.dev/integrations/all/marketo
    docs_connect: https://docs.nango.dev/integrations/all/marketo/connect
    connection_config:
        endpointURL:
            type: string
            title: Domain
            description: The domain of your Marketo account
            format: hostname
            example: xxx.mktorest.com
            prefix: https://
            suffix: /
            order: 1
            doc_section: '#step-3-find-your-domain-and-identity-url'
        identityURL:
            type: string
            title: Identity URL
            description: The identity URL of your Marketo account
            format: hostname
            prefix: https://
            example: xxx.mktorest.com
            suffix: /identity/oauth/token
            order: 2
            doc_section: '#step-3-find-your-domain-and-identity-url'
malwarebytes:
    display_name: Malwarebytes
    categories:
        - other
    auth_mode: OAUTH2_CC
    token_url: https://api.malwarebytes.com/oauth2/token
    token_request_auth_method: basic
    scope_separator: ' '
    token_params:
        grant_type: client_credentials
    proxy:
        base_url: https://api.malwarebytes.com
        headers:
            accountid: ${connectionConfig.accountId}
    connection_config:
        accountId:
            type: string
            title: Account Id
            description: Your Nebula account id
            pattern: >-
                [\da-fA-F]{8}-?[\da-fA-F]{4}-?[\da-fA-F]{4}-?[\da-fA-F]{4}-?[\da-fA-F]{12}$
            example: 9256034b-7967-4253-a5d9-260663e4fa4f
            order: 1
            doc_section: '#step-1-finding-your-account-id'
    docs: https://docs.nango.dev/integrations/all/malwarebytes
    docs_connect: https://docs.nango.dev/integrations/all/malwarebytes/connect
medallia:
    display_name: Medallia
    categories:
        - crm
        - support
        - surveys
    auth_mode: OAUTH2_CC
    token_url: >-
        https://${connectionConfig.reportingInstance}/oauth/${connectionConfig.tenantName}/token
    token_request_auth_method: basic
    token_params:
        grant_type: client_credentials
    proxy:
        retry:
            after: x-ratelimit-reset
        base_url: https://${connectionConfig.gatewayUrl}.apis.medallia.com
    docs: https://docs.nango.dev/integrations/all/medallia
    docs_connect: https://docs.nango.dev/integrations/all/medallia/connect
    connection_config:
        reportingInstance:
            type: string
            title: Domain
            description: The domain of your Medallia account
            format: hostname
            prefix: https://
            doc_section: '#step-3-connect-your-medallia-account'
        tenantName:
            type: string
            title: Tenant Name
            description: The tenant name of your Medallia account
            doc_section: '#step-3-connect-your-medallia-account'
        gatewayUrl:
            type: string
            title: Gateway URL
            description: The gateway URL of your Medallia account
            format: hostname
            prefix: https://
            doc_section: '#step-3-connect-your-medallia-account'
metabase:
    display_name: Metabase
    categories:
        - analytics
    auth_mode: API_KEY
    proxy:
        base_url: https://${connectionConfig.domain}.com
        headers:
            x-api-key: ${apiKey}
        verification:
            method: GET
            endpoints:
                - /api/database
    docs: https://docs.nango.dev/integrations/all/metabase
    docs_connect: https://docs.nango.dev/integrations/all/metabase/connect
    connection_config:
        domain:
            type: string
            title: Metabase Domain
            description: The domain (without the extension) of your Metabase account
            pattern: ^[a-z0-9.-]+$
            example: metabase
            doc_section: '#step-2-finding-your-metabase-domain'
    credentials:
        apiKey:
            type: string
            title: API Key
            description: The API key for your Metabase account
            doc_section: '#step-1-generating-an-api-key'
microsoft:
    display_name: Microsoft
    auth_mode: OAUTH2
    categories:
        - communication
        - dev-tools
        - productivity
    authorization_url: https://login.microsoftonline.com/common/oauth2/v2.0/authorize
    token_url: https://login.microsoftonline.com/common/oauth2/v2.0/token
    disable_pkce: true
    default_scopes:
        - offline_access
    authorization_params:
        response_type: code
        response_mode: query
        prompt: consent
    token_params:
        grant_type: authorization_code
    refresh_params:
        grant_type: refresh_token
    proxy:
        base_url: https://graph.microsoft.com
        retry:
            after: retry-after
        decompress: true
    docs: https://docs.nango.dev/integrations/all/microsoft
microsoft-oauth2-cc:
    display_name: Microsoft (Client Credentials)
    auth_mode: OAUTH2_CC
    categories:
        - communication
        - dev-tools
        - productivity
    token_url: >-
        https://login.microsoftonline.com/${connectionConfig.tenantId}/oauth2/v2.0/token
    token_params:
        grant_type: client_credentials
    proxy:
        base_url: https://graph.microsoft.com
    docs: https://docs.nango.dev/integrations/all/microsoft-oauth2-cc
    docs_connect: https://docs.nango.dev/integrations/all/microsoft-oauth2-cc/connect
    connection_config:
        tenantId:
            type: string
            title: Tenant ID
            description: >-
                The unique identifier for your organization that uses Microsoft
                services
            format: uuid
            example: a1b2c3d4-e5f6-47a8-9b0c-d1234567890f
            doc_section: '#step-1-finding-your-tenant-id'
            order: 1
microsoft-teams:
    display_name: Microsoft Teams
    auth_mode: OAUTH2
    categories:
        - productivity
        - video
        - popular
    authorization_url: https://login.microsoftonline.com/common/oauth2/v2.0/authorize
    token_url: https://login.microsoftonline.com/common/oauth2/v2.0/token
    disable_pkce: true
    default_scopes:
        - offline_access
    authorization_params:
        response_type: code
        response_mode: query
        prompt: consent
    token_params:
        grant_type: authorization_code
    refresh_params:
        grant_type: refresh_token
    proxy:
        base_url: https://graph.microsoft.com
        retry:
            after: retry-after
        decompress: true
    docs: https://docs.nango.dev/integrations/all/microsoft-teams
    webhook_routing_script: microsoftTeamsWebhookRouting
    post_connection_script: microsoftTeamsPostConnection
microsoft-tenant-specific:
    display_name: Microsoft (Tenant)
    categories:
        - erp
    auth_mode: OAUTH2
    authorization_url: >-
        https://login.microsoftonline.com/${connectionConfig.tenant}/oauth2/v2.0/authorize
    token_url: >-
        https://login.microsoftonline.com/${connectionConfig.tenant}/oauth2/v2.0/token
    disable_pkce: true
    default_scopes:
        - offline_access
    authorization_params:
        response_type: code
        response_mode: query
        prompt: consent
    token_params:
        grant_type: authorization_code
    refresh_params:
        grant_type: refresh_token
    proxy:
        base_url: https://graph.microsoft.com
    docs: https://docs.nango.dev/integrations/all/microsoft-tenant-specific
    connection_config:
        tenant:
            type: string
            title: Tenant
            description: The tenant of your Microsoft account
microsoft-business-central:
    display_name: Microsoft Business Central
    categories:
        - erp
    auth_mode: OAUTH2_CC
    token_url: >-
        https://login.microsoftonline.com/${connectionConfig.tenantId}/oauth2/v2.0/token
    token_params:
        grant_type: client_credentials
    proxy:
        base_url: >-
            https://api.businesscentral.dynamics.com/v2.0/${connectionConfig.tenantId}/${connectionConfig.environmentName}
    docs: https://docs.nango.dev/integrations/all/microsoft-business-central
    docs_connect: >-
        https://docs.nango.dev/integrations/all/microsoft-business-central/connect
    connection_config:
        tenantId:
            type: string
            title: Tenant ID
            description: >-
                The unique identifier for your organization that uses Microsoft
                services
            format: uuid
            example: a1b2c3d4-e5f6-47a8-9b0c-d1234567890f
            doc_section: '#step-1-finding-your-tenant-id'
            order: 1
        environmentName:
            type: string
            title: Enrivonment Name
            description: The environment name to your organization
            example: production
            pattern: ^[a-zA-Z0-9-_]+$
            doc_section: '#step-2-finding-your-enrivonment-name'
            order: 2
microsoft-ads:
    display_name: Microsoft Ads
    auth_mode: OAUTH2
    categories:
        - marketing
    authorization_url: https://login.microsoftonline.com/common/oauth2/v2.0/authorize
    token_url: https://login.microsoftonline.com/common/oauth2/v2.0/token
    disable_pkce: true
    default_scopes:
        - https://ads.microsoft.com/msads.manage
        - offline_access
    authorization_params:
        response_type: code
        response_mode: query
        prompt: consent
    token_params:
        grant_type: authorization_code
    refresh_params:
        grant_type: refresh_token
        scope: https://ads.microsoft.com/msads.manage
    proxy:
        base_url: https://clientcenter.api.bingads.microsoft.com/Api
    docs: https://docs.nango.dev/integrations/all/microsoft-ads
microsoft-entra-id:
    display_name: Microsoft Entra ID
    auth_mode: OAUTH2
    categories:
        - other
    authorization_url: https://login.microsoftonline.com/common/oauth2/v2.0/authorize
    token_url: https://login.microsoftonline.com/common/oauth2/v2.0/token
    disable_pkce: true
    default_scopes:
        - offline_access
    authorization_params:
        response_type: code
        response_mode: query
        prompt: consent
    token_params:
        grant_type: authorization_code
    refresh_params:
        grant_type: refresh_token
    proxy:
        base_url: https://graph.microsoft.com
        retry:
            after: retry-after
        decompress: true
    docs: https://docs.nango.dev/integrations/all/microsoft-entra-id
microsoft-power-bi:
    display_name: Microsoft Power BI
    auth_mode: OAUTH2
    categories:
        - productivity
    authorization_url: https://login.microsoftonline.com/common/oauth2/v2.0/authorize
    token_url: https://login.microsoftonline.com/common/oauth2/v2.0/token
    disable_pkce: true
    default_scopes:
        - offline_access
    authorization_params:
        response_type: code
        response_mode: query
        prompt: consent
    token_params:
        grant_type: authorization_code
    refresh_params:
        grant_type: refresh_token
    proxy:
        base_url: https://api.powerbi.com
    docs: https://docs.nango.dev/integrations/all/microsoft-power-bi
mindbody:
    display_name: Mindbody
    categories:
        - productivity
    auth_mode: API_KEY
    proxy:
        base_url: https://api.mindbodyonline.com
        headers:
            api-key: ${apiKey}
            siteid: ${connectionConfig.siteId}
            authorization: ${connectionConfig.staffUserToken}
        verification:
            method: GET
            endpoints:
                - /public/v6/site/locations
    docs: https://docs.nango.dev/integrations/all/mindbody
    docs_connect: https://docs.nango.dev/integrations/all/mindbody/connect
    credentials:
        apiKey:
            type: string
            title: API Key
            description: The API key for your Mindbody account
            pattern: ^[a-f0-9]{32}$
            example: a1b2c3d4e5f6a1b2c3d4e5f6a1b2c3d4
            doc_section: '#step-2-generate-api-key'
    connection_config:
        siteId:
            type: string
            title: Site ID
            description: The site ID for your Mindbody account
            pattern: ^\d+$
            example: '-99'
            doc_section: '#step-3-obtain-site-id-and-staff-user-token'
        staffUserToken:
            type: string
            title: Staff User Token
            description: The staff user token for your Mindbody account
            pattern: ^[a-f0-9]{32}$
            example: a1b2c3d4e5f6a1b2c3d4e5f6a1b2c3d4
            doc_section: '#step-3-obtain-site-id-and-staff-user-token'
minimax:
    display_name: MiniMax
    categories:
        - productivity
        - dev-tools
    auth_mode: API_KEY
    proxy:
        base_url: https://api.minimaxi.chat
        headers:
            authorization: Bearer ${apiKey}
            group-id: ${connectionConfig.groupId}
        query:
            GroupId: ${connectionConfig.groupId}
    docs: https://docs.nango.dev/integrations/all/minimax
    docs_connect: https://docs.nango.dev/integrations/all/minimax/connect
    connection_config:
        groupId:
            type: string
            title: Group ID
            description: >-
                The unique identifier for your MiniMax account, linked to your
                account's privileges.
            example: '1234567890123456789'
            pattern: ^\d{19}$
            doc_section: '#step-1-retrieve-your-group-id'
    credentials:
        apiKey:
            type: string
            title: API Key
            description: The API key for securely accessing the MiniMax API.
            doc_section: '#step-2-generate-an-api-key'
mip-cloud:
    display_name: MIP Cloud
    categories:
        - accounting
    auth_mode: TWO_STEP
    proxy:
        base_url: https://api.mip.com
        headers:
            authorization-token: ${accessToken}
    token_url: https://${connectionConfig.domain}/api/v1/sso/mipadv/login
    token_params:
        username: ${credentials.username}
        password: ${credentials.password}
        org: ${credentials.org}
    token_headers:
        content-type: application/json
    token_response:
        token: AccessToken
    docs: https://docs.nango.dev/integrations/all/mip-cloud
    docs_connect: https://docs.nango.dev/integrations/all/mip-cloud/connect
    credentials:
        username:
            type: string
            title: ID
            description: Your Login ID for MIP Fund Accounting
        password:
            type: string
            title: Password
            description: Your Password for MIP Fund Accounting.
            secret: true
        org:
            type: string
            title: ORG
            description: The MIP Fund Accounting database you will be using.
            optional: true
            example: ZQXP_98421_NTO
    connection_config:
        domain:
            type: string
            title: HOST REST Service URL
            description: The rest service URL for the cloud-based API service
            prefix: https://
            suffix: /api/v1/sso/mipadv/login
            format: hostname
mip-on-premise:
    display_name: MIP On Premise
    categories:
        - accounting
    auth_mode: TWO_STEP
    proxy:
        base_url: https://api.mip.com
        headers:
            authorization-token: ${accessToken}
    token_url: https://${connectionConfig.domain}/api/security/login
    token_params:
        login: ${credentials.login}
        password: ${credentials.password}
        org: ${credentials.org}
    token_headers:
        content-type: application/json
    token_response:
        token: AccessToken
    docs: https://docs.nango.dev/integrations/all/mip-on-premise
    docs_connect: https://docs.nango.dev/integrations/all/mip-on-premise/connect
    credentials:
        login:
            type: string
            title: ID
            description: Your Login ID for MIP Fund Accounting
        password:
            type: string
            title: Password
            description: Your Password for MIP Fund Accounting.
            secret: true
        org:
            type: string
            title: ORG
            description: The MIP Fund Accounting database you will be using.
    connection_config:
        domain:
            type: string
            title: HOST REST Service URL
            description: The URL of your locally installed REST API server.
            prefix: https://
            suffix: /api/security/login
            format: hostname
mixpanel:
    display_name: Mixpanel
    categories:
        - analytics
    auth_mode: BASIC
    proxy:
        base_url: https://mixpanel.com
    credentials:
        username:
            type: string
            title: Service Account Username
            description: Mixpanel Service Account Username
            doc_section: '#step-1-finding-mixpanel-api-key'
        password:
            type: string
            title: Service Account Secret
            description: Mixpanel Service Account Secret
            doc_section: '#step-1-finding-mixpanel-api-key'
    docs: https://docs.nango.dev/integrations/all/mixpanel
    docs_connect: https://docs.nango.dev/integrations/all/mixpanel/connect
miro:
    display_name: Miro
    categories:
        - design
        - productivity
    auth_mode: OAUTH2
    authorization_url: https://miro.com/oauth/authorize
    token_url: https://api.miro.com/v1/oauth/token
    authorization_params:
        response_type: code
    token_params:
        grant_type: authorization_code
    refresh_params:
        grant_type: refresh_token
    proxy:
        base_url: https://api.miro.com
    docs: https://docs.nango.dev/integrations/all/miro
miro-scim:
    display_name: Miro (SCIM API)
    categories:
        - design
        - productivity
    auth_mode: API_KEY
    proxy:
        base_url: https://miro.com/api
        verification:
            method: GET
            endpoints:
                - /v1/scim/Users
        headers:
            authorization: Bearer ${apiKey}
    docs: https://docs.nango.dev/integrations/all/miro-scim
    docs_connect: https://docs.nango.dev/integrations/all/miro-scim/connect
    credentials:
        apiKey:
            type: string
            title: API Key
            description: The API key for your Miro scim account
            doc_section: '#step-1-finding-miro-api-key'
missive:
    display_name: Missive
    categories:
        - productivity
    auth_mode: API_KEY
    proxy:
        headers:
            api_token: ${apiKey}
        base_url: https://missiveapp.com
    docs: https://docs.nango.dev/integrations/all/missive
    credentials:
        apiKey:
            type: string
            title: API Key
            description: The API key for your Missive account
monday:
    display_name: Monday
    categories:
        - productivity
        - ticketing
    auth_mode: OAUTH2
    authorization_url: https://auth.monday.com/oauth2/authorize
    token_url: https://auth.monday.com/oauth2/token
    proxy:
        base_url: https://api.monday.com
    docs: https://docs.nango.dev/integrations/all/monday
mural:
    display_name: Mural
    categories:
        - design
    auth_mode: OAUTH2
    authorization_url: https://app.mural.co/api/public/v1/authorization/oauth2
    token_url: https://app.mural.co/api/public/v1/authorization/oauth2/token
    authorization_params:
        response_type: code
    token_params:
        grant_type: authorization_code
    refresh_params:
        grant_type: refresh_token
    proxy:
        base_url: https://app.mural.co
    docs: https://docs.nango.dev/integrations/all/mural
nationbuilder:
    display_name: NationBuilder
    auth_mode: OAUTH2
    authorization_url: https://${connectionConfig.accountId}.nationbuilder.com/oauth/authorize
    token_url: https://${connectionConfig.accountId}.nationbuilder.com/oauth/token
    authorization_params:
        response_type: code
    token_params:
        grant_type: authorization_code
    refresh_params:
        grant_type: refresh_token
    default_scopes:
        - default
    docs: https://docs.nango.dev/integrations/all/nationbuilder
    proxy:
        base_url: https://${connectionConfig.accountId}.nationbuilder.com/api
    connection_config:
        accountId:
            type: string
            title: Account ID
            description: The account ID of your NationBuilder account
netsuite:
    display_name: NetSuite (OAuth)
    categories:
        - accounting
        - erp
    auth_mode: OAUTH2
    authorization_url: >-
        https://${connectionConfig.accountId}.app.netsuite.com/app/login/oauth2/authorize.nl
    authorization_params:
        prompt: consent
    token_url: >-
        https://${connectionConfig.accountId}.suitetalk.api.netsuite.com/services/rest/auth/oauth2/v1/token
    default_scopes:
        - rest_webservices
    proxy:
        base_url: >-
            https://${connectionConfig.accountId}.suitetalk.api.netsuite.com/services/rest/record/v1
        retry:
            after: retry-after
    docs: https://docs.nango.dev/integrations/all/netsuite
    connection_config:
        accountId:
            type: string
            title: Account ID
            description: The account ID of your NetSuite account
            pattern: ^[a-zA-Z0-9-_]+$
            example: tstdrv231585
netsuite-tba:
    display_name: NetSuite (TBA)
    categories:
        - accounting
        - erp
        - popular
    auth_mode: TBA
    authorization_url: >-
        https://${connectionConfig.accountId}.app.netsuite.com/app/login/oauth2/authorize.nl
    authorization_params:
        prompt: consent
    token_url: >-
        https://${connectionConfig.accountId}.suitetalk.api.netsuite.com/services/rest/auth/oauth2/v1/token
    default_scopes:
        - rest_webservices
    proxy:
        base_url: >-
            https://${connectionConfig.accountId}.suitetalk.api.netsuite.com/services/rest/record/v1
        retry:
            after: retry-after
    docs: https://docs.nango.dev/integrations/all/netsuite-tba
    connection_config:
        accountId:
            type: string
            title: Account ID
            description: The account ID of your NetSuite account
            pattern: ^[a-zA-Z0-9-_]+$
            example: tstdrv231585
next-cloud-ocs:
    display_name: Next Cloud OCS
    auth_mode: BASIC
    proxy:
        base_url: https://${connectionConfig.domain}/ocs/v1.php
        headers:
            ocs-apirequest: 'true'
    docs: http://docs.nango.dev/integrations/all/next-cloud-ocs
    docs_connect: https://docs.nango.dev/integrations/all/next-cloud-ocs/connect
    connection_config:
        domain:
            type: string
            title: Domain
            description: The domain of your Next Cloud account
            format: hostname
            prefix: https://
            doc_section: '#step-1-locate-your-next-cloud-domain'
notion:
    display_name: Notion
    categories:
        - knowledge-base
        - popular
        - productivity
    auth_mode: OAUTH2
    authorization_url: https://api.notion.com/v1/oauth/authorize
    token_url: https://api.notion.com/v1/oauth/token
    authorization_params:
        response_type: code
        owner: user
    authorization_method: header
    body_format: json
    proxy:
        retry:
            after: retry-after
        base_url: https://api.notion.com
        headers:
            notion-version: '2022-06-28'
        paginate:
            type: cursor
            cursor_path_in_response: next_cursor
            cursor_name_in_request: start_cursor
            limit_name_in_request: page_size
            response_path: results
    docs: https://docs.nango.dev/integrations/all/notion
notion-scim:
    display_name: Notion (SCIM API)
    categories:
        - knowledge-base
        - productivity
    auth_mode: API_KEY
    proxy:
        base_url: https://api.notion.com/scim
        verification:
            method: GET
            endpoints:
                - /v2/Users
        headers:
            authorization: Bearer ${apiKey}
    docs: https://docs.nango.dev/integrations/all/notion-scim
    docs_connect: https://docs.nango.dev/integrations/all/notion-scim/connect
    credentials:
        apiKey:
            type: string
            title: API Key
            description: The API key for your Notion scim account
            doc_section: '#step-1-finding-your-scim-api-key-token'
odoo:
    display_name: Odoo (OAuth)
    categories:
        - erp
    auth_mode: OAUTH2
    authorization_url: >-
        https://${connectionConfig.serverUrl}/restapi/1.0/common/oauth2/authorize
    token_url: >-
        https://${connectionConfig.serverUrl}/restapi/1.0/common/oauth2/access_token
    authorization_params:
        response_type: code
    token_params:
        grant_type: authorization_code
    refresh_params:
        grant_type: refresh_token
    proxy:
        base_url: https://${connectionConfig.serverUrl}
    docs: https://docs.nango.dev/integrations/all/odoo
    connection_config:
        serverUrl:
            type: string
            title: Domain
            description: The domain of your Odoo account
            format: hostname
            prefix: https://
odoo-cc:
    display_name: Odoo (Client Credentials)
    categories:
        - erp
    auth_mode: TWO_STEP
    body_format: form
    token_url: >-
        https://${connectionConfig.serverUrl}/restapi/1.0/common/oauth2/access_token
    token_params:
        client_id: ${credentials.consumerId}
        client_secret: ${credentials.consumerSecret}
        grant_type: client_credentials
    token_headers:
        content-type: application/x-www-form-urlencoded
    token_response:
        token: access_token
        token_expiration: access_token_validity
        token_expiration_strategy: expireIn
    proxy:
        base_url: https://${connectionConfig.serverUrl}/restapi
    docs: https://docs.nango.dev/integrations/all/odoo-cc
    docs_connect: https://docs.nango.dev/integrations/all/odoo/connect
    credentials:
        consumerId:
            type: string
            title: Consumer ID
            description: Your App Consumer ID
            secret: true
            doc_section: '#step-2-generating-your-odoo-client-credentials'
        consumerSecret:
            type: string
            title: Consumer Secret
            description: Your App Consumer Secret
            secret: true
            doc_section: '#step-2-generating-your-odoo-client-credentials'
    connection_config:
        serverUrl:
            type: string
            title: Domain
            description: The domain to your Odoo account
            format: hostname
            example: example.odoo.com
            prefix: https://
            order: 1
            doc_section: '#step-1-finding-your-odoo-domain'
okta:
    display_name: Okta
    auth_mode: OAUTH2
    categories:
        - dev-tools
    authorization_url: https://${connectionConfig.subdomain}.okta.com/oauth2/v1/authorize
    token_url: https://${connectionConfig.subdomain}.okta.com/oauth2/v1/token
    authorization_params:
        response_type: code
        response_mode: query
    token_params:
        grant_type: authorization_code
    refresh_params:
        grant_type: refresh_token
    proxy:
        base_url: https://${connectionConfig.subdomain}.okta.com
        retry:
            at: x-rate-limit-reset
        paginate:
            type: link
            limit_name_in_request: limit
            link_rel_in_response_header: next
    docs: https://docs.nango.dev/integrations/all/okta
    connection_config:
        subdomain:
            type: string
            title: Okta Domain
            description: The subdomain of your Okta account
            pattern: ^[a-z0-9_-]+$
            example: domain
            suffix: .okta.com
            prefix: https://
okta-preview:
    display_name: Okta (Preview)
    auth_mode: OAUTH2
    categories:
        - dev-tools
    authorization_url: >-
        https://${connectionConfig.subdomain}.oktapreview.com/oauth2/v1/authorize
    token_url: https://${connectionConfig.subdomain}.oktapreview.com/oauth2/v1/token
    authorization_params:
        response_type: code
        response_mode: query
    token_params:
        grant_type: authorization_code
    refresh_params:
        grant_type: refresh_token
    proxy:
        base_url: https://${connectionConfig.subdomain}.oktapreview.com
    docs: https://docs.nango.dev/integrations/all/okta-preview
    connection_config:
        subdomain:
            type: string
            title: Okta Preview Domain
            description: The subdomain of your Okta Preview account
            pattern: ^[a-z0-9_-]+$
            example: domain
            suffix: .oktapreview.com
            prefix: https://
one-drive:
    display_name: One Drive
    auth_mode: OAUTH2
    categories:
        - knowledge-base
        - storage
    authorization_url: https://login.microsoftonline.com/common/oauth2/v2.0/authorize
    token_url: https://login.microsoftonline.com/common/oauth2/v2.0/token
    disable_pkce: true
    default_scopes:
        - offline_access
    authorization_params:
        response_type: code
        response_mode: query
        prompt: consent
    token_params:
        grant_type: authorization_code
    refresh_params:
        grant_type: refresh_token
    proxy:
        base_url: https://graph.microsoft.com
        retry:
            after: retry-after
        decompress: true
    docs: https://docs.nango.dev/integrations/all/one-drive
one-note:
    display_name: One Note
    auth_mode: OAUTH2
    categories:
        - productivity
    authorization_url: https://login.microsoftonline.com/common/oauth2/v2.0/authorize
    token_url: https://login.microsoftonline.com/common/oauth2/v2.0/token
    disable_pkce: true
    default_scopes:
        - offline_access
    authorization_params:
        response_type: code
        response_mode: query
        prompt: consent
    token_params:
        grant_type: authorization_code
    refresh_params:
        grant_type: refresh_token
    proxy:
        base_url: https://graph.microsoft.com
        retry:
            after: retry-after
        decompress: true
    docs: https://docs.nango.dev/integrations/all/one-note
openai:
    display_name: OpenAI
    categories:
        - productivity
        - dev-tools
    auth_mode: API_KEY
    proxy:
        base_url: https://api.openai.com
        headers:
            authorization: Bearer ${apiKey}
            content-type: application/json
        verification:
            method: GET
            endpoints:
                - /v1/models
        retry:
            after: x-ratelimit-reset-requests
    docs: https://docs.nango.dev/integrations/all/openai
    docs_connect: https://docs.nango.dev/integrations/all/openai/connect
    credentials:
        apiKey:
            type: string
            title: API Key
            description: The API key for your OpenAI account
            doc_section: '#step-1-retrieve-your-openai-api-key'
openai-admin:
    display_name: OpenAI (Admin)
    categories:
        - productivity
        - dev-tools
    auth_mode: API_KEY
    proxy:
        base_url: https://api.openai.com
        headers:
            authorization: Bearer ${apiKey}
            content-type: application/json
        verification:
            method: GET
            endpoints:
                - /v1/organization/users
        retry:
            after: x-ratelimit-reset-requests
    docs: https://docs.nango.dev/integrations/all/openai-admin
    docs_connect: https://docs.nango.dev/integrations/all/openai-admin/connect
    credentials:
        apiKey:
            type: string
            title: Admin Key
            description: The Admin API key for your OpenAI account
            doc_section: '#step-1-retrieve-your-openai-admin-key'
oracle-hcm:
    display_name: Oracle Fusion Cloud (HCM)
    categories:
        - hr
    auth_mode: BASIC
    proxy:
        base_url: https://${connectionConfig.restServerUrl}
        headers:
            content-type: application/vnd.oracle.adf.resourceitem+json | json_pp
    docs: https://docs.nango.dev/integrations/all/oracle-hcm
    docs_connect: https://docs.nango.dev/integrations/all/oracle-hcm/connect
    credentials:
        username:
            type: string
            title: Username
            description: Your Oracle Cloud service username.
            doc_section: '#step-2-finding-your-credentials'
        password:
            type: string
            title: Password
            description: Your Oracle Cloud service password.
            doc_section: '#step-2-finding-your-credentials'
    connection_config:
        restServerUrl:
            type: string
            title: REST Server URL
            description: The REST server URL for your Oracle Fusion Cloud
            format: hostname
            prefix: https://
            example: servername.fa.us2.oraclecloud.com
            order: 1
            doc_section: '#step-1-finding-your-rest-server-url'
ory:
    display_name: Ory
    categories:
        - other
    auth_mode: OAUTH2_CC
    proxy:
        base_url: https://${connectionConfig.projectSlug}.projects.oryapis.com
    token_url: >-
        https://${connectionConfig.projectSlug}.projects.oryapis.com/oauth2/token
    scope_separator: ' '
    token_params:
        grant_type: client_credentials
    docs: https://docs.nango.dev/integrations/all/ory
    connection_config:
        projectSlug:
            type: string
            title: Project Slug
            description: The project slug of your Ory project
osu:
    display_name: Osu
    categories:
        - gaming
    auth_mode: OAUTH2
    authorization_url: https://osu.ppy.sh/oauth/authorize
    token_url: https://osu.ppy.sh/oauth/token
    default_scopes:
        - identify
    authorization_params:
        response_type: code
    token_params:
        grant_type: authorization_code
    refresh_params:
        grant_type: refresh_token
    proxy:
        base_url: https://osu.ppy.sh
    docs: https://docs.nango.dev/integrations/all/osu
oura:
    display_name: Oura
    categories:
        - sports
    auth_mode: OAUTH2
    authorization_url: https://cloud.ouraring.com/oauth/authorize
    token_url: https://api.ouraring.com/oauth/token
    scope_separator: ' '
    authorization_params:
        response_type: code
    token_params:
        grant_type: authorization_code
    refresh_params:
        grant_type: refresh_token
    proxy:
        base_url: https://api.ouraring.com
    docs: https://docs.nango.dev/integrations/all/oura
outlook:
    display_name: Outlook
    auth_mode: OAUTH2
    categories:
        - communication
    authorization_url: https://login.microsoftonline.com/common/oauth2/v2.0/authorize
    token_url: https://login.microsoftonline.com/common/oauth2/v2.0/token
    disable_pkce: true
    default_scopes:
        - offline_access
    authorization_params:
        response_type: code
        response_mode: query
        prompt: consent
    token_params:
        grant_type: authorization_code
    refresh_params:
        grant_type: refresh_token
    proxy:
        base_url: https://graph.microsoft.com
        retry:
            after: retry-after
        decompress: true
    docs: https://docs.nango.dev/integrations/all/outlook
outreach:
    display_name: Outreach
    categories:
        - marketing
    auth_mode: OAUTH2
    authorization_url: https://api.outreach.io/oauth/authorize
    token_url: https://api.outreach.io/oauth/token
    authorization_params:
        response_type: code
    token_params:
        grant_type: authorization_code
    refresh_params:
        grant_type: refresh_token
    proxy:
        base_url: https://api.outreach.io
    docs: https://docs.nango.dev/integrations/all/outreach
pagerduty:
    display_name: PagerDuty
    categories:
        - dev-tools
    auth_mode: OAUTH2
    authorization_url: https://app.pagerduty.com/oauth/authorize
    token_url: https://app.pagerduty.com/oauth/token
    proxy:
        base_url: https://api.pagerduty.com
    docs: https://docs.nango.dev/integrations/all/pagerduty
pandadoc:
    display_name: Pandadoc
    categories:
        - legal
    auth_mode: OAUTH2
    authorization_url: https://app.pandadoc.com/oauth2/authorize
    token_url: https://api.pandadoc.com/oauth2/access_token
    authorization_params:
        response_type: code
    token_params:
        grant_type: authorization_code
    refresh_params:
        grant_type: refresh_token
    proxy:
        base_url: https://api.pandadoc.com
    docs: https://docs.nango.dev/integrations/all/pandadoc
pandadoc-api-key:
    display_name: Pandadoc (API Key)
    categories:
        - legal
    auth_mode: API_KEY
    proxy:
        base_url: https://api.pandadoc.com
        verification:
            method: GET
            endpoints:
                - /public/v1/logs
        headers:
            authorization: API-Key ${apiKey}
    docs: https://docs.nango.dev/integrations/all/pandadoc-api-key
    docs_connect: https://docs.nango.dev/integrations/all/pandadoc-api-key/connect
    credentials:
        apiKey:
            type: string
            title: API Key
            description: The API key for your Pandadoc account
            doc_section: '#step-1-generating-your-api-key'
            example: 3039ba033eb1410caa0a2227158d63c9d6502cd8
            pattern: ^[a-fA-F0-9]+$
payfit:
    display_name: Payfit
    categories:
        - hr
    auth_mode: OAUTH2
    authorization_url: https://oauth.payfit.com/authorize
    token_url: https://app.pagerduty.com/oauth/token
    authorization_params:
        response_type: code
    token_params:
        grant_type: authorization_code
    proxy:
        base_url: https://partner-api.payfit.com
    docs: https://docs.nango.dev/integrations/all/payfit
paylocity:
    display_name: Paylocity
    categories:
        - hr
    auth_mode: OAUTH2_CC
    proxy:
        base_url: https://${connectionConfig.environment}.paylocity.com
    token_url: >-
        https://${connectionConfig.environment}.paylocity.com/IdentityServer/connect/token
    scope_separator: ' '
    token_params:
        grant_type: client_credentials
    docs: https://docs.nango.dev/integrations/all/paylocity
    docs_connect: https://docs.nango.dev/integrations/all/paylocity/connect
    connection_config:
        environment:
            type: string
            title: Paylocity Environment
            description: Select the Paylocity environment for this integration.
            doc_section: '#step-1-select-the-correct-paylocity-environment'
paypal:
    display_name: Paypal
    categories:
        - payment
    auth_mode: OAUTH2
    authorization_url: https://www.paypal.com/signin/authorize
    token_url: https://api.paypal.com/v1/oauth2/token
    token_request_auth_method: basic
    authorization_params:
        response_type: code
    token_params:
        grant_type: authorization_code
    refresh_params:
        grant_type: refresh_token
    proxy:
        base_url: https://api-m.paypal.com
    docs: https://docs.nango.dev/integrations/all/paypal
paypal-sandbox:
    display_name: Paypal (Sandbox)
    auth_mode: OAUTH2
    authorization_url: https://www.sandbox.paypal.com/signin/authorize
    token_url: https://api-m.sandbox.paypal.com/v1/oauth2/token
    token_request_auth_method: basic
    authorization_params:
        response_type: code
    token_params:
        grant_type: authorization_code
    refresh_params:
        grant_type: refresh_token
    proxy:
        base_url: https://api-m.sandbox.paypal.com
    docs: https://docs.nango.dev/integrations/all/paypal-sandbox
pendo:
    display_name: Pendo
    categories:
        - analytics
    auth_mode: API_KEY
    proxy:
        base_url: https://app.pendo.io
        verification:
            method: GET
            endpoints:
                - /api/v1/page
        headers:
            x-pendo-integration-key: ${apiKey}
    docs: https://docs.nango.dev/integrations/all/pendo
    docs_connect: https://docs.nango.dev/integrations/all/pendo/connect
    credentials:
        apiKey:
            type: string
            title: API Key
            description: The API key for your Pendo account
            doc_section: '#step-1-finding-pendo-api-key'
pennylane:
    display_name: Pennylane
    categories:
        - accounting
        - banking
        - invoicing
        - payment
    auth_mode: OAUTH2
    authorization_url: https://app.pennylane.com/oauth/authorize
    token_url: https://app.pennylane.com/oauth/token
    proxy:
        base_url: https://app.pennylane.com
    scope_separator: +
    authorization_params:
        response_type: code
    token_params:
        grant_type: authorization_code
    refresh_params:
        grant_type: refresh_token
    authorization_url_skip_encode:
        - scopes
    docs: https://docs.nango.dev/integrations/all/pennylane
peopledatalabs:
    display_name: People Data Labs
    categories:
        - analytics
    auth_mode: API_KEY
    proxy:
        base_url: https://api.peopledatalabs.com
        query:
            api_key: ${apiKey}
    docs: https://docs.nango.dev/integrations/all/peopledatalabs
    credentials:
        apiKey:
            type: string
            title: API Key
            description: The API key for your People Data Labs account
perplexity:
    display_name: Perplexity
    categories:
        - productivity
        - dev-tools
    auth_mode: API_KEY
    proxy:
        headers:
            authorization: Bearer ${apiKey}
        base_url: https://api.perplexity.ai
    docs: https://docs.nango.dev/integrations/all/perplexity
    credentials:
        apiKey:
            type: string
            title: API Key
            description: The API key for your Perplexity account
            pattern: ^pplx-[a-f0-9]+$
            example: pplx-xxxxxx
perimeter81:
    display_name: Perimeter81
    categories:
        - productivity
    auth_mode: TWO_STEP
    proxy:
        base_url: https://api.perimeter81.com/api/rest
    token_url: https://api.${connectionConfig.domain}.com/api/v1/auth/authorize
    token_params:
        apiKey: ${credentials.apiKey}
        grantType: api_key
    token_headers:
        content-type: application/json
    token_response:
        token: data.accessToken
        token_expiration: data.accessTokenExpire
        token_expiration_strategy: expireAt
    docs: https://docs.nango.dev/integrations/all/perimeter81
    docs_connect: https://docs.nango.dev/integrations/all/perimeter81/connect
    connection_config:
        domain:
            type: string
            title: Domain
            description: The domain for Perimeter81
            pattern: ^(perimeter81|eu\.sase\.checkpoint)$
            example: (perimeter81,eu.sase.checkpoint)
            doc_section: '#step-1-finding-your-perimeter81-domain-and-perimeter81-api-key'
            suffix: .com
            prefix: https://api.
            order: 1
    credentials:
        apiKey:
            type: string
            title: API Key
            description: The API key for your Perimeter81 account
            secret: true
personio:
    display_name: Personio (v1)
    categories:
        - hr
    auth_mode: OAUTH2_CC
    proxy:
        base_url: https://api.personio.de/v1
        headers:
            x-personio-partner-id: ${connectionConfig.partnerId}
            x-personio-app-id: ${connectionConfig.appId}
    token_url: https://api.personio.de/v1/auth
    body_format: json
    docs: https://docs.nango.dev/integrations/all/personio
    docs_connect: https://docs.nango.dev/integrations/all/personio/connect
    connection_config:
        partnerId:
            type: string
            title: Partner ID
            description: The partner ID of your Personio account
            doc_section: '#step-1-finding-personio-client-id'
        appId:
            type: string
            title: App ID
            description: The app ID of your Personio account
            doc_section: '#step-2-finding-personio-client-secret'
personio-v2:
    display_name: Personio (v2)
    categories:
        - hr
    auth_mode: OAUTH2_CC
    proxy:
        base_url: https://api.personio.de/v2
        headers:
            content-type: application/x-www-form-urlencoded
    token_url: https://api.personio.de/v2/auth/token
    scope_separator: ' '
    docs: https://docs.nango.dev/integrations/all/personio-v2
    token_params:
        grant_type: client_credentials
personio-recruiting:
    display_name: Personio Recruiting
    categories:
        - hr
    auth_mode: API_KEY
    proxy:
        base_url: https://api.personio.de/v1
        headers:
            authorization: Bearer ${apiKey}
            x-company-id: ${connectionConfig.companyId}
            x-personio-partner-id: ${connectionConfig.partnerId}
            x-personio-app-id: ${connectionConfig.appId}
        verification:
            method: GET
            endpoints:
                - /xml?language=en
            base_url_override: https://${connectionConfig.company}.jobs.personio.de
            headers:
                accept: application/xml
                content-type: xml
    docs: https://docs.nango.dev/integrations/all/personio-recruiting
    connection_config:
        companyId:
            type: string
            title: Company ID
            description: The company ID of your Personio account
        company:
            type: string
            title: Company Name
            description: The company name of your Personio account
        partnerId:
            type: string
            title: Partner ID
            description: The partner ID of your Personio account
        appId:
            type: string
            title: App ID
            description: The app ID of your Personio account
    credentials:
        apiKey:
            type: string
            title: API Key
            description: The API key for your Pingboard account
pingboard:
    display_name: Pingboard
    categories:
        - productivity
    auth_mode: OAUTH2_CC
    proxy:
        base_url: https://app.pingboard.com/api/v2
    token_url: https://app.pingboard.com/oauth/token
    scope_separator: ' '
    token_params:
        grant_type: client_credentials
    docs: https://docs.nango.dev/integrations/all/pingboard
pinterest:
    display_name: Pinterest
    categories:
        - design
        - marketing
        - social
        - video
    auth_mode: OAUTH2
    authorization_url: https://www.pinterest.com/oauth
    token_url: https://api.pinterest.com/v5/oauth/token
    token_request_auth_method: basic
    authorization_params:
        response_type: code
    token_params:
        grant_type: authorization_code
    refresh_params:
        grant_type: refresh_token
    proxy:
        base_url: https://api.pinterest.com
    docs: https://docs.nango.dev/integrations/all/pinterest
pipedrive:
    display_name: Pipedrive
    categories:
        - crm
    auth_mode: OAUTH2
    authorization_url: https://oauth.pipedrive.com/oauth/authorize
    token_url: https://oauth.pipedrive.com/oauth/token
    token_response_metadata:
        - api_domain
    proxy:
        base_url: ${connectionConfig.api_domain}/api
        decompress: true
        paginate:
            type: offset
            offset_name_in_request: start
            response_path: data
            limit_name_in_request: limit
    docs: https://docs.nango.dev/integrations/all/pipedrive
    connection_config:
        api_domain:
            type: string
            title: API URL
            description: The API URL of your Pipedrive account
            format: uri
            pattern: ^https?://.*$
pivotaltracker:
    display_name: Pivotal Tracker
    categories:
        - productivity
    auth_mode: API_KEY
    proxy:
        headers:
            x-trackertoken: ${apiKey}
        base_url: https://www.pivotaltracker.com/services/v5
        verification:
            method: GET
            endpoints:
                - /accounts
    docs: https://docs.nango.dev/integrations/all/pivotaltracker
    credentials:
        apiKey:
            type: string
            title: API Key
            description: The API key for your Pivotal Tracker account
plain:
    display_name: Plain
    categories:
        - support
    auth_mode: API_KEY
    proxy:
        headers:
            authorization: Bearer ${apiKey}
        base_url: https://core-api.uk.plain.com/graphql/v1
        verification:
            method: GET
            endpoints:
                - >-
                    ?query=%7B__schema%7Btypes%7Bname,kind,fields%7Bname%7D%7D%7D%7D
    docs: https://docs.nango.dev/integrations/all/plain
    docs_connect: https://docs.nango.dev/integrations/all/plain/connect
    credentials:
        apiKey:
            type: string
            title: API Key
            description: The API key for your Plain account
            doc_section: '#step-1-generating-your-api-key'
podium:
    display_name: Podium
    categories:
        - communication
        - marketing
    auth_mode: OAUTH2
    authorization_url: https://api.podium.com/oauth/authorize
    token_url: https://api.podium.com/oauth/token
    scope_separator: ' '
    body_format: json
    authorization_params:
        response_type: code
    token_params:
        grant_type: authorization_code
    refresh_params:
        grant_type: refresh_token
    proxy:
        headers:
            podium-version: ${connectionConfig.apiVersion}
            content-type: application/json
        base_url: https://api.podium.com
        retry:
            after: x-ratelimit-reset
    docs: https://docs.nango.dev/integrations/all/podium
    connection_config:
        apiVersion:
            type: string
            title: API Version
            description: The API version of your Podium account
posthog:
    display_name: PostHog
    categories:
        - dev-tools
    auth_mode: API_KEY
    proxy:
        headers:
            authorization: Bearer ${apiKey}
        base_url: https://${connectionConfig.subdomain}.posthog.com
        verification:
            method: GET
            endpoints:
                - /api/users/@me
    docs: https://docs.nango.dev/integrations/all/posthog
    docs_connect: https://docs.nango.dev/integrations/all/posthog/connect
    connection_config:
        subdomain:
            type: string
            title: PostHog Domain
            description: The subdomain of your PostHog account
            pattern: ^[a-z0-9_-]+$
            example: domain
            suffix: .posthog.com
            prefix: https://
    credentials:
        apiKey:
            type: string
            title: API Key
            description: The API key for your PostHog account
            doc_section: '#step-1-finding-your-posthog-api-key'
prive:
    display_name: Prive
    categories:
        - e-commerce
    auth_mode: API_KEY
    proxy:
        headers:
            authorization: Bearer ${apiKey}
            content-type: application/json
        base_url: https://subs.api.tryprive.com
    docs: https://docs.nango.dev/integrations/all/prive
    docs_connect: https://docs.nango.dev/integrations/all/prive/connect
    credentials:
        apiKey:
            type: string
            title: API Key
            description: The API key for your Prive account
            doc_section: '#step-1-requesting-your-prive-api-key'
productboard:
    display_name: Productboard
    categories:
        - productivity
    auth_mode: OAUTH2
    authorization_url: https://app.productboard.com/oauth2/authorize
    token_url: https://app.productboard.com/oauth2/token
    scope_separator: ' '
    authorization_params:
        response_type: code
    token_params:
        grant_type: authorization_code
    refresh_params:
        grant_type: refresh_token
    proxy:
        headers:
            x-version: '1'
        base_url: https://api.productboard.com
    docs: https://docs.nango.dev/integrations/all/productboard
qualtrics:
    display_name: Qualtrics
    categories:
        - surveys
    auth_mode: OAUTH2
    authorization_url: https://${connectionConfig.subdomain}.qualtrics.com/oauth2/auth
    token_url: https://${connectionConfig.subdomain}.qualtrics.com/oauth2/token
    proxy:
        base_url: https://${connectionConfig.subdomain}.qualtrics.com
    docs: https://docs.nango.dev/integrations/all/qualtrics
    connection_config:
        subdomain:
            type: string
            title: Qualtrics Domain
            description: The subdomain of your Qualtrics account
            pattern: ^[a-z0-9_-]+$
            example: domain
            suffix: .qualtrics.com
            prefix: https://
quickbase:
    display_name: Quickbase
    categories:
        - productivity
    auth_mode: API_KEY
    proxy:
        base_url: https://api.quickbase.com/v1/
        headers:
            qb-realm-hostname: ${connectionConfig.domain}
            user-agent: ${connectionConfig.appDetails} || App (support@nango.dev)
            authorization: QB-USER-TOKEN ${apiKey}
        query:
            apiKey: ${apiKey}
    docs: https://docs.nango.dev/integrations/all/quickbase
    docs_connect: https://docs.nango.dev/integrations/all/quickbase/connect
    connection_config:
        domain:
            type: string
            title: Realm Hostname
            description: Your Quickbase Realm Hostname
            example: demo.quickbase.com
            format: hostname
            doc_section: '#step-1-finding-your-realm-hostname'
        appDetails:
            type: string
            title: App Details
            description: The details of your app
            automated: true
    credentials:
        apiKey:
            type: string
            title: User Token
            description: Your User Token
            pattern: ^[a-z0-9_-]+$
            example: bb_aa_xxxxxx_xxxxxxxxxxxxxxxxx
            doc_section: '#step-2-finding-your-user-token'
quickbooks:
    display_name: Quickbooks
    categories:
        - accounting
        - popular
    auth_mode: OAUTH2
    authorization_url: https://appcenter.intuit.com/connect/oauth2
    token_url: https://oauth.platform.intuit.com/oauth2/v1/tokens/bearer
    redirect_uri_metadata:
        - realmId
    proxy:
        connection_config:
            realmId: ${connectionConfig.realmId}
        base_url: https://quickbooks.api.intuit.com
    docs: https://docs.nango.dev/integrations/all/quickbooks
    docs_connect: https://docs.nango.dev/integrations/all/quickbooks/connect
    connection_config:
        realmId:
            type: string
            title: Quickbooks Realm ID
            optional: true
            description: The realmId of your quickbooks company
            pattern: ^\d{16}$
            example: '9341453474484455'
            doc_section: '#step-1-finding-your-realm-id'
quickbooks-sandbox:
    display_name: Quickbooks (Sandbox)
    categories:
        - accounting
        - popular
    auth_mode: OAUTH2
    authorization_url: https://appcenter.intuit.com/connect/oauth2
    token_url: https://oauth.platform.intuit.com/oauth2/v1/tokens/bearer
    redirect_uri_metadata:
        - realmId
    proxy:
        connection_config:
            realmId: ${connectionConfig.realmId}
        base_url: https://sandbox-quickbooks.api.intuit.com
    docs: https://docs.nango.dev/integrations/all/quickbooks-sandbox
    docs_connect: https://docs.nango.dev/integrations/all/quickbooks-sandbox/connect
    connection_config:
        realmId:
            type: string
            title: Quickbooks Realm ID
            optional: true
            description: The realmId of your quickbooks sandbox company
            pattern: ^\d{16}$
            example: '9341453474484455'
            doc_section: '#step-1-finding-your-realm-id'
ragieai:
    display_name: Ragie AI
    categories:
        - dev-tools
    auth_mode: API_KEY
    proxy:
        base_url: https://api.ragie.ai
        headers:
            authorization: Bearer ${apiKey}
        verification:
            method: GET
            endpoints:
                - /documents
    docs: https://docs.nango.dev/integrations/all/ragieai
    credentials:
        apiKey:
            type: string
            title: API Key
            description: The API key for your ragie.ai account
            example: tnt_IZ56tqGVgX9_k8CKnxQ9MvQgzDXcDGgtcjXABkwusxSOR8QzwxxeA1B
            pattern: ^tnt_[a-zA-Z0-9_]+$
ramp:
    display_name: Ramp
    categories:
        - banking
    auth_mode: OAUTH2
    authorization_url: https://app.ramp.com/v1/authorize
    token_url: https://api.ramp.com/developer/v1/token
    authorization_method: header
    proxy:
        base_url: https://api.ramp.com
    docs: https://docs.nango.dev/integrations/all/ramp
ramp-sandbox:
    display_name: Ramp (Sandbox)
    auth_mode: OAUTH2
    authorization_url: https://demo.ramp.com/v1/authorize
    token_url: https://demo-api.ramp.com/developer/v1/token
    authorization_method: header
    proxy:
        base_url: https://demo-api.ramp.com
    docs: https://docs.nango.dev/integrations/all/ramp-sandbox
rapidapi:
    display_name: RapidAPI
    categories:
        - dev-tools
    auth_mode: API_KEY
    proxy:
        headers:
            x-rapidapi-key: ${apiKey}
            x-rapidapi-host: ${connectionConfig.subdomain}.p.rapidapi.com
        base_url: https://${connectionConfig.subdomain}.p.rapidapi.com
    docs: https://docs.nango.dev/integrations/all/rapidapi
    credentials:
        apiKey:
            type: string
            title: API Key
            description: The API key for your RapidAPI account
            example: b7c156af2dmgh5c635305f3744bap168553jsp75193c8367ef
            pattern: ^[a-zA-Z0-9]+$
    connection_config:
        subdomain:
            type: string
            title: Subdomain
            description: The subdomain of the Rapid API.
            pattern: ^[a-z0-9_-]+$
            example: api-football-v1
            suffix: .p.rapidapi.com
            prefix: https://
razorpay:
    display_name: Razorpay
    categories:
        - payment
    auth_mode: BASIC
    proxy:
        base_url: https://api.razorpay.com
        verification:
            method: GET
            endpoints:
                - /v1/orders
    docs: https://docs.nango.dev/integrations/all/razorpay
    docs_connect: https://docs.nango.dev/integrations/all/razorpay/connect
    credentials:
        username:
            type: string
            title: Key ID
            description: Your Key ID
            pattern: ^rzp_(test|live)_[A-Za-z0-9]+$
            example: rzp_test_*************
            doc_section: '#step-1-finding-your-key-id-and-secret'
        password:
            type: string
            title: Key Secret
            description: Your Key Secret
            secret: true
            pattern: ^[a-zA-Z0-9]+$
            doc_section: '#step-1-finding-your-key-id-and-secret'
readwise:
    display_name: Readwise
    categories:
        - productivity
    auth_mode: API_KEY
    proxy:
        base_url: https://readwise.io/api/v2
        headers:
            authorization: Token ${apiKey}
        verification:
            method: GET
            endpoints:
                - /auth
        retry:
            after: retry-after
    docs: https://docs.nango.dev/integrations/all/readwise
    docs_connect: https://docs.nango.dev/integrations/all/readwise/connect
    credentials:
        apiKey:
            type: string
            title: Access Token
            description: The Access Token for your Readwise account
            example: zCDL1fUOpu4Cg3WMlMl1S7ecKsaBQlfCzw7sbVfc0wBqUJMI56
            pattern: ^[a-zA-Z0-9]+$
            doc_section: '#step-1-generating-your-access-token'
readwise-reader:
    display_name: Readwise Reader
    categories:
        - productivity
    auth_mode: API_KEY
    proxy:
        base_url: https://readwise.io/api/v3
        headers:
            authorization: Token ${apiKey}
        verification:
            method: GET
            base_url_override: https://readwise.io
            endpoints:
                - /api/v2/auth
        retry:
            after: retry-after
    docs: https://docs.nango.dev/integrations/all/readwise-reader
    docs_connect: https://docs.nango.dev/integrations/all/readwise-reader/connect
    credentials:
        apiKey:
            type: string
            title: Access Token
            description: The Access Token for your Readwise account
            example: zCDL1fUOpu4Cg3WMlMl1S7ecKsaBQlfCzw7sbVfc0wBqUJMI56
            pattern: ^[a-zA-Z0-9]+$
            doc_section: '#step-1-generating-your-access-token'
recharge:
    display_name: Recharge
    categories:
        - e-commerce
    auth_mode: API_KEY
    proxy:
        headers:
            x-recharge-access-token: ${apiKey}
        base_url: https://api.rechargeapps.com
    docs: https://docs.nango.dev/integrations/all/recharge
    docs_connect: https://docs.nango.dev/integrations/all/recharge/connect
    credentials:
        apiKey:
            type: string
            title: API Token
            description: The API Token for your Recharge account
            example: sk_test_1p1_**************************************************
            pattern: ^[a-zA-Z0-9_]+$
            doc_section: '#step-1-generating-your-api-token'
reddit:
    display_name: Reddit
    categories:
        - social
    auth_mode: OAUTH2
    authorization_url: https://www.reddit.com/api/v1/authorize
    token_url: https://www.reddit.com/api/v1/access_token
    authorization_method: header
    authorization_params:
        duration: permanent
    proxy:
        base_url: https://oauth.reddit.com
    docs: https://docs.nango.dev/integrations/all/reddit
refiner:
    display_name: Refiner
    categories:
        - surveys
    auth_mode: API_KEY
    proxy:
        headers:
            authorization: Bearer ${apiKey}
        base_url: https://api.refiner.io/v1
        verification:
            method: GET
            endpoints:
                - /account
    docs: https://docs.nango.dev/integrations/all/refiner
    credentials:
        apiKey:
            type: string
            title: API Key
            description: The API key for your Refiner account
replicate:
    display_name: Replicate
    auth_mode: API_KEY
    proxy:
        headers:
            authorization: Bearer ${apiKey}
        base_url: https://api.replicate.com
        verification:
            method: GET
            endpoints:
                - /v1/account
    docs: https://docs.nango.dev/integrations/all/replicate
    credentials:
        apiKey:
            type: string
            title: API Key
            description: The API key for your Replicate account
retell-ai:
    display_name: Retell AI
    categories:
        - dev-tools
        - productivity
    auth_mode: API_KEY
    proxy:
        base_url: https://api.retellai.com
        headers:
            authorization: Bearer ${apiKey}
            content-type: application/json
    docs: https://docs.nango.dev/integrations/all/retell-ai
    docs_connect: https://docs.nango.dev/integrations/all/retell-ai/connect
    credentials:
        apiKey:
            type: string
            title: API Key
            description: The API key for Retell AI
            example: key-xxxxxxxxxxxxxxxxxxxxxxxxxxxxxxxxxxxxxxxx
            doc_section: '#step-1-finding-your-retell-ai-api-key'
ring-central:
    display_name: RingCentral
    categories:
        - support
    auth_mode: OAUTH2
    authorization_url: https://platform.ringcentral.com/restapi/oauth/authorize
    token_url: https://platform.ringcentral.com/restapi/oauth/token
    authorization_method: header
    authorization_params:
        response_type: code
    token_params:
        grant_type: authorization_code
    refresh_params:
        grant_type: refresh_token
    proxy:
        base_url: https://platform.ringcentral.com
    docs: https://docs.nango.dev/integrations/all/ring-central
ring-central-sandbox:
    display_name: RingCentral (Sandbox)
    auth_mode: OAUTH2
    authorization_url: https://platform.devtest.ringcentral.com/restapi/oauth/authorize
    token_url: https://platform.devtest.ringcentral.com/restapi/oauth/token
    authorization_method: header
    authorization_params:
        response_type: code
    token_params:
        grant_type: authorization_code
    refresh_params:
        grant_type: refresh_token
    proxy:
        base_url: https://platform.devtest.ringcentral.com
    docs: https://docs.nango.dev/integrations/all/ring-central-sandbox
rippling:
    display_name: Rippling
    categories:
        - hr
    auth_mode: API_KEY
    proxy:
        headers:
            authorization: Bearer ${apiKey}
        base_url: https://rest.ripplingapis.com
    docs: https://docs.nango.dev/integrations/all/rippling
    docs_connect: https://docs.nango.dev/integrations/all/rippling/connect
    credentials:
        apiKey:
            type: string
            title: API Token
            description: The API Token for your Rippling account
            doc_section: '#step-1-generating-your-api-token'
segment:
    display_name: Segment
    categories:
        - analytics
        - marketing
    auth_mode: OAUTH2
    authorization_url: https://id.segmentapis.com/oauth2/auth
    token_url: https://id.segmentapis.com/oauth2/token
    token_request_auth_method: basic
    proxy:
        base_url: https://api.segment.io
    docs: https://docs.nango.dev/integrations/all/segment
sage:
    display_name: Sage
    categories:
        - accounting
        - erp
    auth_mode: OAUTH2
    authorization_url: https://www.sageone.com/oauth2/auth/central
    token_url: https://oauth.accounting.sage.com/token
    authorization_params:
        filter: apiv3.1
    proxy:
        base_url: https://api.accounting.sage.com
    docs: https://docs.nango.dev/integrations/all/sage
sage-intacct-oauth:
    display_name: Sage Intacct (OAuth)
    categories:
        - accounting
        - erp
        - popular
    auth_mode: OAUTH2
    authorization_url: https://api.intacct.com/ia/api/v1/oauth2/authorize
    token_url: https://api.intacct.com/ia/api/v1/oauth2/token
    authorization_params:
        response_type: code
    token_params:
        grant_type: authorization_code
    refresh_params:
        grant_type: refresh_token
    proxy:
        base_url: https://api.intacct.com/ia/api
    docs: https://docs.nango.dev/integrations/all/sage-intacct-oauth
sage-intacct:
    display_name: Sage Intacct
    categories:
        - accounting
        - erp
    auth_mode: TWO_STEP
    proxy:
        base_url: https://api.intacct.com/ia/xml/xmlgw.phtml
    token_url: https://api.intacct.com/ia/xml/xmlgw.phtml
    body_format: xml
    token_params:
        request:
            control:
                senderid: ${credentials.senderId}
                password: ${credentials.senderPassword}
                controlid: ${now}
                uniqueid: false
                dtdversion: '3.0'
                includewhitespace: false
            operation:
                authentication:
                    login:
                        userid: ${credentials.userId}
                        companyid: ${credentials.companyId}
                        password: ${credentials.userPassword}
                content:
                    function:
                        $controlid: '{{$guid}}'
                        getAPISession: ''
    token_headers:
        content-type: application/xml
    token_response:
        token: response.operation.result.data.api.sessionid
        token_expiration: response.operation.authentication.sessiontimeout
        token_expiration_strategy: expireAt
    docs: https://docs.nango.dev/integrations/all/sage-intacct
    docs_connect: https://docs.nango.dev/integrations/all/sage-intacct/connect
    credentials:
        senderId:
            type: string
            title: Sender ID
            description: Your Sage Intacct Sender ID
            doc_section: '#step-1-how-to-retrieve-the-sender-id'
        senderPassword:
            type: string
            title: Sender Password
            description: Your Sage Intacct Sender Password
            secret: true
        userId:
            type: string
            title: User ID
            description: Your Sage Intacct User ID
            doc_section: '#step-2-how-to-retrieve-the-user-id'
        companyId:
            type: string
            title: Company ID
            description: Your Sage Intacct Company ID
            doc_section: '#step-3-how-to-retrieve-the-company-id'
        userPassword:
            type: string
            title: User Password
            description: Your Sage Intacct User Password
            secret: true
salesforce:
    display_name: Salesforce
    categories:
        - crm
        - popular
    auth_mode: OAUTH2
    authorization_url: https://login.salesforce.com/services/oauth2/authorize
    token_url: https://login.salesforce.com/services/oauth2/token
    authorization_params:
        prompt: consent
    default_scopes:
        - offline_access
    token_response_metadata:
        - instance_url
    proxy:
        base_url: ${connectionConfig.instance_url}
    webhook_routing_script: salesforceWebhookRouting
    post_connection_script: salesforcePostConnection
    docs: https://docs.nango.dev/integrations/all/salesforce
    connection_config:
        instance_url:
            type: string
            title: Instance URL
            description: The instance URL of your Salesforce account
            format: uri
            pattern: ^https?://.*$
            automated: true
salesforce-sandbox:
    display_name: Salesforce (Sandbox)
    auth_mode: OAUTH2
    authorization_url: https://test.salesforce.com/services/oauth2/authorize
    token_url: https://test.salesforce.com/services/oauth2/token
    default_scopes:
        - offline_access
    token_response_metadata:
        - instance_url
    proxy:
        base_url: ${connectionConfig.instance_url}
    docs: https://docs.nango.dev/integrations/all/salesforce-sandbox
    connection_config:
        instance_url:
            type: string
            title: Instance URL
            description: The instance URL of your Salesforce account
            format: uri
            pattern: ^https?://.*$
            automated: true
salesforce-experience-cloud:
    display_name: Salesforce Experience Cloud
    auth_mode: OAUTH2
    authorization_url: >-
        https://${connectionConfig.subdomain}.my.site.com/services/oauth2/authorize
    token_url: https://${connectionConfig.subdomain}.my.site.com/services/oauth2/token
    default_scopes:
        - offline_access
    token_response_metadata:
        - instance_url
    proxy:
        base_url: ${connectionConfig.instance_url}
    docs: https://docs.nango.dev/integrations/all/salesforce-experience-cloud
    connection_config:
        subdomain:
            type: string
            title: Salesforce Domain
            description: The subdomain of your Salesforce Experience Cloud account
            pattern: ^[a-z0-9_-]+$
            example: domain
            suffix: .my.site.com
            prefix: https://
        instance_url:
            type: string
            title: Instance URL
            description: The instance URL of your Salesforce Experience Cloud account
            format: uri
            pattern: ^https?://.*$
            automated: true
salesforce-cdp:
    display_name: Salesforce (Data Cloud)
    categories:
        - storage
    auth_mode: TWO_STEP
    token_url: https://login.salesforce.com/services/oauth2/token
    body_format: form
    token_params:
        grant_type: urn:ietf:params:oauth:grant-type:jwt-bearer
        assertion: ${credentials.jwt}
    token_headers:
        content-type: application/x-www-form-urlencoded
    additional_steps:
        - body_format: form
          token_params:
              grant_type: urn:salesforce:grant-type:external:cdp
              subject_token: ${step1.access_token}
              subject_token_type: urn:ietf:params:oauth:token-type:access_token
          token_headers:
              content-type: application/x-www-form-urlencoded
          token_url: ${step1.instance_url}/services/a360/token
    token_response_metadata:
        - instance_url
    proxy:
        base_url: ${connectionConfig.instance_url}
    token_response:
        token: access_token
        token_expiration: expires_in
        token_expiration_strategy: expireIn
    docs: https://docs.nango.dev/integrations/all/salesforce-cdp
    docs_connect: https://docs.nango.dev/integrations/all/salesforce-cdp/connect
    credentials:
        jwt:
            type: string
            title: Encoded JWT
            description: This is your pre-generated, encoded JSON Web Token (JWT)
            secret: true
            doc_section: '#step-1-generating-your-encoded-jwt'
sap-concur:
    display_name: SAP Concur
    categories:
        - erp
    auth_mode: OAUTH2_CC
    token_url: >-
        https://${connectionConfig.region}.api.concursolutions.com/oauth2/v0/token
    scope_separator: ' '
    token_params:
        grant_type: client_credentials
    proxy:
        base_url: https://${connectionConfig.region}.api.concursolutions.com
    docs: https://docs.nango.dev/integrations/all/sap-concur
    docs_connect: https://docs.nango.dev/integrations/all/sap-concur/connect
    connection_config:
        companyUUID:
            type: string
            title: Company UUID
            description: The unique identifier for your SAP Concur company
            doc_section: '#step-2-generate-company-request-token'
        companyRequestToken:
            type: string
            title: Company Request Token
            description: The request token generated for the company
            doc_section: '#step-2-generate-company-request-token'
        region:
            type: string
            title: Region
            description: The SAP Concur Data Center region (e.g., `us`, `eu`, `cn`)
            example: us
            doc_section: '#step-3-determine-your-region'
sap-success-factors:
    display_name: SAP SuccessFactors
    categories:
        - hr
    auth_mode: TWO_STEP
    token_url: https://${connectionConfig.apiServer}/oauth/token
    token_params:
        company_id: ${connectionConfig.companyId}
        client_id: ${credentials.apiKey}
        grant_type: urn:ietf:params:oauth:grant-type:saml2-bearer
        assertion: ${credentials.assertion}
    token_headers:
        content-type: application/x-www-form-urlencoded
    proxy:
        base_url: https://${connectionConfig.apiServer}
    token_response:
        token: access_token
        token_expiration: expires_in
        token_expiration_strategy: expireIn
    docs: https://docs.nango.dev/integrations/all/sap-success-factors
    docs_connect: https://docs.nango.dev/integrations/all/sap-success-factors/connect
    connection_config:
        apiServer:
            type: string
            title: API Server
            description: The API Server to connect to your SAP SuccessFactors account
            pattern: ^[a-z0-9.-]+$
            example: api41preview.sapsf.com
            prefix: https://
            doc_section: '#step-1-finding-your-api-server'
            order: 1
        companyId:
            type: string
            title: Company ID
            description: The company ID of your SAP SuccessFactors account
            example: SFSALES012345
            pattern: ^[A-Z0-9]+$
            doc_section: '#step-2-finding-your-company-id'
            order: 2
    credentials:
        apiKey:
            type: string
            title: API Key
            description: The API key for your SAP SuccessFactors account
            secret: true
            doc_section: '#step-3-generating-your-api-key'
        assertion:
            type: string
            title: SAML Assertion
            description: The SAML Assertion generated for your SAP SuccessFactors account
            secret: true
            doc_section: '#step-4-generating-your-saml-assertion'
scrapedo:
    display_name: Scrape.do
    categories:
        - other
    auth_mode: API_KEY
    proxy:
        base_url: https://api.scrape.do
        query:
            token: ${apiKey}
    docs: https://docs.nango.dev/integrations/all/scrapedo
    docs_connect: https://docs.nango.dev/integrations/all/scrapedo/connect
    credentials:
        apiKey:
            type: string
            title: API Token
            description: The API Token for your Scrape.do account
            example: 3c12d71308a346c41d10b19a2b2ac1ea5cacb53588d
            pattern: ^[a-zA-Z0-9]+$
            doc_section: '#step-1-finding-your-api-key'
salesloft:
    display_name: Salesloft
    categories:
        - marketing
    auth_mode: OAUTH2
    authorization_url: https://accounts.salesloft.com/oauth/authorize
    token_url: https://accounts.salesloft.com/oauth/token
    proxy:
        base_url: https://api.salesloft.com
    docs: https://docs.nango.dev/integrations/all/salesloft
sendgrid:
    display_name: SendGrid
    categories:
        - marketing
    auth_mode: API_KEY
    proxy:
        headers:
            authorization: Bearer ${apiKey}
        base_url: https://api.sendgrid.com
    docs: https://docs.nango.dev/integrations/all/sendgrid
    docs_connect: https://docs.nango.dev/integrations/all/sendgrid/connect
    credentials:
        apiKey:
            type: string
            title: API Key
            description: The API key for your Sendgrid account
            doc_section: '#step-1-generating-your-sendgrid-api-key'
sedna:
    display_name: Sedna (OAuth)
    auth_mode: OAUTH2_CC
    categories:
        - communication
    proxy:
        base_url: https://${connectionConfig.tenant}.sednanetwork.com/platform
    token_url: https://${connectionConfig.tenant}.sednanetwork.com/platform/oauth/token
    token_params:
        grant_type: client_credentials
    scope_separator: ','
    docs: https://docs.nango.dev/integrations/all/sedna
    connection_config:
        tenant:
            type: string
            title: Tenant
            description: The tenant name to your sedna account
sedna-basic:
    display_name: Sedna (Basic Auth)
    auth_mode: BASIC
    categories:
        - communication
    proxy:
        base_url: https://${connectionConfig.tenant}.sednanetwork.com/platform
    docs: https://docs.nango.dev/integrations/all/sedna-basic
    connection_config:
        tenant:
            type: string
            title: Tenant
            description: The tenant name to your sedna account
servicem8:
    display_name: ServiceM8
    categories:
        - productivity
    auth_mode: OAUTH2
    authorization_url: https://go.servicem8.com/oauth/authorize
    token_url: https://go.servicem8.com/oauth/access_token
    proxy:
        base_url: https://api.servicem8.com
    scope_separator: ' '
    authorization_params:
        response_type: code
    token_params:
        grant_type: authorization_code
    refresh_params:
        grant_type: refresh_token
    docs: https://docs.nango.dev/integrations/all/servicem8
signnow:
    display_name: SignNow
    categories:
        - legal
    auth_mode: OAUTH2
    authorization_url: https://app.signnow.com/authorize
    token_url: https://api.signnow.com/oauth2/token
    disable_pkce: true
    token_request_auth_method: basic
    authorization_params:
        response_type: code
    token_params:
        grant_type: authorization_code
    refresh_params:
        grant_type: refresh_token
    proxy:
        base_url: https://api.signnow.com
    docs: https://docs.nango.dev/integrations/all/signnow
signnow-sandbox:
    display_name: SignNow (Sandbox)
    categories:
        - legal
    auth_mode: OAUTH2
    authorization_url: https://app-eval.signnow.com/authorize
    token_url: https://api-eval.signnow.com/oauth2/token
    disable_pkce: true
    token_request_auth_method: basic
    authorization_params:
        response_type: code
    token_params:
        grant_type: authorization_code
    refresh_params:
        grant_type: refresh_token
    proxy:
        base_url: https://api-eval.signnow.com
    docs: https://docs.nango.dev/integrations/all/signnow-sandbox
servicenow:
    display_name: ServiceNow
    categories:
        - productivity
    auth_mode: OAUTH2
    authorization_url: https://${connectionConfig.subdomain}.service-now.com/oauth_auth.do
    token_url: https://${connectionConfig.subdomain}.service-now.com/oauth_token.do
    authorization_params:
        response_type: code
    token_params:
        grant_type: authorization_code
    refresh_params:
        grant_type: refresh_token
    proxy:
        base_url: https://${connectionConfig.subdomain}.service-now.com
    docs: https://docs.nango.dev/integrations/all/servicenow
    connection_config:
        subdomain:
            type: string
            title: ServiceNow Domain
            description: The subdomain of your ServiceNow account
            pattern: ^[a-z0-9_-]+$
            example: domain
            suffix: .service-now.com
            prefix: https://
sharepoint-online:
    display_name: SharePoint Online (v2)
    auth_mode: OAUTH2
    categories:
        - storage
        - communication
    authorization_url: https://login.microsoftonline.com/common/oauth2/v2.0/authorize
    token_url: https://login.microsoftonline.com/common/oauth2/v2.0/token
    disable_pkce: true
    default_scopes:
        - offline_access
    authorization_params:
        response_type: code
        response_mode: query
        prompt: consent
    token_params:
        grant_type: authorization_code
    refresh_params:
        grant_type: refresh_token
    proxy:
        base_url: https://graph.microsoft.com
        retry:
            after: retry-after
        decompress: true
    docs: https://docs.nango.dev/integrations/all/sharepoint-online
sharepoint-online-oauth2-cc:
    display_name: SharePoint Online (Client Credentials V2)
    categories:
        - storage
        - communication
    auth_mode: OAUTH2_CC
    token_url: >-
        https://login.microsoftonline.com/${connectionConfig.tenantId}/oauth2/v2.0/token
    token_params:
        grant_type: client_credentials
    proxy:
        base_url: https://graph.microsoft.com
    docs: https://docs.nango.dev/integrations/all/sharepoint-online-oauth2-cc
    docs_connect: >-
        https://docs.nango.dev/integrations/all/sharepoint-online-oauth2-cc/connect
    connection_config:
        tenantId:
            type: string
            title: Tenant ID
            description: >-
                The unique identifier for your organization that uses Microsoft
                services
            format: uuid
            example: a1b2c3d4-e5f6-47a8-9b0c-d1234567890f
            doc_section: '#step-1-finding-your-tenant-id'
            order: 1
sharepoint-online-v1:
    display_name: SharePoint Online (v1)
    categories:
        - storage
        - communication
    auth_mode: TWO_STEP
    token_url: >-
        https://login.microsoftonline.com/${connectionConfig.tenantId}/oauth2/token
    body_format: form
    token_params:
        client_id: ${credentials.clientId}
        grant_type: client_credentials
        resource: https://${connectionConfig.tenantId}.sharepoint.com
        client_assertion_type: urn:ietf:params:oauth:client-assertion-type:jwt-bearer
        client_assertion: ${credentials.assertion}
    token_headers:
        content-type: application/x-www-form-urlencoded
    proxy:
        base_url: https://${connectionConfig.tenantName}.sharepoint.com
        headers:
            accept: application/json;odata=verbose
    token_response:
        token: access_token
        token_expiration: expires_in
        token_expiration_strategy: expireIn
    docs: https://docs.nango.dev/integrations/all/sharepoint-online-v1
    docs_connect: https://docs.nango.dev/integrations/all/sharepoint-online-v1/connect
    connection_config:
        tenantId:
            type: string
            title: Tenant ID
            description: >-
                The unique identifier for your organization that uses Microsoft
                services
            format: uuid
            example: a1b2c3d4-e5f6-47a8-9b0c-d1234567890f
            doc_section: '#step-1-finding-your-tenant-id'
            order: 1
        tenantName:
            type: string
            title: Tenant Name
            description: The initial domain name for your Microsoft services tenant
            example: mycompany
            pattern: ^[a-zA-Z0-9]+$
            doc_section: '#step-2-finding-your-tenant-name'
            order: 2
    credentials:
        clientId:
            type: string
            title: Client ID
            description: Your application Client ID
            secret: true
            doc_section: '#step-3-finding-your-client-id'
        assertion:
            type: string
            title: Client Assertion
            description: Your generated client assertion
            secret: true
            doc_section: '#step-4-generating-your-client-assertion'
shipstation:
    display_name: Shipstation
    categories:
        - e-commerce
    auth_mode: BASIC
    proxy:
        base_url: https://ssapi.shipstation.com
        retry:
            after: x-rate-limit-reset
        verification:
            method: GET
            endpoints:
                - /users
    docs: https://docs.nango.dev/integrations/all/shipstation
    docs_connect: https://docs.nango.dev/integrations/all/shipstation/connect
    credentials:
        username:
            type: string
            title: API Key
            description: Your ShipStation API key
            doc_section: '#step-1-finding-shipstation-api-key-and-api-secret'
        password:
            type: string
            title: API Secret
            description: Your Shipstation API secret
            doc_section: '#step-1-finding-shipstation-api-key-and-api-secret'
shopify:
    display_name: Shopify (OAuth)
    categories:
        - e-commerce
        - popular
    auth_mode: OAUTH2
    authorization_url: >-
        https://${connectionConfig.subdomain}.myshopify.com/admin/oauth/authorize
    token_url: >-
        https://${connectionConfig.subdomain}.myshopify.com/admin/oauth/access_token
    proxy:
        base_url: https://${connectionConfig.subdomain}.myshopify.com
        headers:
            x-shopify-access-token: ${accessToken}
    docs: https://docs.nango.dev/integrations/all/shopify
    docs_connect: https://docs.nango.dev/integrations/all/shopify/connect
    connection_config:
        subdomain:
            type: string
            title: Shopify Domain
            description: The subdomain of your Shopify account
            pattern: ^[a-z0-9_-]+$
            example: domain
            suffix: .myshopify.com
            prefix: https://
            doc_section: '#step-1-finding-your-shopify-domain'
shopify-api-key:
    display_name: Shopify (API Key)
    categories:
        - e-commerce
    auth_mode: API_KEY
    proxy:
        base_url: https://${connectionConfig.subdomain}.myshopify.com
        headers:
            x-shopify-access-token: ${apiKey}
            content-type: application/json
        verification:
            method: POST
            endpoints:
                - >-
                    /admin/api/2024-10/graphql.json?query=%7B__schema%7Btypes%7Bname%2Ckind%2Cfields%7Bname%7D%7D%7D%7D
    docs: https://docs.nango.dev/integrations/all/shopify-api-key
    docs_connect: https://docs.nango.dev/integrations/all/shopify-api-key/connect
    connection_config:
        subdomain:
            type: string
            title: Shopify Domain
            description: The subdomain of your Shopify account
            pattern: ^[a-z0-9_-]+$
            example: domain
            suffix: .myshopify.com
            prefix: https://
            doc_section: '#step-1-finding-your-shopify-domain'
            order: 1
    credentials:
        apiKey:
            type: string
            title: API Access Token
            description: The API access token generated
            example: shpat_***************c03266f
            pattern: ^shpat_[a-f0-9]{32}$
            doc_section: '#step-2-generating-your-api-access-token'
shopify-scim:
    display_name: Shopify (SCIM API)
    categories:
        - e-commerce
    auth_mode: API_KEY
    proxy:
        base_url: https://shopifyscim.com/scim
        headers:
            authorization: Bearer ${apiKey}
            accept: application/json
            content-type: application/json
        verification:
            method: GET
            endpoints:
                - /v2/Users
        retry:
            after: retry-after
    docs: https://docs.nango.dev/integrations/all/shopify-scim
    docs_connect: https://docs.nango.dev/integrations/all/shopify-scim/connect
    credentials:
        apiKey:
            type: string
            title: SCIM API Token
            description: >-
                The SCIM API token generated from your Shopify organization
                settings.
            doc_section: '#step-1-generating-your-scim-api-token'
shortcut:
    display_name: Shortcut
    categories:
        - dev-tools
        - productivity
    auth_mode: API_KEY
    proxy:
        base_url: https://api.app.shortcut.com
        headers:
            shortcut-token: ${apiKey}
        verification:
            method: GET
            endpoints:
                - /api/v3/member
    docs: https://docs.nango.dev/integrations/all/shortcut
    credentials:
        apiKey:
            type: string
            title: API Key
            description: The API key for your Shortcut account
slack:
    display_name: Slack
    categories:
        - popular
        - productivity
    auth_mode: OAUTH2
    authorization_url: https://slack.com/oauth/v2/authorize
    scope_separator: ','
    token_url: https://slack.com/api/oauth.v2.access
    token_response_metadata:
        - incoming_webhook.url
        - incoming_webhook.channel
        - incoming_webhook.channel_id
        - bot_user_id
        - team.id
    proxy:
        base_url: https://slack.com/api
        paginate:
            type: cursor
            cursor_path_in_response: response_metadata.next_cursor
            cursor_name_in_request: cursor
            limit_name_in_request: limit
    webhook_routing_script: slackWebhookRouting
    docs: https://docs.nango.dev/integrations/all/slack
smartrecruiters-api-key:
    display_name: Smartrecruiters
    auth_mode: API_KEY
    proxy:
        base_url: https://api.smartrecruiters.com
        headers:
            x-smarttoken: ${apiKey}
        verification:
            method: GET
            endpoints:
                - /feed/publications
    docs: https://docs.nango.dev/integrations/all/smartrecruiters-api-key
    credentials:
        apiKey:
            type: string
            title: API Key
            description: The API key for your Smartrecruiters account
smartsheet:
    display_name: Smartsheet
    auth_mode: OAUTH2
    authorization_url: https://app.smartsheet.com/b/authorize
    token_url: https://api.smartsheet.com/2.0/token
    authorization_params:
        response_type: code
    token_params:
        grant_type: authorization_code
    proxy:
        base_url: https://api.smartsheet.com
    docs: https://docs.nango.dev/integrations/all/smartsheet
smugmug:
    display_name: Smugmug
    auth_mode: OAUTH1
    request_url: https://api.smugmug.com/services/oauth/1.0a/getRequestToken
    authorization_url: https://api.smugmug.com/services/oauth/1.0a/authorize
    token_url: https://api.smugmug.com/services/oauth/1.0a/getAccessToken
    scope_separator: ','
    signature_method: PLAINTEXT
    proxy:
        base_url: https://www.smugmug.com
    docs: https://docs.nango.dev/integrations/all/smugmug
snowflake:
    display_name: Snowflake
    categories:
        - dev-tools
    auth_mode: OAUTH2
    authorization_url: https://${connectionConfig.snowflake_account_url}/oauth/authorize
    token_url: https://${connectionConfig.snowflake_account_url}/oauth/token-request
    token_request_auth_method: basic
    authorization_params:
        response_type: code
    token_params:
        grant_type: authorization_code
    refresh_params:
        grant_type: refresh_token
    proxy:
        base_url: https://${connectionConfig.snowflake_account_url}
    docs: https://docs.nango.dev/integrations/all/snowflake
    connection_config:
        snowflake_account_url:
            type: string
            title: Domain
            description: The domain of your Snowflake account
            format: hostname
            prefix: https://
splitwise:
    display_name: Splitwise
    categories:
        - payment
        - social
    auth_mode: OAUTH2
    authorization_url: https://secure.splitwise.com/oauth/authorize
    token_url: https://secure.splitwise.com/oauth/token
    proxy:
        base_url: https://secure.splitwise.com
    docs: https://docs.nango.dev/integrations/all/splitwise
spotify:
    display_name: Spotify (OAuth)
    categories:
        - other
    auth_mode: OAUTH2
    authorization_url: https://accounts.spotify.com/authorize
    token_url: https://accounts.spotify.com/api/token
    authorization_params:
        response_type: code
    token_params:
        grant_type: authorization_code
    refresh_params:
        grant_type: refresh_token
    proxy:
        base_url: https://api.spotify.com
    docs: https://docs.nango.dev/integrations/all/spotify
spotify-oauth2-cc:
    display_name: Spotify (Client Credentials)
    categories:
        - other
    auth_mode: OAUTH2_CC
    token_url: https://accounts.spotify.com/api/token
    token_request_auth_method: basic
    scope_separator: ' '
    token_params:
        grant_type: client_credentials
    proxy:
        base_url: https://api.spotify.com
    docs: https://docs.nango.dev/integrations/all/spotify-oauth2-cc
squarespace:
    display_name: Squarespace
    categories:
        - dev-tools
        - design
    auth_mode: OAUTH2
    authorization_url: https://login.squarespace.com/api/1/login/oauth/provider/authorize
    token_url: https://login.squarespace.com/api/1/login/oauth/provider/tokens
    token_request_auth_method: basic
    scope_separator: ','
    authorization_params:
        response_type: code
    token_params:
        grant_type: authorization_code
    refresh_params:
        grant_type: refresh_token
    proxy:
        base_url: https://api.squarespace.com
        headers:
            user-agent: ${connectionConfig.customappDescription}
    docs: https://docs.nango.dev/integrations/all/squarespace
    connection_config:
        customappDescription:
            type: string
            title: User Agent
            description: The user agent of your custom app
squareup:
    display_name: Squareup
    categories:
        - payment
    auth_mode: OAUTH2
    authorization_url: https://connect.squareup.com/oauth2/authorize
    token_url: https://connect.squareup.com/oauth2/token
    disable_pkce: true
    decode_url: true
    authorization_params:
        response_type: code
        session: false
    token_params:
        grant_type: authorization_code
    refresh_params:
        grant_type: refresh_token
    proxy:
        base_url: https://connect.squareup.com
    docs: https://docs.nango.dev/integrations/all/squareup
squareup-sandbox:
    display_name: Squareup (Sandbox)
    categories:
        - payment
    auth_mode: OAUTH2
    authorization_url: https://connect.squareupsandbox.com/oauth2/authorize
    token_url: https://connect.squareupsandbox.com/oauth2/token
    disable_pkce: true
    authorization_params:
        response_type: code
        session: false
    token_params:
        grant_type: authorization_code
    refresh_params:
        grant_type: refresh_token
    proxy:
        base_url: https://connect.squareupsandbox.com
    docs: https://docs.nango.dev/integrations/all/squareup-sandbox
stackexchange:
    display_name: Stack Exchange
    categories:
        - knowledge-base
        - support
    auth_mode: OAUTH2
    authorization_url: https://stackoverflow.com/oauth
    token_url: https://stackoverflow.com/oauth/access_token/json
    default_scopes:
        - no_expiry
    proxy:
        base_url: https://api.stackexchange.com
    docs: https://docs.nango.dev/integrations/all/stackexchange
strava:
    display_name: Strava (Mobile)
    categories:
        - social
        - sports
    auth_mode: OAUTH2
    authorization_url: https://www.strava.com/oauth/mobile/authorize
    token_url: https://www.strava.com/api/v3/oauth/token
    scope_separator: ','
    authorization_params:
        response_type: code
        approval_prompt: auto
    token_params:
        grant_type: authorization_code
    refresh_params:
        grant_type: refresh_token
    proxy:
        base_url: https://www.strava.com
    docs: https://docs.nango.dev/integrations/all/strava
strava-web:
    display_name: Strava (Web)
    categories:
        - social
        - sports
    auth_mode: OAUTH2
    authorization_url: https://www.strava.com/oauth/authorize
    token_url: https://www.strava.com/api/v3/oauth/token
    scope_separator: ','
    authorization_params:
        response_type: code
        approval_prompt: force
    token_params:
        grant_type: authorization_code
    refresh_params:
        grant_type: refresh_token
    proxy:
        base_url: https://www.strava.com
    docs: https://docs.nango.dev/integrations/all/strava-web
stripe:
    display_name: Stripe
    categories:
        - payment
    auth_mode: OAUTH2
    authorization_url: https://connect.stripe.com/oauth/authorize
    token_url: https://connect.stripe.com/oauth/token
    proxy:
        base_url: https://api.stripe.com
    docs: https://docs.nango.dev/integrations/all/stripe
stripe-express:
    display_name: Stripe Express
    categories:
        - payment
    auth_mode: OAUTH2
    authorization_url: https://connect.stripe.com/express/oauth/authorize
    token_url: https://connect.stripe.com/oauth/token
    token_response_metadata:
        - stripe_user_id
    proxy:
        base_url: https://api.stripe.com
    docs: https://docs.nango.dev/integrations/all/stripe-express
stripe-app:
    display_name: Stripe App
    categories:
        - payment
    auth_mode: OAUTH2
    authorization_url: https://marketplace.stripe.com/oauth/v2/authorize
    token_url: https://api.stripe.com/v1/oauth/token
    disable_pkce: true
    proxy:
        base_url: https://api.stripe.com
    refresh_params:
        grant_type: refresh_token
    docs: https://docs.nango.dev/integrations/all/stripe-app
stripe-app-sandbox:
    display_name: Stripe App (Sandbox)
    auth_mode: OAUTH2
    authorization_url: >-
        https://marketplace.stripe.com/oauth/v2/${connectionConfig.appDomain}/authorize
    token_url: https://api.stripe.com/v1/oauth/token
    disable_pkce: true
    proxy:
        base_url: https://api.stripe.com
    refresh_params:
        grant_type: refresh_token
    docs: https://docs.nango.dev/integrations/all/stripe-app-sandbox
    connection_config:
        appDomain:
            type: string
            title: App Domain
            description: The domain of your Stripe app
survey-monkey:
    display_name: SurveyMonkey
    categories:
        - surveys
    auth_mode: OAUTH2
    authorization_url: https://api.surveymonkey.com/oauth/authorize
    token_url: https://api.surveymonkey.com/oauth/token
    disable_pkce: true
    authorization_params:
        response_type: code
    token_params:
        grant_type: authorization_code
    proxy:
        base_url: https://api.surveymonkey.com
    docs: https://docs.nango.dev/integrations/all/survey-monkey
tapclicks:
    display_name: TapClicks
    auth_mode: OAUTH2_CC
    categories:
        - marketing
        - analytics
    token_url: https://api.tapclicks.com/oauth/accesstoken
    token_params:
        grant_type: client_credentials
    proxy:
        base_url: https://api.tapclicks.com/v2
    docs: https://docs.nango.dev/integrations/all/tapclicks
    docs_connect: https://docs.nango.dev/integrations/all/tapclicks/connect
tableau:
    display_name: Tableau
    categories:
        - analytics
    auth_mode: TABLEAU
    token_url: >-
        https://${connectionConfig.myServer}/api/${connectionConfig.version}/auth/signin
    proxy:
        headers:
            accept: application/json
            content-type: application/json
        base_url: https://${connectionConfig.myServer}/api/${connectionConfig.version}
    docs: https://docs.nango.dev/integrations/all/tableau
    connection_config:
        myServer:
            type: string
            title: Domain
            description: The domain of your Tableau instance
            format: hostname
            prefix: https://
        version:
            type: string
            title: API Version
            description: The version of the Tableau API to use
teamtailor:
    display_name: Teamtailor
    categories:
        - ats
    auth_mode: API_KEY
    proxy:
        base_url: https://${connectionConfig.extension}.teamtailor.com
        retry:
            after: x-rate-limit-reset
        headers:
            authorization: Token token=${apiKey}
            x-api-version: '20210218'
        verification:
            method: GET
            endpoints:
                - /v1/users
    docs: https://docs.nango.dev/integrations/all/teamtailor
    connection_config:
        extension:
            type: string
            title: Teamtailor Domain
            description: The subdomain of your Teamtailor instance
            pattern: ^[a-z0-9_-]+$
            example: domain
            suffix: .teamtailor.com
            prefix: https://
    credentials:
        apiKey:
            type: string
            title: API Key
            description: The API key for your Teamtailor account
teamwork:
    display_name: Teamwork
    categories:
        - productivity
        - ticketing
    auth_mode: OAUTH2
    authorization_url: https://www.teamwork.com/launchpad/login
    token_url: https://www.teamwork.com/launchpad/v1/token.json
    token_response_metadata:
        - installation.apiEndPoint
    proxy:
        base_url: ${connectionConfig.installation.apiEndPoint}
    docs: https://docs.nango.dev/integrations/all/teamwork
ticktick:
    display_name: TickTick
    categories:
        - productivity
        - ticketing
    auth_mode: OAUTH2
    authorization_url: https://ticktick.com/oauth/authorize
    token_url: https://ticktick.com/oauth/token
    scope_separator: ' '
    proxy:
        base_url: https://api.ticktick.com
    docs: https://docs.nango.dev/integrations/all/ticktick
tiktok-accounts:
    display_name: TikTok Accounts
    categories:
        - social
    auth_mode: OAUTH2
    authorization_url: https://www.tiktok.com/v2/auth/authorize/
    token_url: https://business-api.tiktok.com/open_api/v1.3/tt_user/oauth2/token/
    refresh_url: >-
        https://business-api.tiktok.com/open_api/v1.3/tt_user/oauth2/refresh_token/
    proxy:
        base_url: https://business-api.tiktok.com/open_api/v1.3/
    authorization_params:
        response_type: code
    authorization_url_replacements:
        client_id: client_key
    token_params:
        grant_type: authorization_code
    refresh_params:
        grant_type: refresh_token
    scope_separator: ','
    docs: https://docs.nango.dev/integrations/all/tiktok-accounts
tiktok-ads:
    display_name: TikTok Ads
    categories:
        - social
    auth_mode: OAUTH2
    authorization_url: https://business-api.tiktok.com/portal/auth
    token_url: https://business-api.tiktok.com/open_api/v1.3/oauth2/access_token/
    proxy:
        base_url: https://business-api.tiktok.com/open_api/v1.3/
        headers:
            access-token: ${accessToken}
    token_params:
        grant_type: authorization_code
    authorization_url_replacements:
        client_id: app_id
    docs: https://docs.nango.dev/integrations/all/tiktok-ads
timely:
    display_name: Timely
    categories:
        - productivity
    auth_mode: OAUTH2
    authorization_url: https://api.timelyapp.com/1.1/oauth/authorize
    token_url: https://api.timelyapp.com/1.1/oauth/token
    disable_pkce: true
    authorization_params:
        response_type: code
    token_params:
        grant_type: authorization_code
    proxy:
        base_url: https://api.timelyapp.com
    docs: https://docs.nango.dev/integrations/all/timely
thrivecart-oauth:
    display_name: ThriveCart (OAuth)
    categories:
        - e-commerce
        - payment
    auth_mode: OAUTH2
    authorization_url: https://thrivecart.com/authorization/new
    token_url: https://thrivecart.com/authorization/token
    scope_separator: ' '
    proxy:
        base_url: https://thrivecart.com/api/external
    docs: https://docs.nango.dev/integrations/all/thrivecart-oauth
thrivecart-api-key:
    display_name: ThriveCart (API Key)
    categories:
        - e-commerce
        - payment
    auth_mode: API_KEY
    proxy:
        base_url: https://thrivecart.com/api/external
        headers:
            authorization: Bearer ${apiKey}
        verification:
            method: GET
            endpoints:
                - /ping
    docs: https://docs.nango.dev/integrations/all/thrivecart-api-key
    credentials:
        apiKey:
            type: string
            title: API Key
            description: The API key for your ThriveCart account
<<<<<<< HEAD
            example: ASYDV5S8-0BSO1SH2-4BH5PO7U-YF8SV3CZ
            pattern: ^[A-Z0-9]{8}-[A-Z0-9]{10}-[A-Z0-9]{8}-[A-Z0-9]{8}$
=======
            example: 'ASYDV5S8-0BSO1SH2-4BH5PO7U-YF8SV3CZ'
            pattern: '^[A-Z0-9]{8}-[A-Z0-9]{10}-[A-Z0-9]{8}-[A-Z0-9]{8}$'

trakstar-hire:
    display_name: Trakstar Hire
    categories:
        - ats
    auth_mode: BASIC
    proxy:
        base_url: https://api.recruiterbox.com
        verification:
            method: GET
            endpoints:
                - /v2/openings
            headers:
                content-type: application/json
    docs: https://docs.nango.dev/integrations/all/trakstar-hire
    docs_connect: https://docs.nango.dev/integrations/all/trakstar-hire/connect
    credentials:
        username:
            type: string
            title: API Key
            description: Your Trakstar API Key
            pattern: '^[a-f0-9]+$'
            example: a3f8b92c4d6e715f0a1b3c4d5e6f7890
            doc_section: '#step-1-generating-your-api-key'
        password:
            type: string
            title: ''
            description: ''
            default_value: ''
            hidden: true

>>>>>>> d032edcd
tremendous:
    display_name: Tremendous
    categories:
        - payment
    auth_mode: OAUTH2
    authorization_url: https://api.tremendous.com/oauth/authorize
    token_url: https://api.tremendous.com/oauth/token
    scope_separator: ' '
    authorization_params:
        response_type: code
    token_params:
        grant_type: authorization_code
    refresh_params:
        grant_type: refresh_token
    proxy:
        base_url: https://api.tremendous.com/api/v2
    docs: https://docs.nango.dev/integrations/all/tremendous
tremendous-sandbox:
    display_name: Tremendous (Sandbox)
    categories:
        - payment
    auth_mode: OAUTH2
    authorization_url: https://testflight.tremendous.com/oauth/authorize
    token_url: https://testflight.tremendous.com/oauth/token
    scope_separator: ' '
    authorization_params:
        response_type: code
    token_params:
        grant_type: authorization_code
    refresh_params:
        grant_type: refresh_token
    proxy:
        base_url: https://testflight.tremendous.com/api/v2
    docs: https://docs.nango.dev/integrations/all/tremendous-sandbox
trello:
    display_name: Trello
    categories:
        - productivity
        - ticketing
    auth_mode: OAUTH1
    request_url: https://trello.com/1/OAuthGetRequestToken
    authorization_url: https://trello.com/1/OAuthAuthorizeToken
    token_url: https://trello.com/1/OAuthGetAccessToken
    signature_method: HMAC-SHA1
    scope_separator: ','
    authorization_params:
        expiration: never
    proxy:
        base_url: https://api.trello.com
    docs: https://docs.nango.dev/integrations/all/trello
trello-scim:
    display_name: Trello (SCIM API)
    categories:
        - productivity
        - ticketing
    auth_mode: API_KEY
    proxy:
        base_url: https://trello.com/scim
        headers:
            authorization: Bearer ${apiKey}
        verification:
            method: GET
            endpoints:
                - /v2/users?sortBy=displayName&count=10
    docs: https://docs.nango.dev/integrations/all/trello-scim
    docs_connect: https://docs.nango.dev/integrations/all/trello-scim/connect
    credentials:
        apiKey:
            type: string
            title: API Key
            description: The API key for your Trello scim account
            doc_section: '#step-1-finding-your-trello-api-key'
tldv:
    display_name: tl;dv
    categories:
        - productivity
    auth_mode: API_KEY
    proxy:
        base_url: https://pasta.tldv.io
        headers:
            x-api-key: ${apiKey}
    docs: https://docs.nango.dev/integrations/all/tldv
    docs_connect: https://docs.nango.dev/integrations/all/tldv/connect
    credentials:
        apiKey:
            type: string
            title: API Key
            description: The API key for your tl;dv account
            doc_section: '#step-1-finding-your-api-key'
tsheetsteam:
    display_name: TSheets
    categories:
        - hr
        - productivity
    auth_mode: OAUTH2
    authorization_url: https://rest.tsheets.com/api/v1/authorize
    token_url: https://rest.tsheets.com/api/v1/grant
    authorization_params:
        response_type: code
    token_params:
        grant_type: authorization_code
    refresh_params:
        grant_type: refresh_token
    proxy:
        base_url: https://rest.tsheets.com/api/v1
    docs: https://docs.nango.dev/integrations/all/tsheetsteam
todoist:
    display_name: Todoist
    categories:
        - productivity
        - ticketing
    auth_mode: OAUTH2
    authorization_url: https://todoist.com/oauth/authorize
    token_url: https://todoist.com/oauth/access_token
    scope_separator: ','
    proxy:
        base_url: https://api.todoist.com
    docs: https://docs.nango.dev/integrations/all/todoist
tumblr:
    display_name: Tumblr
    categories:
        - social
        - communication
    auth_mode: OAUTH2
    authorization_url: https://www.tumblr.com/oauth2/authorize
    token_url: https://api.tumblr.com/v2/oauth2/token
    scope_separator: ' '
    authorization_params:
        response_type: code
    token_params:
        grant_type: authorization_code
    refresh_params:
        grant_type: refresh_token
    proxy:
        base_url: https://api.tumblr.com/v2
    docs: https://docs.nango.dev/integrations/all/tumblr
twitch:
    display_name: Twitch
    categories:
        - gaming
        - social
        - sports
        - video
    auth_mode: OAUTH2
    authorization_url: https://id.twitch.tv/oauth2/authorize
    token_url: https://id.twitch.tv/oauth2/token
    authorization_params:
        force_verify: false
        response_type: code
    token_params:
        grant_type: authorization_code
    refresh_params:
        grant_type: refresh_token
    proxy:
        base_url: https://api.twitch.tv
    docs: https://docs.nango.dev/integrations/all/twitch
twitter:
    display_name: Twitter (v1)
    categories:
        - marketing
        - social
    auth_mode: OAUTH1
    request_url: https://api.twitter.com/oauth/request_token
    authorization_url: https://api.twitter.com/oauth/authorize
    token_url: https://api.twitter.com/oauth/access_token
    signature_method: HMAC-SHA1
    request_params:
        x_auth_access_type: write
    proxy:
        base_url: https://api.twitter.com
    docs: https://docs.nango.dev/integrations/all/twitter
twitter-v2:
    display_name: Twitter (v2)
    categories:
        - marketing
        - social
    auth_mode: OAUTH2
    authorization_url: https://twitter.com/i/oauth2/authorize
    token_url: https://api.twitter.com/2/oauth2/token
    token_request_auth_method: basic
    authorization_params:
        response_type: code
        response_mode: query
    token_params:
        grant_type: authorization_code
    refresh_params:
        grant_type: refresh_token
    default_scopes:
        - offline.access
    proxy:
        base_url: https://api.twitter.com
    docs: https://docs.nango.dev/integrations/all/twitter-v2
twitter-oauth2-cc:
    display_name: Twitter (Client Credentials)
    categories:
        - marketing
        - social
    auth_mode: OAUTH2_CC
    token_url: https://api.twitter.com/oauth2/token
    token_request_auth_method: basic
    scope_separator: ' '
    token_params:
        grant_type: client_credentials
    proxy:
        base_url: https://api.twitter.com
    docs: https://docs.nango.dev/integrations/all/twitter-oauth2-cc
twinfield:
    display_name: Twinfield
    auth_mode: OAUTH2
    authorization_url: https://login.twinfield.com/auth/authentication/connect/authorize
    token_url: https://login.twinfield.com/auth/authentication/connect/token
    authorization_params:
        response_type: code
        nonce: AnotherRandomStringTwinfield
    refresh_params:
        grant_type: refresh_token
    scope_separator: ' '
    default_scopes:
        - openid
        - twf.user
        - twf.organisation
        - twf.organisationUser
        - offline_access
    disable_pkce: true
    proxy:
        base_url: https://${connectionConfig.cluster}.twinfield.com
    docs: https://docs.nango.dev/integrations/all/twinfield
    connection_config:
        cluster:
            type: string
            title: Twinfield Cluster
            description: The cluster to your Twinfield instance
            pattern: ^[a-z0-9_-]+$
            example: accounting
            suffix: .twinfield.com
            prefix: https://
twenty-crm:
    display_name: Twenty CRM
    categories:
        - crm
    auth_mode: API_KEY
    proxy:
        base_url: https://api.twenty.com/rest
        headers:
            authorization: Bearer ${apiKey}
        retry:
            after: retry-after
        verification:
            method: GET
            endpoints:
                - /companies
    docs: https://docs.nango.dev/integrations/all/twenty-crm
    credentials:
        apiKey:
            type: string
            title: API Key
            description: The API key for your Twenty CRM account
            example: >-
                eyJhbGciOiJIUzI1NiIsInR5cCI6IkpXVCJ9.eyJzdWIiOiIyMTIxMjEyMS0yNmExLTRkODktYjQ2YS0wNDI0NTViODM3N2YiLCJ0eXBlIjoiQVBJX0tFWSIsIndvcmtzcGFjZUlkIjoiMjEyMTIxMjEtMjZhMS00ZDg5LWI0NmEtMDQyNDU1YjgzNzdmIiwiaWF0IjoxNzMxMzA5MzQwLCJleHAiOjQ4ODQ5MDU3MzksImp0aSI6ImVmZTg4MjcxLTM4OWItNDk5Mi04MjYwLWZjNGIxZmYxYjRiMSJ9.n3tohFIEBBRMsyas_agbh3-KvKXYUnjyhrYzTHYC3vc
            pattern: ^[A-Za-z0-9_-]+\.[A-Za-z0-9_-]+\.[A-Za-z0-9_-]+$
twenty-crm-self-hosted:
    display_name: Twenty CRM (Self Hosted)
    categories:
        - crm
    auth_mode: API_KEY
    proxy:
        base_url: https://${connectionConfig.domain}/rest
        headers:
            authorization: Bearer ${apiKey}
        retry:
            after: retry-after
        verification:
            method: GET
            endpoints:
                - /companies
    docs: https://docs.nango.dev/integrations/all/twenty-crm-self-hosted
    credentials:
        apiKey:
            type: string
            title: API Key
            description: The API key for your Twenty CRM account
            example: >-
                eyJhbGciOiJIUzI1NiIsInR5cCI6IkpXVCJ9.eyJzdWIiOiIyMTIxMjEyMS0yNmExLTRkODktYjQ2YS0wNDI0NTViODM3N2YiLCJ0eXBlIjoiQVBJX0tFWSIsIndvcmtzcGFjZUlkIjoiMjEyMTIxMjEtMjZhMS00ZDg5LWI0NmEtMDQyNDU1YjgzNzdmIiwiaWF0IjoxNzMxMzA5MzQwLCJleHAiOjQ4ODQ5MDU3MzksImp0aSI6ImVmZTg4MjcxLTM4OWItNDk5Mi04MjYwLWZjNGIxZmYxYjRiMSJ9.n3tohFIEBBRMsyas_agbh3-KvKXYUnjyhrYzTHYC3vc
            pattern: ^[A-Za-z0-9_-]+\.[A-Za-z0-9_-]+\.[A-Za-z0-9_-]+$
    connection_config:
        domain:
            type: string
            title: Twenty CRM domain
            description: The domain of your Twnety CRM instance
            pattern: ^[A-Za-z0-9.-]+\.[A-Za-z]{2,}$
            example: domain
twilio:
    display_name: Twilio
    categories:
        - dev-tools
        - communication
    auth_mode: BASIC
    proxy:
        base_url: https://api.twilio.com
        verification:
            method: GET
            endpoints:
                - /2010-04-01/Accounts/${credentials.username}/Messages.json
    docs: https://docs.nango.dev/integrations/all/twilio
    docs_connect: https://docs.nango.dev/integrations/all/twilio/connect
    credentials:
        username:
            type: string
            title: Account SID
            description: Your Twilio Account SID
            pattern: ^AC[a-zA-Z0-9]{32}$
            doc_section: '#step-1-finding-your-account-sid'
        password:
            type: string
            title: Auth Token
            description: Your Twilio Auth Token
            secret: true
            doc_section: '#step-2-finding-your-auth-token'
typeform:
    display_name: Typeform
    categories:
        - surveys
    auth_mode: OAUTH2
    authorization_url: https://api.typeform.com/oauth/authorize
    token_url: https://api.typeform.com/oauth/token
    disable_pkce: true
    default_scopes:
        - offline
    authorization_params:
        response_type: code
    token_params:
        grant_type: authorization_code
    refresh_params:
        grant_type: refresh_token
    proxy:
        base_url: https://api.typeform.com
    docs: https://docs.nango.dev/integrations/all/typeform
typefully:
    display_name: Typefully
    categories:
        - analytics
        - communication
        - social
    auth_mode: API_KEY
    proxy:
        base_url: https://api.typefully.com
        headers:
            x-api-key: Bearer ${apiKey}
        verification:
            method: GET
            endpoints:
                - /v1/notifications/
    docs: https://docs.nango.dev/integrations/all/typefully
    credentials:
        apiKey:
            type: string
            title: API Key
            description: The API key for your Typefully account
uber:
    display_name: Uber
    auth_mode: OAUTH2
    authorization_url: https://login.uber.com/oauth/v2/authorize
    token_url: https://login.uber.com/oauth/v2/token
    authorization_params:
        response_type: code
    token_params:
        grant_type: authorization_code
    refresh_params:
        grant_type: refresh_token
    proxy:
        base_url: https://api.uber.com
    docs: https://docs.nango.dev/integrations/all/uber
unanet:
    display_name: Unanet
    categories:
        - crm
        - erp
        - accounting
    auth_mode: BASIC
    proxy:
        headers:
            x-compass-firm-id: ${connectionConfig.firmId}
            x-compass-api-key: ${connectionConfig.apiKey}
        base_url: https://compass.cosential.com
        verification:
            method: GET
            endpoints:
                - /api/projects
    docs: https://docs.nango.dev/integrations/all/unanet
    docs_connect: https://docs.nango.dev/integrations/all/unanet/connect
    connection_config:
        firmId:
            type: string
            title: Firm ID
            description: The firm ID of your Unanet instance
            doc_section: '#step-2-finding-the-firm-id'
        apiKey:
            type: string
            title: API Key
            description: The API key of your Unanet instance
            secret: true
            doc_section: '#step-3-finding-the-api-key'
    credentials:
        username:
            type: string
            title: User name
            description: Your Unanet username
            doc_section: '#step-1-finding-username-and-password'
        password:
            type: string
            title: Password
            description: Your Unanet password
            default_value: ''
            doc_section: '#step-1-finding-username-and-password'
unauthenticated:
    display_name: Unauthenticated
    auth_mode: NONE
    webhook_routing_script: unauthenticatedWebhookRouting
    docs: https://docs.nango.dev/integrations/all/unauthenticated
unipile:
    display_name: Unipile
    categories:
        - crm
        - marketing
    auth_mode: API_KEY
    proxy:
        base_url: >-
            https://${connectionConfig.subdomain}.unipile.com:${connectionConfig.port}
        headers:
            x-api-key: ${apiKey}
        verification:
            method: GET
            endpoints:
                - /api/v1/accounts
    docs: https://docs.nango.dev/integrations/all/unipile
    credentials:
        apiKey:
            type: string
            title: API Key
            description: The API key for your Unipile instance
    connection_config:
        subdomain:
            type: string
            title: Subdomain
            description: The subdomain of your Unipile instance
            pattern: ^[a-z0-9_-]+$
            example: api1
            suffix: .unipile.com
            prefix: https://
        port:
            type: string
            title: Port
            description: The port of your Unipile instance
            pattern: ^[0-9]+$
            example: '13113'
vimeo:
    display_name: Vimeo (OAuth)
    categories:
        - video
    auth_mode: OAUTH2
    authorization_url: https://api.vimeo.com/oauth/authorize
    token_url: https://api.vimeo.com/oauth/access_token
    token_request_auth_method: basic
    scope_separator: ' '
    authorization_params:
        response_type: code
    token_params:
        grant_type: authorization_code
    proxy:
        base_url: https://api.vimeo.com
    docs: https://docs.nango.dev/integrations/all/vimeo
vimeo-basic:
    display_name: Vimeo (Basic Auth)
    categories:
        - video
    auth_mode: BASIC
    proxy:
        base_url: https://api.vimeo.com
        verification:
            method: GET
            endpoints:
                - /
    docs: https://docs.nango.dev/integrations/all/vimeo-basic
wakatime:
    display_name: Wakatime
    categories:
        - analytics
        - dev-tools
    auth_mode: OAUTH2
    authorization_url: https://wakatime.com/oauth/authorize
    token_url: https://wakatime.com/oauth/token
    proxy:
        base_url: https://wakatime.com
    docs: https://docs.nango.dev/integrations/all/wakatime
wave-accounting:
    display_name: Wave Accounting
    categories:
        - accounting
    auth_mode: OAUTH2
    authorization_url: https://api.waveapps.com/oauth2/authorize
    token_url: https://api.waveapps.com/oauth2/token/
    proxy:
        base_url: https://gql.waveapps.com
    docs: https://docs.nango.dev/integrations/all/wave-accounting
wealthbox:
    display_name: Wealthbox
    categories:
        - crm
    auth_mode: OAUTH2
    authorization_url: https://app.crmworkspace.com/oauth/authorize
    token_url: https://app.crmworkspace.com/oauth/token
    authorization_params:
        response_type: code
    token_params:
        grant_type: authorization_code
    refresh_params:
        grant_type: refresh_token
    proxy:
        base_url: https://api.crmworkspace.com
    docs: https://docs.nango.dev/integrations/all/wealthbox
webflow:
    display_name: Webflow
    categories:
        - dev-tools
        - design
        - cms
    auth_mode: OAUTH2
    authorization_url: https://webflow.com/oauth/authorize
    token_url: https://api.webflow.com/oauth/access_token
    authorization_params:
        response_type: code
    token_params:
        grant_type: authorization_code
    proxy:
        base_url: https://api.webflow.com
    docs: https://docs.nango.dev/integrations/all/webflow
whatsapp-business:
    display_name: WhatsApp Business
    categories:
        - communication
        - marketing
    auth_mode: API_KEY
    proxy:
        headers:
            authorization: Bearer ${apiKey}
            content-type: application/json
        base_url: https://graph.facebook.com
        verification:
            endpoints:
                - /v21.0/me
            method: GET
    docs: https://docs.nango.dev/integrations/all/whatsapp-business
    credentials:
        apiKey:
            type: string
            title: API Key
            description: The access token to your whatsapp account
            pattern: ^[a-zA-Z0-9]+$
whoop:
    display_name: Whoop
    categories:
        - sports
    auth_mode: OAUTH2
    authorization_url: https://api.prod.whoop.com/oauth/oauth2/auth
    token_url: https://api.prod.whoop.com/oauth/oauth2/token
    authorization_params:
        response_type: code
    proxy:
        base_url: https://api.prod.whoop.com/
        retry:
            after: x-ratelimit-reset
        paginate:
            type: cursor
            offset_name_in_request: nextToken
            limit_name_in_request: limit
    docs: https://docs.nango.dev/integrations/all/whoop
wildix-pbx:
    display_name: Wildix PBX
    auth_mode: OAUTH2
    authorization_url: https://${connectionConfig.subdomain}.wildixin.com/authorization/oauth2
    token_url: >-
        https://${connectionConfig.subdomain}.wildixin.com/authorization/oauth2Token
    authorization_params:
        response_type: code
    redirect_uri_metadata:
        - subdomain
    docs: https://docs.nango.dev/integrations/all/wildix-pbx
    proxy:
        base_url: https://${connectionConfig.subdomain}.wildixin.com
    connection_config:
        subdomain:
            type: string
            title: Wildix Domain
            description: The subdomain of your Wildix instance
            pattern: ^[a-z0-9_-]+$
            example: domain
            suffix: .wildixin.com
            prefix: https://
wordpress:
    display_name: WordPress
    categories:
        - dev-tools
        - design
        - cms
    auth_mode: OAUTH2
    authorization_url: https://public-api.wordpress.com/oauth2/authorize
    token_url: https://public-api.wordpress.com/oauth2/token
    scope_separator: ' '
    authorization_params:
        response_type: code
    token_params:
        grant_type: authorization_code
    proxy:
        base_url: https://public-api.wordpress.com/rest/v1
    docs: https://docs.nango.dev/integrations/all/wordpress
woocommerce:
    display_name: WooCommerce
    categories:
        - e-commerce
        - dev-tools
        - design
    auth_mode: BASIC
    proxy:
        base_url: https://${connectionConfig.storeURL}
        verification:
            method: GET
            endpoints:
                - /wp-json/wc/v3/customers
    docs: https://docs.nango.dev/integrations/all/woocommerce
    docs_connect: https://docs.nango.dev/integrations/all/woocommerce/connect
    connection_config:
        storeURL:
            type: string
            title: Domain
            description: The domain of your WooCommerce store
    credentials:
        username:
            type: string
            title: User name
            description: Your woocommerce Consumer Key
            doc_section: '#step-1-finding-your-woocommerce-consumer-key'
        password:
            type: string
            title: Password
            description: Your woocommerce Consumer Secret
            default_value: ''
            doc_section: '#step-2-finding-your-woocommerce-consumer-secret'
workable:
    display_name: Workable (API Key)
    categories:
        - ats
    auth_mode: API_KEY
    proxy:
        headers:
            authorization: Bearer ${apiKey}
        base_url: https://${connectionConfig.subdomain}.workable.com
        retry:
            at: x-rate-limit-reset
    post_connection_script: workablePostConnection
    docs: https://docs.nango.dev/integrations/all/workable
    docs_connect: https://docs.nango.dev/integrations/all/workable/connect
    connection_config:
        subdomain:
            type: string
            title: Workable Domain
            description: The subdomain of your Workable account
            pattern: ^[a-z0-9_-]+$
            example: domain
            suffix: .workable.com
            prefix: https://
            optional: true
    credentials:
        apiKey:
            type: string
            title: API Key
            description: The API key for your Workable account
            doc_section: '#step-1-finding-workable-api-key'
workable-oauth:
    display_name: Workable (OAuth)
    categories:
        - ats
    auth_mode: OAUTH2
    authorization_url: https://www.workable.com/oauth/authorize
    token_url: https://www.workable.com/oauth/token
    scope_separator: +
    authorization_params:
        response_type: code
    token_params:
        grant_type: authorization_code
    refresh_params:
        grant_type: refresh_token
    proxy:
        base_url: https://${connectionConfig.subdomain}.workable.com
        retry:
            at: x-rate-limit-reset
    docs: https://docs.nango.dev/integrations/all/workable-oauth
    connection_config:
        subdomain:
            type: string
            title: Workable Domain
            description: The subdomain of your Workable account
            pattern: ^[a-z0-9_-]+$
            example: domain
            suffix: .workable.com
            prefix: https://
workday:
    display_name: Workday
    categories:
        - hr
        - popular
    auth_mode: BASIC
    proxy:
        base_url: https://${connectionConfig.subdomain}.workday.com
    docs: https://docs.nango.dev/integrations/all/workday
    docs_connect: https://docs.nango.dev/integrations/all/workday/connect
    connection_config:
        subdomain:
            type: string
            title: Workday Domain
            description: The subdomain of your Workday account
            pattern: ^[a-z0-9_-]+$
            example: domain
            suffix: .workday.com
            prefix: https://
    credentials:
        username:
            type: string
            title: Client ID
            description: Workday Client ID
            doc_section: '#step-2-find-your-workday-client-id-and-client-secret'
        password:
            type: string
            title: Client Secret
            description: Workday Client Secret
            doc_section: '#step-2-find-your-workday-client-id-and-client-secret'
wrike:
    display_name: Wrike
    categories:
        - productivity
    auth_mode: OAUTH2
    authorization_url: https://login.wrike.com/oauth2/authorize/v4
    token_url: https://login.wrike.com/oauth2/token
    scope_separator: ','
    authorization_params:
        response_type: code
    token_params:
        grant_type: authorization_code
    refresh_params:
        grant_type: refresh_token
    token_response_metadata:
        - host
    proxy:
        base_url: https://${connectionConfig.host}/api/v4
    docs: https://docs.nango.dev/integrations/all/wrike
    connection_config:
        host:
            type: string
            title: Domain
            description: The domain of your Wrike account
            format: hostname
            prefix: https://
xai:
    display_name: xAI
    categories:
        - productivity
        - dev-tools
    auth_mode: API_KEY
    proxy:
        base_url: https://api.x.ai
        headers:
            authorization: Bearer ${apiKey}
            content-type: application/json
        verification:
            method: GET
            endpoints:
                - /v1/api-key
    docs: https://docs.nango.dev/integrations/all/xai
    docs_connect: https://docs.nango.dev/integrations/all/xai/connect
    credentials:
        apiKey:
            type: string
            title: API Key
            description: The API key for your xAI account
            example: xai-******************************************************
            pattern: xai-[A-Za-z0-9]+$
            doc_section: '#step-1-generating-your-api-key'
xero:
    display_name: Xero
    categories:
        - accounting
        - popular
    auth_mode: OAUTH2
    authorization_url: https://login.xero.com/identity/connect/authorize
    token_url: https://identity.xero.com/connect/token
    authorization_params:
        response_type: code
    default_scopes:
        - offline_access
        - openid
    proxy:
        base_url: https://api.xero.com
        retry:
            after: retry-after
    post_connection_script: xeroPostConnection
    docs: https://docs.nango.dev/integrations/all/xero
yahoo:
    display_name: Yahoo
    categories:
        - social
    auth_mode: OAUTH2
    authorization_url: https://api.login.yahoo.com/oauth2/request_auth
    token_url: https://api.login.yahoo.com/oauth2/get_token
    proxy:
        base_url: https://${connectionConfig.apiDomain}
    docs: https://docs.nango.dev/integrations/all/yahoo
    connection_config:
        apiDomain:
            type: string
            title: API Domain
            description: The domain to the API you want to connect to
            format: hostname
            example: fantasysports.yahooapis.com
            prefix: https://
yandex:
    display_name: Yandex
    categories:
        - social
    auth_mode: OAUTH2
    authorization_url: https://oauth.yandex.com/authorize
    token_url: https://oauth.yandex.com/token
    authorization_params:
        response_type: code
    token_params:
        grant_type: authorization_code
    refresh_params:
        grant_type: refresh_token
    proxy:
        base_url: https://translate.yandex.net
    docs: https://docs.nango.dev/integrations/all/yandex
youtube:
    display_name: YouTube
    categories:
        - video
    auth_mode: OAUTH2
    authorization_url: https://accounts.google.com/o/oauth2/v2/auth
    token_url: https://oauth2.googleapis.com/token
    authorization_params:
        response_type: code
        access_type: offline
        prompt: consent
    proxy:
        base_url: https://www.googleapis.com
        paginate:
            type: cursor
            cursor_path_in_response: nextPageToken
            limit_name_in_request: maxSize
            cursor_name_in_request: pageToken
            response_path: items
    docs: https://docs.nango.dev/integrations/all/youtube
zapier:
    display_name: Zapier
    categories:
        - dev-tools
    auth_mode: OAUTH2
    authorization_url: https://api.zapier.com/v2/authorize
    token_url: https://zapier.com/oauth/token
    scope_separator: ' '
    default_scopes:
        - authentication
        - authentication:write
        - profile
        - zap
        - zap:write
    proxy:
        base_url: https://api.zapier.com
    authorization_params:
        response_type: code
        response_mode: query
        state: N@nG0s%rinG
    token_params:
        grant_type: authorization_code
    refresh_params:
        grant_type: refresh_token
    docs: https://docs.nango.dev/integrations/all/zapier
zapier-nla:
    display_name: Zapier NLA
    auth_mode: OAUTH2
    authorization_url: https://nla.zapier.com/oauth/authorize/
    token_url: https://nla.zapier.com/oauth/token/
    proxy:
        base_url: https://nla.zapier.com
    docs: https://docs.nango.dev/integrations/all/zapier-nla
zapier-scim:
    display_name: Zapier (SCIM API)
    categories:
        - dev-tools
    auth_mode: API_KEY
    proxy:
        base_url: https://zapier.com/scim/v2
        headers:
            authorization: Bearer ${apiKey}
            accept: application/json, application/scim+json
            content-type: application/json
        retry:
            after: retry-after
        verification:
            method: GET
            endpoints:
                - /Users
    docs: https://docs.nango.dev/integrations/all/zapier-scim
    docs_connect: https://docs.nango.dev/integrations/all/zapier-scim/connect
    credentials:
        apiKey:
            type: string
            title: SCIM API Token
            description: >-
                The SCIM API token generated from the Provision tab in your
                Zapier account.
            doc_section: '#getting-your-scim-api-token'
zendesk:
    display_name: Zendesk
    categories:
        - popular
        - support
        - ticketing
    auth_mode: OAUTH2
    authorization_url: >-
        https://${connectionConfig.subdomain}.zendesk.com/oauth/authorizations/new
    token_url: https://${connectionConfig.subdomain}.zendesk.com/oauth/tokens
    proxy:
        base_url: https://${connectionConfig.subdomain}.zendesk.com
        retry:
            after: retry-after
        paginate:
            type: link
            limit_name_in_request: per_page
            link_path_in_response_body: next_page
    docs: https://docs.nango.dev/integrations/all/zendesk
    docs_connect: https://docs.nango.dev/integrations/all/zendesk/connect
    connection_config:
        subdomain:
            type: string
            title: Zendesk Domain
            description: The subdomain of your Zendesk account
            pattern: ^[a-z0-9_-]+$
            example: domain
            suffix: .zendesk.com
            prefix: https://
            doc_section: '#step-1-finding-your-subdomain'
zenefits:
    display_name: Zenefits
    categories:
        - hr
    auth_mode: OAUTH2
    authorization_url: https://secure.zenefits.com/oauth2/platform-authorize
    token_url: https://secure.zenefits.com/oauth2/token
    authorization_params:
        response_type: code
    token_params:
        grant_type: authorization_code
    refresh_params:
        grant_type: refresh_token
    proxy:
        base_url: https://api.zenefits.com
    docs: https://docs.nango.dev/integrations/all/zenefits
zoho:
    display_name: Zoho
    categories:
        - accounting
    auth_mode: OAUTH2
    authorization_url: https://accounts.zoho.${connectionConfig.extension}/oauth/v2/auth
    token_url: https://accounts.zoho.${connectionConfig.extension}/oauth/v2/token
    authorization_params:
        prompt: consent
        access_type: offline
    proxy:
        base_url: https://www.zohoapis.${connectionConfig.extension}
        paginate:
            type: offset
            response_path: data
            offset_name_in_request: page
            limit_name_in_request: per_page
    docs: https://docs.nango.dev/integrations/all/zoho
    connection_config:
        extension:
            type: string
            title: Domain Extension
            description: The domain extension of your Zoho account
            pattern: ^[a-z.]+$
            prefix: https://accounts.zoho.
            example: com
            suffix: /
zoho-books:
    display_name: Zoho Books
    categories:
        - accounting
    auth_mode: OAUTH2
    authorization_url: https://accounts.zoho.${connectionConfig.extension}/oauth/v2/auth
    token_url: https://accounts.zoho.${connectionConfig.extension}/oauth/v2/token
    authorization_params:
        prompt: consent
        access_type: offline
    proxy:
        base_url: https://www.zohoapis.${connectionConfig.extension}
        paginate:
            type: offset
            response_path: data
            offset_name_in_request: page
            limit_name_in_request: per_page
    docs: https://docs.nango.dev/integrations/all/zoho-books
    connection_config:
        extension:
            type: string
            title: Domain Extension
            description: The domain extension of your Zoho account
            pattern: ^[a-z.]+$
            prefix: https://accounts.zoho.
            example: com
            suffix: /
zoho-crm:
    display_name: Zoho CRM
    categories:
        - accounting
    auth_mode: OAUTH2
    authorization_url: https://accounts.zoho.${connectionConfig.extension}/oauth/v2/auth
    token_url: https://accounts.zoho.${connectionConfig.extension}/oauth/v2/token
    authorization_params:
        prompt: consent
        access_type: offline
    proxy:
        base_url: https://www.zohoapis.${connectionConfig.extension}
        paginate:
            type: offset
            response_path: data
            offset_name_in_request: page
            limit_name_in_request: per_page
    docs: https://docs.nango.dev/integrations/all/zoho-crm
    connection_config:
        extension:
            type: string
            title: Domain Extension
            description: The domain extension of your Zoho account
            pattern: ^[a-z.]+$
            prefix: https://accounts.zoho.
            example: com
            suffix: /
zoho-desk:
    display_name: Zoho Desk
    categories:
        - support
        - ticketing
    auth_mode: OAUTH2
    authorization_url: https://accounts.zoho.${connectionConfig.extension}/oauth/v2/auth
    token_url: https://accounts.zoho.${connectionConfig.extension}/oauth/v2/token
    authorization_params:
        prompt: consent
        access_type: offline
    proxy:
        base_url: https://www.zohoapis.${connectionConfig.extension}
        paginate:
            type: offset
            response_path: data
            offset_name_in_request: page
            limit_name_in_request: per_page
    docs: https://docs.nango.dev/integrations/all/zoho-desk
    connection_config:
        extension:
            type: string
            title: Domain Extension
            description: The domain extension of your Zoho account
            pattern: ^[a-z.]+$
            prefix: https://accounts.zoho.
            example: com
            suffix: /
zoho-inventory:
    display_name: Zoho Inventory
    categories:
        - e-commerce
    auth_mode: OAUTH2
    authorization_url: https://accounts.zoho.${connectionConfig.extension}/oauth/v2/auth
    token_url: https://accounts.zoho.${connectionConfig.extension}/oauth/v2/token
    authorization_params:
        prompt: consent
        access_type: offline
    proxy:
        base_url: https://www.zohoapis.${connectionConfig.extension}
        paginate:
            type: offset
            response_path: data
            offset_name_in_request: page
            limit_name_in_request: per_page
    docs: https://docs.nango.dev/integrations/all/zoho-inventory
    connection_config:
        extension:
            type: string
            title: Domain Extension
            description: The domain extension of your Zoho account
            pattern: ^[a-z.]+$
            prefix: https://accounts.zoho.
            example: com
            suffix: /
zoho-invoice:
    display_name: Zoho Invoice
    categories:
        - invoicing
    auth_mode: OAUTH2
    authorization_url: https://accounts.zoho.${connectionConfig.extension}/oauth/v2/auth
    token_url: https://accounts.zoho.${connectionConfig.extension}/oauth/v2/token
    authorization_params:
        prompt: consent
        access_type: offline
    proxy:
        base_url: https://www.zohoapis.${connectionConfig.extension}
        paginate:
            type: offset
            response_path: data
            offset_name_in_request: page
            limit_name_in_request: per_page
    docs: https://docs.nango.dev/integrations/all/zoho-invoice
    connection_config:
        extension:
            type: string
            title: Domain Extension
            description: The domain extension of your Zoho account
            pattern: ^[a-z.]+$
            prefix: https://accounts.zoho.
            example: com
            suffix: /
zoho-mail:
    display_name: Zoho Mail
    categories:
        - productivity
        - communication
    auth_mode: OAUTH2
    authorization_url: https://accounts.zoho.${connectionConfig.extension}/oauth/v2/auth
    token_url: https://accounts.zoho.${connectionConfig.extension}/oauth/v2/token
    authorization_params:
        prompt: consent
        access_type: offline
    proxy:
        base_url: https://mail.zoho.${connectionConfig.extension}
    docs: https://docs.nango.dev/integrations/all/zoho-mail
    connection_config:
        extension:
            type: string
            title: Domain Extension
            description: The domain extension of your Zoho account
            pattern: ^[a-z.]+$
zoho-bigin:
    display_name: Zoho Bigin
    categories:
        - accounting
    auth_mode: OAUTH2
    authorization_url: https://accounts.zoho.${connectionConfig.extension}/oauth/v2/auth
    token_url: https://accounts.zoho.${connectionConfig.extension}/oauth/v2/token
    authorization_params:
        prompt: consent
        access_type: offline
    proxy:
        base_url: https://www.zohoapis.${connectionConfig.extension}
        paginate:
            type: offset
            response_path: data
            offset_name_in_request: page
            limit_name_in_request: per_page
    docs: https://docs.nango.dev/integrations/all/zoho-bigin
    connection_config:
        extension:
            type: string
            title: Domain Extension
            description: The domain extension of your Zoho account
            pattern: ^[a-z.]+$
            prefix: https://accounts.zoho.
            example: com
            suffix: /
zoho-people:
    display_name: Zoho People
    categories:
        - hr
    auth_mode: OAUTH2
    authorization_url: https://accounts.zoho.${connectionConfig.extension}/oauth/v2/auth
    token_url: https://accounts.zoho.${connectionConfig.extension}/oauth/v2/token
    authorization_params:
        prompt: consent
        access_type: offline
    proxy:
        base_url: https://people.zoho.com
    docs: https://docs.nango.dev/integrations/all/zoho-people
    connection_config:
        extension:
            type: string
            title: Domain Extension
            description: The domain extension of your Zoho account
            pattern: ^[a-z.]+$
            prefix: https://accounts.zoho.
            example: com
            suffix: /
zoom:
    display_name: Zoom
    categories:
        - video
    auth_mode: OAUTH2
    authorization_url: https://zoom.us/oauth/authorize
    token_url: https://zoom.us/oauth/token
    scope_separator: ','
    authorization_params:
        response_type: code
    refresh_params:
        grant_type: refresh_token
    proxy:
        base_url: https://api.zoom.us/v2
        paginate:
            type: cursor
            cursor_path_in_response: next_page_token
            cursor_name_in_request: next_page_token
            limit_name_in_request: page_size
    docs: https://docs.nango.dev/integrations/all/zoom
zoominfo:
    display_name: ZoomInfo
    categories:
        - crm
        - marketing
    auth_mode: OAUTH2_CC
    proxy:
        retry:
            after: x-ratelimit-reset
        base_url: https://api.zoominfo.com
    token_url: https://api.zoominfo.com/authenticate
    token_request_auth_method: custom
    body_format: json
    docs: https://docs.nango.dev/integrations/all/zoominfo
    docs_connect: https://docs.nango.dev/integrations/all/zoominfo/connect
zuora:
    display_name: Zuora
    categories:
        - erp
    auth_mode: OAUTH2_CC
    token_url: https://${connectionConfig.subdomain}.zuora.com/oauth/token
    token_params:
        grant_type: client_credentials
    proxy:
        base_url: https://${connectionConfig.subdomain}.zuora.com
        retry:
            after: ratelimit-reset
    docs: https://docs.nango.dev/integrations/all/zuora
    docs_connect: https://docs.nango.dev/integrations/all/zuora/connect
    connection_config:
        subdomain:
            type: string
            title: Subdomain
            description: The Subdomain to your Zuora Base URL
            suffix: .zuora.com
            prefix: https://
            example: rest.test
            doc_section: '#step-1-finding-your-zuora-subdomain'
            order: 1<|MERGE_RESOLUTION|>--- conflicted
+++ resolved
@@ -8636,10 +8636,6 @@
             type: string
             title: API Key
             description: The API key for your ThriveCart account
-<<<<<<< HEAD
-            example: ASYDV5S8-0BSO1SH2-4BH5PO7U-YF8SV3CZ
-            pattern: ^[A-Z0-9]{8}-[A-Z0-9]{10}-[A-Z0-9]{8}-[A-Z0-9]{8}$
-=======
             example: 'ASYDV5S8-0BSO1SH2-4BH5PO7U-YF8SV3CZ'
             pattern: '^[A-Z0-9]{8}-[A-Z0-9]{10}-[A-Z0-9]{8}-[A-Z0-9]{8}$'
 
@@ -8673,7 +8669,6 @@
             default_value: ''
             hidden: true
 
->>>>>>> d032edcd
 tremendous:
     display_name: Tremendous
     categories:
