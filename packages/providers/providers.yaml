--- conflicted
+++ resolved
@@ -359,7 +359,6 @@
         verification:
             method: GET
             endpoints:
-<<<<<<< HEAD
                 - /auth/whoami
         retry:
             at:
@@ -368,11 +367,6 @@
     webhook_routing_script: affinityWebhookRouting
     docs: https://docs.nango.dev/integrations/all/affinity
     docs_connect: https://docs.nango.dev/integrations/all/affinity/connect
-=======
-                - /lists
-    docs: https://nango.dev/docs/integrations/all/affinity
-    docs_connect: https://nango.dev/docs/integrations/all/affinity/connect
->>>>>>> a78d3039
     credentials:
         username:
             type: string
