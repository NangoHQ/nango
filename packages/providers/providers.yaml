# yaml-language-server: $schema=./../../scripts/validation/providers/schema.json
1password-scim:
    display_name: 1Password (SCIM)
    categories:
        - other
    auth_mode: API_KEY
    proxy:
        base_url: https://${connectionConfig.domain}/scim
        headers:
            authorization: Bearer ${apiKey}
        verification:
            method: GET
            headers:
                content-type: application/json
            endpoints:
                - /Users
    docs: https://nango.dev/docs/integrations/all/1password-scim
    docs_connect: https://nango.dev/docs/integrations/all/1password-scim/connect
    connection_config:
        domain:
            type: string
            title: 1Password SCIM Bridge URL
            description: The domain for your 1Password SCIM Bridge. Note this URL is a service hosted in your infrastructure so needs to be setup already by your IT team. Please see the instructions for more info.
            example: scim.example.com
            pattern: '^[a-zA-Z0-9.-]+$'
            prefix: https://
            doc_section: '#step-2-get-your-scim-bridge-url'
    credentials:
        apiKey:
            type: string
            title: API Key
            description: Your 1Password SCIM API Key
            secret: true
            doc_section: '#step-1-retrieve-your-1password-scim-api-key'
accelo:
    display_name: Accelo
    categories:
        - invoicing
        - ticketing
    auth_mode: OAUTH2
    authorization_url: https://${connectionConfig.subdomain}.api.accelo.com/oauth2/v0/authorize
    token_url: https://${connectionConfig.subdomain}.api.accelo.com/oauth2/v0/token
    scope_separator: ','
    authorization_params:
        response_type: code
    token_params:
        grant_type: authorization_code
    refresh_params:
        grant_type: refresh_token
    proxy:
        base_url: https://${connectionConfig.subdomain}.api.accelo.com
    docs: https://nango.dev/docs/integrations/all/accelo
    connection_config:
        subdomain:
            type: string
            title: Accelo Domain
            description: The subdomain of your Accelo account
            pattern: '^[a-z0-9_-]+$'
            example: domain
            suffix: .api.accelo.com
            prefix: https://

active-campaign:
    display_name: ActiveCampaign
    categories:
        - marketing
        - communication
    auth_mode: API_KEY
    proxy:
        headers:
            api-token: ${apiKey}
        base_url: https://${connectionConfig.hostname}/api
        verification:
            method: GET
            headers:
                content-type: application/json
            endpoints:
                - /3/users/me
    docs: https://nango.dev/docs/integrations/all/active-campaign
    docs_connect: https://nango.dev/docs/integrations/all/active-campaign/connect
    connection_config:
        hostname:
            type: string
            title: Hostname
            description: The Hostname for your ActiveCampaign account
            format: hostname
            prefix: https://
            example: company.activehosted.com
            doc_section: '#step-1-finding-your-hostname'
            order: 1
    credentials:
        apiKey:
            type: string
            title: API Key
            description: The API Key for your ActiveCampaign account
            pattern: '^[a-f0-9]{72}$'
            example: b4f1a7c9d8e56320a9db472fe6c8351f2e0a4d98b7f6c3e5d9a2f4701b3e8d6c3455abbe
            doc_section: '#step-2-finding-your-api-key'

acuity-scheduling:
    display_name: Acuity Scheduling
    categories:
        - productivity
    auth_mode: OAUTH2
    authorization_url: https://acuityscheduling.com/oauth2/authorize
    token_url: https://acuityscheduling.com/oauth2/token
    default_scopes:
        - api-v1
    proxy:
        base_url: https://acuityscheduling.com/api/v1
    docs: https://nango.dev/docs/integrations/all/acuity-scheduling

addepar:
    display_name: Addepar (OAuth)
    categories:
        - analytics
    auth_mode: OAUTH2
    authorization_url: https://id.addepar.com/oauth2/authorize
    disable_pkce: true
    token_url: https://api.addepar.com/public/oauth2/token
    authorization_params:
        response_type: code
    token_params:
        grant_type: authorization_code
    refresh_params:
        grant_type: refresh_token
    proxy:
        headers:
            addepar-firm: ${connectionConfig.firmId}
        retry:
            after:
                - 'x-ratelimit-retry-after'
        base_url: https://api.addepar.com
    docs: https://nango.dev/docs/integrations/all/addepar
    docs_connect: https://nango.dev/docs/integrations/all/addepar/connect
    connection_config:
        firmId:
            type: string
            title: Firm ID
            description: Your Addepar Firm ID
            pattern: '^[0-9]+$'
            doc_section: '#step-1-finding-your-firm-id'

addepar-basic:
    display_name: Addepar (Basic Auth)
    categories:
        - analytics
    auth_mode: BASIC
    proxy:
        headers:
            addepar-firm: ${connectionConfig.firmId}
        retry:
            after:
                - 'x-ratelimit-retry-after'
        base_url: https://${connectionConfig.subdomain}.addepar.com/api
    docs: https://nango.dev/docs/integrations/all/addepar-basic
    docs_connect: https://nango.dev/docs/integrations/all/addepar-basic/connect
    credentials:
        username:
            type: string
            title: API Key
            description: Your Addepar API Key
            example: 5ab87915-2deb-429c-a1e2-8b0495900f45
            format: uuid
            doc_section: '#step-4-generating-an-api-key-and-secret'
        password:
            type: string
            title: API Secret
            description: Your Addepar API Secret
            example: zidcISqfSGh05JsWwuY9ZdSCkXrhANHvCX0U0gkE
            pattern: '^[A-Za-z0-9]{40}$'
            doc_section: '#step-4-generating-an-api-key-and-secret'
    connection_config:
        subdomain:
            type: string
            title: Firm Domain
            description: Your Addepar Firm domain
            pattern: '^[a-z0-9_-]+$'
            example: myfirm
            order: 1
            doc_section: '#step-1-finding-your-firm-domain'
        firmId:
            type: string
            title: Firm ID
            description: Your Addepar Firm ID
            pattern: '^[0-9]+$'
            order: 2
            doc_section: '#step-2-finding-your-firm-id'

adobe:
    display_name: Adobe
    categories:
        - design
    auth_mode: OAUTH2
    authorization_url: https://ims-na1.adobelogin.com/ims/authorize/v2
    token_url: https://ims-na1.adobelogin.com/ims/token/v3
    default_scopes:
        - offline_access
    authorization_params:
        response_type: code
    token_params:
        grant_type: authorization_code
    refresh_params:
        grant_type: refresh_token
    proxy:
        base_url: https://ims-na1.adobelogin.com/ims
    docs: https://nango.dev/docs/integrations/all/adobe

adobe-umapi:
    display_name: UMAPI (Adobe User Management API)
    categories:
        - other
    auth_mode: OAUTH2_CC
    token_url: https://ims-na1.adobelogin.com/ims/token/v2
    scope_separator: ','
    token_params:
        grant_type: client_credentials
    proxy:
        headers:
            x-api-key: ${connectionConfig.clientId}
        retry:
            after:
                - 'retry-after'
        base_url: https://usermanagement.adobe.io
    docs: https://nango.dev/docs/integrations/all/adobe-umapi
    post_connection_script: adobeUmapiPostConnection
    docs_connect: https://nango.dev/docs/integrations/all/adobe-umapi/connect
    connection_config:
        clientId:
            type: string
            title: ''
            description: ''
            automated: true

adobe-workfront:
    display_name: Adobe Workfront
    categories:
        - productivity
    auth_mode: OAUTH2
    authorization_url: https://${connectionConfig.hostname}/integrations/oauth2/authorize
    token_url: https://${connectionConfig.hostname}/integrations/oauth2/api/v1/token
    authorization_method: header
    body_format: json
    authorization_params:
        response_type: code
    token_params:
        grant_type: authorization_code
    refresh_params:
        grant_type: refresh_token
    proxy:
        base_url: https://${connectionConfig.hostname}/attask/api
    docs: https://nango.dev/docs/integrations/all/adobe-workfront
    docs_connect: https://nango.dev/docs/integrations/all/adobe-workfront/connect
    connection_config:
        hostname:
            type: string
            title: Hostname
            prefix: https://
            pattern: '^[a-zA-Z0-9-]+\.my\.workfront(\.adobe)?\.com$'
            description: The hostname of your Adobe Workfront account
            example: acme.my.workfront.com

adp:
    display_name: ADP
    auth_mode: OAUTH2_CC
    categories:
        - hr
    proxy:
        base_url: https://api.adp.com
    token_url: https://accounts.adp.com/auth/oauth/v2/token
    token_params:
        grant_type: client_credentials
    require_client_certificate: true
    docs: https://nango.dev/docs/integrations/all/adp
    docs_connect: https://nango.dev/docs/integrations/all/adp/connect
    credentials:
        client_certificate:
            type: string
            title: Client Public Certificate
            description: The public certificate (in PEM format) used for Mutual TLS (mTLS) authentication.
            example: '-----BEGIN CERTIFICATE-----\\nMIIDdzCCAl+gAwIBAgIEUzZrZDANBgkqhkiG9w0BAQsFADBv\\n...\\n-----END CERTIFICATE-----'
            pattern: '^-----BEGIN CERTIFICATE-----\s*([A-Za-z0-9+/=\s]+)\s*-----END CERTIFICATE-----$'
            secret: true
            doc_section: '#step-2-generating-the-private-key-and-certificate-signing-request'
        client_private_key:
            type: string
            title: Client Private Key
            description: The private key (in PEM format) associated with the client certificate,
            example: '-----BEGIN PRIVATE KEY-----\\nMIIEvQIBADANBgkqhkiG9w0BAQEFAASC...\\n-----END PRIVATE KEY-----'
            pattern: '^-----BEGIN PRIVATE KEY-----\s*([A-Za-z0-9+/=\s]+)\s*-----END PRIVATE KEY-----$'
            secret: true
            doc_section: '#step-2-generating-the-private-key-and-certificate-signing-request'

adp-lyric:
    alias: adp
    display_name: ADP Lyric
    docs: https://nango.dev/docs/integrations/all/adp-lyric
    docs_connect: https://nango.dev/docs/integrations/all/adp-lyric/connect

adp-run:
    alias: adp
    display_name: RUN Powered by ADP
    docs: https://nango.dev/docs/integrations/all/adp-run
    docs_connect: https://nango.dev/docs/integrations/all/adp-run/connect

adp-workforce-now:
    alias: adp
    display_name: ADP Workforce Now
    docs: https://nango.dev/docs/integrations/all/adp-workforce-now
    docs_connect: https://nango.dev/docs/integrations/all/adp-workforce-now/connect

adp-workforce-now-next-gen:
    alias: adp
    display_name: ADP Workforce Now Next Generation
    docs: https://nango.dev/docs/integrations/all/adp-workforce-now-next-gen
    docs_connect: https://nango.dev/docs/integrations/all/adp-workforce-now-next-gen/connect

adyen:
    display_name: Adyen
    categories:
        - payment
    auth_mode: OAUTH2
    authorization_url: https://ca-${connectionConfig.environment}.adyen.com/ca/ca/oauth/connect.shtml
    token_url: https://oauth-${connectionConfig.environment}.adyen.com/v1/token
    scope_separator: ' '
    token_request_auth_method: basic
    authorization_params:
        response_type: code
    token_params:
        grant_type: authorization_code
    refresh_params:
        grant_type: refresh_token
    proxy:
        base_url: https://${connectionConfig.resource}-${connectionConfig.environment}.adyen.com
    docs: https://nango.dev/docs/integrations/all/adyen
    connection_config:
        environment:
            type: string
            title: Environment
            description: The environment to use
            pattern: '^(live|test)$'
            example: live|test
        resource:
            type: string
            title: Resource
            description: The resource to use for your various requests
            pattern: '^[a-z0-9_-]+$'
            example: kyc
            suffix: -(live|test).adyen.com
            prefix: https://

affinity:
    display_name: Affinity
    categories:
        - crm
    auth_mode: BASIC
    proxy:
        base_url: https://api.affinity.co
        verification:
            method: GET
            headers:
                content-type: application/json
            endpoints:
                - /lists
    docs: https://nango.dev/docs/integrations/all/affinity
    docs_connect: https://nango.dev/docs/integrations/all/affinity/connect
    credentials:
        username:
            type: string
            title: ''
            description: ''
            default_value: ''
            hidden: true
        password:
            type: string
            title: API Key
            description: Your Affinity API Key
            # https://api-docs.affinity.co/#introduction
            # Affinity is using basic auth with an api key
            doc_section: '#step-1-finding-your-api-key'

aimfox:
    display_name: Aimfox
    categories:
        - surveys
    auth_mode: API_KEY
    proxy:
        base_url: https://api.aimfox.com/api
        headers:
            authorization: Bearer ${apiKey}
        verification:
            method: GET
            endpoints:
                - /v2/campaigns
    docs: https://nango.dev/docs/integrations/all/aimfox
    docs_connect: https://nango.dev/docs/integrations/all/aimfox/connect
    credentials:
        apiKey:
            type: string
            title: API Key
            description: The API Key for your Aimfox account
            format: uuid
            example: 123e4567-e89b-12d3-a456-426614174000
            doc_section: '#step-1-generating-your-api-key'

aircall:
    display_name: Aircall (OAuth)
    categories:
        - support
    auth_mode: OAUTH2
    authorization_url: https://dashboard.aircall.io/oauth/authorize
    token_url: https://api.aircall.io/v1/oauth/token
    authorization_params:
        response_type: code
        scope: public_api
    token_params:
        grant_type: authorization_code
    proxy:
        base_url: https://api.aircall.io
        retry:
            at:
                - 'x-aircallapi-reset'
        paginate:
            type: link
            link_path_in_response_body: meta.next_page_link
            response_path: results
    docs: https://nango.dev/docs/integrations/all/aircall

aircall-basic:
    alias: aircall
    display_name: Aircall (Basic Auth)
    auth_mode: BASIC
    proxy:
        base_url: https://api.aircall.io
        retry:
            at:
                - 'x-aircallapi-reset'
        verification:
            method: GET
            headers:
                content-type: application/json
            endpoints:
                - /v1/ping
        paginate:
            type: link
            link_path_in_response_body: meta.next_page_link
            response_path: results
    docs_connect: https://nango.dev/docs/integrations/all/aircall-basic/connect
    docs: https://nango.dev/docs/integrations/all/aircall-basic
    credentials:
        username:
            type: string
            title: API ID
            description: The Application ID (API ID) for your Aircall account
            pattern: '^[a-zA-Z0-9_-]+$'
            doc_section: '#step-1-finding-your-admin-api-key-api-token-and-application-id-api-id'
        password:
            type: string
            title: API Token
            description: The Admin API Key (API Token) for your Aircall account
            pattern: '^[a-zA-Z0-9_-]+$'
            secret: true
            doc_section: '#step-1-finding-your-admin-api-key-api-token-and-application-id-api-id'
airtable:
    display_name: Airtable
    categories:
        - popular
        - productivity
    auth_mode: OAUTH2
    authorization_url: https://airtable.com/oauth2/v1/authorize
    token_url: https://airtable.com/oauth2/v1/token
    authorization_method: header
    auth:
        response_type: code
    proxy:
        base_url: https://api.airtable.com
    webhook_routing_script: airtableWebhookRouting
    docs: https://nango.dev/docs/integrations/all/airtable

airtable-pat:
    display_name: Airtable (Personal Access Token)
    categories:
        - productivity
    auth_mode: API_KEY
    proxy:
        base_url: https://api.airtable.com
        headers:
            authorization: Bearer ${apiKey}
    docs: https://nango.dev/docs/integrations/all/airtable-pat
    docs_connect: https://nango.dev/docs/integrations/all/airtable-pat/connect
    credentials:
        apiKey:
            type: string
            title: Personal Access Token
            description: The Personal Access Token for your Airtable account
            example: 'patoXxYzA1B2C3D4Ef.98a7b6c5d4e3f2g1h0i9j8k7l6m5n4o3p2q1r0s9t8u7v6w5x4y3z2a1b0cdef'
            pattern: '^[a-zA-Z0-9\.]+$'
            doc_section: '#step-1-generating-your-personal-access-token'

autodesk:
    display_name: Autodesk
    categories:
        - design
    auth_mode: OAUTH2
    authorization_url: https://developer.api.autodesk.com/authentication/v2/authorize
    token_url: https://developer.api.autodesk.com/authentication/v2/token
    scope_separator: ' '
    disable_pkce: true
    authorization_params:
        response_type: code
    token_params:
        grant_type: authorization_code
    refresh_params:
        grant_type: refresh_token
    proxy:
        base_url: https://developer.api.autodesk.com
        retry:
            after:
                - 'retry-after'
    docs: https://nango.dev/docs/integrations/all/autodesk

autotask:
    display_name: AutoTask
    categories:
        - support
        - ticketing
    auth_mode: API_KEY
    proxy:
        base_url: https://${connectionConfig.subdomain}.autotask.net/atservicesrest
        headers:
            apiintegrationcode: ${connectionConfig.apiIntegrationCode}
            username: ${connectionConfig.username}
            secret: ${apiKey}
        verification:
            method: GET
            headers:
                content-type: application/json
            endpoints:
                - /v1.0/Companies/entityinformation
    docs: https://nango.dev/docs/integrations/all/autotask
    docs_connect: https://nango.dev/docs/integrations/all/autotask/connect
    connection_config:
        subdomain:
            type: string
            title: AutoTask API Zone
            description: The zone subdomain for your Autotask instance (e.g., webservices3, webservices1, etc.)
            example: webservices3
            doc_section: '#step-1-finding-your-autotask-api-zone'
        apiIntegrationCode:
            type: string
            title: API Integration Code
            description: The tracking identifier assigned to your API-only user (27-character string)
            example: ASHJKLFDKAHKASLFH85LSA905H
            pattern: '^[a-zA-Z0-9]+$'
            doc_section: '#step-3-configure-the-api-user'
        username:
            type: string
            title: API Username
            description: The email address of your API-only user account
            example: apiuser@example.com
            format: email
            doc_section: '#step-3-configure-the-api-user'
    credentials:
        apiKey:
            type: string
            title: API Secret
            pattern: '^[A-Za-z0-9@#$~*]+$'
            description: The secret for your API-only user account
            doc_section: '#step-4-generate-api-secret'

algolia:
    display_name: Algolia
    categories:
        - search
    auth_mode: API_KEY
    proxy:
        base_url: https://${connectionConfig.APP_ID}.algolia.net
        headers:
            x-algolia-application-id: ${connectionConfig.APP_ID}
            x-algolia-api-key: ${apiKey}
        verification:
            headers:
                content-type: application/json
            endpoints:
                - /1/keys/${credentials.apiKey}
    docs: https://nango.dev/docs/integrations/all/algolia
    docs_connect: https://nango.dev/docs/integrations/all/algolia/connect
    connection_config:
        APP_ID:
            type: string
            title: Application ID
            description: The application ID for your Algolia account
            example: ERBSOWZO32
            pattern: '^[A-Z0-9]{10}$'
            order: 1
            doc_section: '#step-1-finding-your-application-id'
    credentials:
        apiKey:
            type: string
            title: API Key
            description: The API key for your Algolia account
            example: c5c28261f9ade4e34891ccf761491b94
            pattern: '^[a-zA-Z0-9]+$'
            doc_section: '#step-2-finding-your-admin-api-key'

amazon:
    display_name: Amazon
    categories:
        - dev-tools
        - e-commerce
    auth_mode: OAUTH2
    authorization_url: https://www.amazon.com/ap/oa
    token_url: https://api.amazon.${connectionConfig.extension}/auth/o2/token
    authorization_params:
        response_type: code
    token_params:
        grant_type: authorization_code
    refresh_params:
        grant_type: refresh_token
    proxy:
        base_url: https://api.amazon.com
    docs: https://nango.dev/docs/integrations/all/amazon
    connection_config:
        extension:
            type: string
            title: Domain Extension
            description: The domain extension for your Amazon account
            example: com
            pattern: '^[a-z.]+$'

amazon-selling-partner:
    display_name: Amazon Selling Partner
    categories:
        - dev-tools
        - e-commerce
    auth_mode: OAUTH2
    authorization_url: https://${connectionConfig.domain}/apps/authorize/consent
    token_url: https://api.amazon.com/auth/o2/token
    authorization_code_param_in_callback: spapi_oauth_code
    disable_pkce: true
    authorization_params:
        application_id: ${connectionConfig.applicationId}
    token_params:
        grant_type: authorization_code
    refresh_params:
        grant_type: refresh_token
    proxy:
        base_url: https://sellingpartnerapi-${connectionConfig.region}.amazon.com
        headers:
            x-amz-access-token: ${accessToken}
    docs: https://nango.dev/docs/integrations/all/amazon-selling-partner
    docs_connect: https://nango.dev/docs/integrations/all/amazon-selling-partner/connect
    connection_config:
        applicationId:
            type: string
            title: Application ID
            description: The unique identifier for your Amazon Selling Partner application
            example: 'amzn1.sellerapps.app.0bf296b5-36a6-4942-a13e-EXAMPLEfcd28'
            pattern: '^[a-zA-Z0-9.-]+$'
            doc_section: '#step-1-finding-your-app-id'
            order: 1
        domain:
            type: string
            title: Domain
            description: The domain representing the Amazon platform you are integrating with
            example: sellercentral.amazon.com
            pattern: '^[a-z0-9.-]+\.amazon\.[a-z.]+$'
            doc_section: '#step-2-finding-your-domain'
            order: 2
        region:
            type: string
            title: Proxy BaseUrl Region
            description: The geographical region associated with the Amazon marketplace.
            example: eu
            pattern: '^[a-z]+$'
            doc_section: '#step-3-finding-your-proxy-baseurl-region'
            order: 3

amazon-selling-partner-beta:
    display_name: Amazon Selling Partner (Beta)
    categories:
        - dev-tools
        - e-commerce
    auth_mode: OAUTH2
    authorization_url: https://${connectionConfig.domain}/apps/authorize/consent
    token_url: https://api.amazon.com/auth/o2/token
    authorization_code_param_in_callback: spapi_oauth_code
    disable_pkce: true
    authorization_params:
        application_id: ${connectionConfig.applicationId}
        version: beta
    token_params:
        grant_type: authorization_code
    refresh_params:
        grant_type: refresh_token
    proxy:
        base_url: https://sandbox.sellingpartnerapi-${connectionConfig.region}.amazon.com
        headers:
            x-amz-access-token: ${accessToken}
    docs: https://nango.dev/docs/integrations/all/amazon-selling-partner-beta
    docs_connect: https://nango.dev/docs/integrations/all/amazon-selling-partner-beta/connect
    connection_config:
        applicationId:
            type: string
            title: Application ID
            description: The unique identifier for your Amazon Selling Partner application
            example: 'amzn1.sellerapps.app.0bf296b5-36a6-4942-a13e-EXAMPLEfcd28'
            pattern: '^[a-zA-Z0-9.-]+$'
            doc_section: '#step-1-finding-your-app-id'
            order: 1
        domain:
            type: string
            title: Domain
            description: The domain representing the Amazon platform you are integrating with
            example: sellercentral.amazon.com
            pattern: '^[a-z0-9.-]+\.amazon\.[a-z.]+$'
            doc_section: '#step-2-finding-your-domain'
            order: 2
        region:
            type: string
            title: Proxy BaseUrl Region
            description: The geographical region associated with the Amazon marketplace.
            example: eu
            pattern: '^[a-z]+$'
            doc_section: '#step-3-finding-your-proxy-baseurl-region'
            order: 3

anrok:
    display_name: Anrok
    categories:
        - legal
    auth_mode: API_KEY
    proxy:
        base_url: https://api.anrok.com
        headers:
            authorization: Bearer ${apiKey}
        retry:
            after:
                - 'retry-after'
    docs: https://nango.dev/docs/integrations/all/anrok
    docs_connect: https://nango.dev/docs/integrations/all/anrok/connect
    credentials:
        apiKey:
            type: string
            title: API Key
            description: The API key for your Anrok account
            doc_section: '#step-1-finding-your-api-key'

amplitude:
    display_name: Amplitude (Event Streaming API)
    categories:
        - analytics
    auth_mode: BASIC
    proxy:
        base_url: https://amplitude.com
        verification:
            method: GET
            headers:
                content-type: application/json
            endpoints:
                - /api/2/events/list
    docs: https://nango.dev/docs/integrations/all/amplitude
    credentials:
        username:
            type: string
            title: API Key
            description: Your Amplitude API Key
        password:
            type: string
            title: Secret Key
            description: Your Amplitude secret key
            # https://amplitude.com/docs/apis/authentication
            # Amplitude is using basic auth with an api key

anthropic:
    display_name: Anthropic
    categories:
        - productivity
        - dev-tools
    auth_mode: API_KEY
    proxy:
        base_url: https://api.anthropic.com
        headers:
            x-api-key: ${apiKey}
            anthropic-version: ${connectionConfig.version}
            content-type: application/json
        retry:
            after:
                - 'retry-after'
        verification:
            method: GET
            headers:
                content-type: application/json
            endpoints:
                - v1/models
    docs: https://nango.dev/docs/integrations/all/anthropic
    connection_config:
        version:
            type: string
            title: API Version
            description: The version of the Anthropic API to use
            pattern: '^[0-9]{4}-[0-9]{2}-[0-9]{2}$'
            example: '2023-06-01'
    credentials:
        apiKey:
            type: string
            title: API Key
            description: The API key for your Anthropic account

anthropic-admin:
    display_name: Anthropic Administrator
    categories:
        - productivity
        - dev-tools
    auth_mode: API_KEY
    proxy:
        base_url: https://api.anthropic.com
        headers:
            x-api-key: ${apiKey}
            anthropic-version: ${connectionConfig.version}
            content-type: application/json
        retry:
            after:
                - 'retry-after'
        verification:
            headers:
                content-type: application/json
            method: GET
            endpoints:
                - /v1/organizations/users
    docs: https://nango.dev/docs/integrations/all/anthropic-admin
    connection_config:
        version:
            type: string
            title: API Version
            description: The version of the Anthropic API to use
            pattern: '^[0-9]{4}-[0-9]{2}-[0-9]{2}$'
            example: '2023-06-01'
    credentials:
        apiKey:
            type: string
            title: API Key
            description: The Admin API key for your Anthropic account

apaleo:
    display_name: Apaleo
    categories:
        - erp
    auth_mode: OAUTH2
    authorization_url: https://identity.apaleo.com/connect/authorize
    token_url: https://identity.apaleo.com/connect/token
    scope_separator: ' '
    token_params:
        grant_type: authorization_code
    authorization_params:
        response_type: code
    refresh_params:
        grant_type: refresh_token
    proxy:
        base_url: https://api.apaleo.com
        headers:
            content-type: application/json
        retry:
            after:
                - 'retry-after'
    docs: https://nango.dev/docs/integrations/all/apaleo

apollo:
    display_name: Apollo (API Key)
    categories:
        - marketing
    auth_mode: API_KEY
    proxy:
        headers:
            x-api-key: ${apiKey}
        base_url: https://app.apollo.io/api
    docs: https://nango.dev/docs/integrations/all/apollo
    credentials_verification_script: apolloCredentialsVerification
    docs_connect: https://nango.dev/docs/integrations/all/apollo/connect
    credentials:
        apiKey:
            type: string
            title: API Key
            description: The API key for your Apollo account
            example: eh_3LUIFtj04rG4KF_FoFw
            doc_section: '#step-1-finding-your-api-key'

apollo-oauth:
    display_name: Apollo (OAuth)
    categories:
        - marketing
    auth_mode: OAUTH2
    authorization_url: https://app.apollo.io
    token_url: https://app.apollo.io/api/v1/oauth/token
    authorization_url_fragment: oauth/authorize
    body_format: json
    disable_pkce: true
    authorization_params:
        response_type: code
    token_params:
        grant_type: authorization_code
    refresh_params:
        grant_type: refresh_token
    proxy:
        base_url: https://app.apollo.io/api
    docs: https://nango.dev/docs/integrations/all/apollo-oauth

apple-app-store:
    display_name: Apple App Store
    auth_mode: APP_STORE
    token_url: https://api.appstoreconnect.apple.com/v1/apps
    authorization_params:
        audience: appstoreconnect-v1
    proxy:
        base_url: https://api.appstoreconnect.apple.com
    docs: https://nango.dev/docs/integrations/all/apple-app-store

appstle-subscriptions:
    display_name: Appstle Subscriptions
    categories:
        - productivity
    auth_mode: API_KEY
    proxy:
        base_url: https://subscription-admin.appstle.com
        headers:
            x-api-key: ${apiKey}
    docs: https://nango.dev/docs/integrations/all/appstle-subscriptions
    docs_connect: https://nango.dev/docs/integrations/all/appstle-subscriptions/connect
    credentials:
        apiKey:
            type: string
            title: API Key
            description: Your Appstle Subscriptions API Key
            secret: true
            doc_section: '#step-1-finding-your-api-key'
            example: lBfFAdbxUxyv6jYRgOmrEVNkijCKD10T
            pattern: ^[a-zA-Z0-9]+$

asana:
    display_name: Asana
    categories:
        - productivity
        - ticketing
    auth_mode: OAUTH2
    authorization_url: https://app.asana.com/-/oauth_authorize
    token_url: https://app.asana.com/-/oauth_token
    token_params:
        grant_type: authorization_code
    auth:
        response_type: code
    default_scopes:
        - default
    refresh_params:
        grant_type: refresh_token
    proxy:
        base_url: https://app.asana.com
        retry:
            after:
                - 'retry-after'
        paginate:
            type: cursor
            cursor_path_in_response: next_page.offset
            cursor_name_in_request: offset
            response_path: data
            limit_name_in_request: limit
    docs: https://nango.dev/docs/integrations/all/asana

asana-mcp:
    display_name: Asana (MCP)
    categories:
        - productivity
        - ticketing
        - mcp
    auth_mode: MCP_OAUTH2
    authorization_url: https://mcp.asana.com/authorize
    token_url: https://mcp.asana.com/token
    registration_url: https://mcp.asana.com/register
    authorization_params:
        response_type: code
    token_params:
        grant_type: authorization_code
    refresh_params:
        grant_type: refresh_token
    docs: https://nango.dev/docs/integrations/all/asana

asana-scim:
    display_name: Asana (SCIM API)
    categories:
        - productivity
        - ticketing
    auth_mode: API_KEY
    proxy:
        base_url: https://app.asana.com/api
        verification:
            method: GET
            headers:
                content-type: application/json
            endpoints:
                - /1.0/scim/Users
        headers:
            authorization: Bearer ${apiKey}
    docs: https://nango.dev/docs/integrations/all/asana-scim
    docs_connect: https://nango.dev/docs/integrations/all/asana-scim/connect
    credentials:
        apiKey:
            type: string
            title: API Key
            description: The API key for your Asana scim account
            doc_section: '#step-1-finding-asana-api-key'

ashby:
    display_name: Ashby
    categories:
        - ats
        - popular
    auth_mode: BASIC
    proxy:
        base_url: https://api.ashbyhq.com
        verification:
            method: POST
            headers:
                content-type: application/json
            endpoints:
                - apiKey.info
    docs: https://nango.dev/docs/integrations/all/ashby
    docs_connect: https://nango.dev/docs/integrations/all/ashby/connect
    credentials:
        username:
            type: string
            title: API Key
            description: The API Key of your Ashby account
        password:
            type: string
            title: ''
            description: ''
            default_value: ''
            hidden: true

atlas-so:
    display_name: Atlas.so
    categories:
        - support
    auth_mode: API_KEY
    proxy:
        headers:
            authorization: Bearer ${apiKey}
        base_url: https://api.atlas.so/v1
    docs: https://nango.dev/docs/integrations/all/atlas-so
    credentials:
        apiKey:
            type: string
            title: API Key
            description: The API key for your Atlas.so account

atlassian:
    display_name: Atlassian
    categories:
        - dev-tools
    auth_mode: OAUTH2
    authorization_url: https://auth.atlassian.com/authorize
    token_url: https://auth.atlassian.com/oauth/token
    default_scopes:
        - offline_access
    authorization_params:
        response_type: code
        audience: api.atlassian.com
        prompt: consent
    token_params:
        grant_type: authorization_code
    refresh_params:
        grant_type: refresh_token
    proxy:
        base_url: https://api.atlassian.com
    docs: https://nango.dev/docs/integrations/all/atlassian

atlassian-admin:
    display_name: Atlassian Cloud Admin
    categories:
        - dev-tools
    auth_mode: API_KEY
    proxy:
        base_url: https://api.atlassian.com
        retry:
            at:
                - 'x-ratelimit-reset'
        headers:
            authorization: Bearer ${apiKey}
        connection_config:
            organizationId: ${connectionConfig.organizationId}
    docs: https://nango.dev/docs/integrations/all/atlassian-admin
    docs_connect: https://nango.dev/docs/integrations/all/atlassian-admin/connect
    credentials:
        apiKey:
            type: string
            title: API Key
            description: The API key for your Atlassian account
            example: ATCTT3xFfGN0_a1B2-c3D4_E5F6-G7H8I9JKLMNOPQRSTUVWXYZ1234567890=DEADBEEF
            pattern: '^ATCTT3xFfGN0[\w\-]+=[A-Z0-9]{8}$'
            doc_section: '#step-1-generating-your-api-key'
    connection_config:
        organizationId:
            type: string
            title: Atlassian Organization Id
            optional: true
            description: The organization ID of your Atlassian account
            pattern: '^[a-f0-9]{8}-[a-z0-9]{4}-[a-z0-9]{4}-[a-z0-9]{4}-[a-z0-9]{12}$'
            example: '9fa3d2b7-k9l3-4bq1-z3d8-7x1m0a9e2b76'
            doc_section: '#step-1-generating-your-api-key'

attio:
    display_name: Attio
    categories:
        - crm
    auth_mode: OAUTH2
    authorization_url: https://app.attio.com/authorize
    token_url: https://app.attio.com/oauth/token
    token_params:
        grant_type: authorization_code
    auth:
        response_type: code
    refresh_params:
        grant_type: refresh_token
    proxy:
        base_url: https://api.attio.com
        retry:
            after:
                - 'retry-after'
    post_connection_script: attioPostConnection
    webhook_routing_script: attioWebhookRouting
    webhook_user_defined_secret: true
    docs: https://nango.dev/docs/integrations/all/attio

auth0:
    display_name: Auth0
    categories:
        - other
    auth_mode: OAUTH2
    authorization_url: https://${connectionConfig.subdomain}.auth0.com/authorize
    token_url: https://${connectionConfig.subdomain}.auth0.com/oauth/token
    authorization_params:
        response_type: code
        response_mode: query
    token_params:
        grant_type: authorization_code
    refresh_params:
        grant_type: refresh_token
    docs: https://nango.dev/docs/integrations/all/auth0
    proxy:
        base_url: https://${connectionConfig.subdomain}.auth0.com
    connection_config:
        subdomain:
            type: string
            title: Auth0 Domain
            description: The subdomain of your Auth0 account
            pattern: '^[a-z0-9_-]+$'
            example: domain
            suffix: .auth0.com
            prefix: https://

auth0-cc:
    display_name: Auth0 (Client Credentials)
    categories:
        - other
    auth_mode: OAUTH2_CC
    body_format: json
    token_url: https://${connectionConfig.hostname}/oauth/token
    token_params:
        grant_type: client_credentials
        audience: ${connectionConfig.audience}
        organization: ${connectionConfig.organization}
    docs: https://nango.dev/docs/integrations/all/auth0-cc
    docs_connect: https://nango.dev/docs/integrations/all/auth0-cc/connect
    proxy:
        base_url: https://${connectionConfig.hostname}
    connection_config:
        hostname:
            type: string
            title: HostName
            description: Your Auth0 host name
            format: hostname
            prefix: https://
            doc_section: '#step-2-finding-your-hostname'
        audience:
            type: string
            title: Audience
            description: The audience for the token
            example: https://api.example.com/foobar
            doc_section: '#step-3-finding-your-audience'
        organization:
            type: string
            title: Organization
            description: The organization name you want the request to be associated with
            example: example
            optional: true
            doc_section: '#step-4-finding-your-organization'

avalara:
    display_name: Avalara
    categories:
        - legal
    auth_mode: BASIC
    proxy:
        headers:
            x-avalara-client: ${connectionConfig.avalaraClient}
            content-type: application/json
        base_url: https://rest.avatax.com/api/v2
        verification:
            method: GET
            headers:
                content-type: application/json
            endpoints:
                - /utilities/subscriptions
    docs: https://nango.dev/docs/integrations/all/avalara
    docs_connect: https://nango.dev/docs/integrations/all/avalara/connect
    credentials:
        username:
            type: string
            title: User Name / Account ID
            description: Avalara User Name / Account ID
            doc_section: '#step-1-finding-your-pair-keys'
        password:
            type: string
            title: Avalara Password / License Key
            description: Your Password / License Key
            # https://developer.avalara.com/avatax/authentication-in-rest/
            # Avalara is using basic auth with combination of (username and password)
            # or (Account ID and License Key)
            doc_section: '#step-1-finding-your-pair-keys'
    connection_config:
        avalaraClient:
            type: string
            title: Avalara Client
            description: The Avalara client for your Avalara account
            doc_section: '#step-2-generating-an-avalara-client'

avalara-sandbox:
    display_name: Avalara (Sandbox)
    categories:
        - legal
    auth_mode: BASIC
    proxy:
        headers:
            x-avalara-client: ${connectionConfig.avalaraClient}
            content-type: application/json
        base_url: https://sandbox-rest.avatax.com/api/v2
        verification:
            method: GET
            headers:
                content-type: application/json
            endpoints:
                - /utilities/subscriptions
    docs: https://nango.dev/docs/integrations/all/avalara-sandbox
    docs_connect: https://nango.dev/docs/integrations/all/avalara-sandbox/connect
    credentials:
        username:
            type: string
            title: User Name / Account ID
            description: Avalara User Name / Account ID
            doc_section: '#step-1-finding-your-pair-keys'
        password:
            type: string
            title: Password / License Key
            description: Avalara Password / License Key
            # https://developer.avalara.com/avatax/authentication-in-rest/
            # Avalara is using basic auth with combination of (username and password)
            # or (Account ID and License Key)
            doc_section: '#step-1-finding-your-pair-keys'
    connection_config:
        avalaraClient:
            type: string
            title: Avalara Client
            description: The Avalara client for your Avalara account
            doc_section: '#step-2-generating-an-avalara-client'

avoma:
    display_name: Avoma
    categories:
        - productivity
    auth_mode: API_KEY
    proxy:
        base_url: https://api.avoma.com
        headers:
            authorization: Bearer ${apiKey}
        verification:
            method: GET
            headers:
                content-type: application/json
            endpoints:
                - /v1/users
    docs: https://nango.dev/docs/integrations/all/avoma
    docs_connect: https://nango.dev/docs/integrations/all/avoma/connect
    credentials:
        apiKey:
            type: string
            title: API Key
            description: The API Key for your Avoma account
            pattern: '^[a-z0-9]{10,}:[a-z0-9]{10,}$'
            example: '1awcbx0njh:02k6er2pld4q5irffn23'
            doc_section: '#step-1-generating-your-api-key'

aws:
    display_name: AWS
    categories:
        - dev-tools
        - e-commerce
    auth_mode: OAUTH2
    authorization_url: https://${connectionConfig.subdomain}.auth.${connectionConfig.extension}.amazoncognito.com/oauth2/authorize
    token_url: https://${connectionConfig.subdomain}.auth.${connectionConfig.extension}.amazoncognito.com/oauth2/token
    token_params:
        grant_type: authorization_code
    auth:
        response_type: code
    refresh_params:
        grant_type: refresh_token
    default_scopes:
        - openid
    proxy:
        base_url: https://cognito-${apiSubdomain}.amazonaws.com
    docs: https://nango.dev/docs/integrations/all/aws
    connection_config:
        subdomain:
            type: string
            title: AWS Domain
            description: The subdomain of your AWS account
            pattern: '^[a-z0-9_-]+$'
            example: domain
            suffix: .amazoncognito.com
            prefix: https://
        extension:
            type: string
            title: Domain Extension
            description: The domain extension of your AWS account
            example: com
            pattern: '^[a-z.]+$'
        apiSubdomain:
            type: string
            title: API Subdomain
            description: The API subdomain to the API you want to connect to
            example: idp.us-east-2
            pattern: '^[a-z.-]+$'
            suffix: .amazonaws.com
            prefix: https://cognito-

aws-iam:
    display_name: AWS IAM
    categories:
        - dev-tools
    auth_mode: BASIC
    proxy:
        base_url: https://iam.amazonaws.com
        connection_config:
            region: ${connectionConfig.region}
        retry:
            at:
                - 'x-ratelimit-reset'
    credentials_verification_script: awsIamCredentialsVerification
    docs: https://nango.dev/docs/integrations/all/aws-iam
    docs_connect: https://nango.dev/docs/integrations/all/aws-iam/connect
    credentials:
        username:
            type: string
            title: AWS Access Key ID
            description: Your Access Key ID
            doc_section: '#step-1-finding-your-pair-keys'
        password:
            type: string
            title: AWS Secret Access Key
            description: Your Secret Access Key
            # https://docs.aws.amazon.com/IAM/latest/UserGuide/reference_sigv.html
            # aws-iam is using basic auth with AWS Access Key ID and Secret Access Key
            doc_section: '#step-1-finding-your-pair-keys'
    connection_config:
        region:
            type: string
            title: Region
            description: The region to where your AWS account is hosted
            example: us-east-1
            pattern: '^[a-z0-9-]+$'
            doc_section: '#step-2-finding-your-region-host'

aws-scim:
    display_name: AWS (SCIM)
    categories:
        - dev-tools
    auth_mode: API_KEY
    proxy:
        base_url: ${connectionConfig.scimEndpoint}
        headers:
            authorization: Bearer ${apiKey}
            accept: application/json
            content-type: application/json
        verification:
            method: GET
            headers:
                content-type: application/json
            endpoints:
                - /Users
    docs: https://nango.dev/docs/integrations/all/aws-scim
    docs_connect: https://nango.dev/docs/integrations/all/aws-scim/connect
    credentials:
        apiKey:
            type: string
            title: SCIM Access Token
            description: The SCIM Access Token generated from your AWS IAM Identity Center
            example: 878374852-dea1-47d5-9ae0-4d00a0bdbb13:ff7d4f04-7385-4add-befe-a9ed18341d0d:l6uepDQrHfNOiOYXZ7HYZL8hlvsYHSG7Cnx104tkRLmDbO8l/p5GxLv6Id5BCLicmjeKvhrlqrPvL6VMcAnJS6oitQrz3ZiZr18rnybzyISRlyjxktYtIK1R80YJXBH6U7NSvwGsu5gDbUZDGlCDeh+FFhL8tmUuHytvxuhz3jNhsh&8X9xiLBg=:ICn/+PhEST+8/pizxTmoA0DW9JcQTL4EVRh0z6DpJwQ4vFQ+iwAxNjh16SHdUovAJyMjT+TPDwI8gN63DLE+9EV+lcV+i2H/OTDE4x7L18WRz3ndMf/4dY98mJ41qRYBgh63Pi8PdXkAex2l8HJLMkzjjPirN+8DCBfPVKK+z/nCc04RXWIz6XOmqwgB1sV5jwfAxPhuV6vqgVosoSngSw7Y2Zon70PiI5UbTTZffF6QWFU7i9b3dgMMDAH6f9vm11EB6YpJt/XC74L1pDvKXiSzhel7b7dYzGvrXK0rN29cnjn0o58VYCOgk9c05p/nRsEaSs2Y/v7BqgxXUvI+Aw==
            pattern: '^[0-9a-f]{8}-[0-9a-f]{4}-[0-9a-f]{4}-[0-9a-f]{4}-[0-9a-f]{12}:[0-9a-f]{8}-[0-9a-f]{4}-[0-9a-f]{4}-[0-9a-f]{4}-[0-9a-f]{12}:[A-Za-z0-9+/]+=*:[A-Za-z0-9+/]+=*$'
            doc_section: '#step-2-setting-up-automatic-provisioning'
    connection_config:
        scimEndpoint:
            type: string
            title: SCIM Endpoint
            description: The SCIM Endpoint mentioned in the AWS IAM Identity Center
            example: 'https://scim.ap-south-1.amazonaws.com/lSweb811432-ac8a-4a86-8332-f29hha4f5650/scim/v2'
            format: uri
            pattern: '^https://.*\/.*\/scim\/v2$'
            order: 1
            doc_section: '#step-2-setting-up-automatic-provisioning'

azure-blob-storage:
    categories:
        - storage
    display_name: Azure Blob Storage
    alias: microsoft
    default_scopes:
        - offline_access
        - https://storage.azure.com/.default
    proxy:
        base_url: https://${connectionConfig.accountName}.blob.core.windows.net
        headers:
            x-ms-version: ${connectionConfig.version} || 2025-05-05
    docs: https://nango.dev/docs/integrations/all/azure-blob-storage
    docs_connect: https://nango.dev/docs/integrations/all/azure-blob-storage/connect
    connection_config:
        accountName:
            type: string
            title: Account Name
            description: The name of the Azure Storage account you want to connect to.
            example: nangoStorage
            doc_section: '#step-1-finding-your-account-name'
        version:
            type: string
            title: ''
            description: ''
            automated: true

azure-devops:
    display_name: Azure DevOps
    categories:
        - dev-tools
    auth_mode: BASIC
    proxy:
        base_url: https://${connectionConfig.organizationUrl}
    docs: https://nango.dev/docs/integrations/all/azure-devops
    docs_connect: https://nango.dev/docs/integrations/all/azure-devops/connect
    # Azure DevOps returns a 202 when the credentials are invalid,
    # so we need to explicitly check for this and return respective error message
    credentials_verification_script: azureDevopsCredentialsVerification
    connection_config:
        organizationUrl:
            type: string
            title: Organization URL
            description: The URL of your Azure DevOps organization
            example: dev.azure.com/myorg or myorg.visualstudio.com
            doc_section: '#step-1-finding-your-organization-url'
            prefix: https://
    credentials:
        username:
            type: string
            title: ''
            description: ''
            default_value: ''
            hidden: true
        password:
            type: string
            title: Personal Access Token
            description: The Personal Access Token of your Azure DevOps account
            doc_section: '#step-2-creating-a-personal-access-token'

bamboohr:
    display_name: BambooHR (OAuth)
    categories:
        - hr
    auth_mode: OAUTH2
    authorization_url: https://${connectionConfig.subdomain}.bamboohr.com/authorize.php
    token_url: https://${connectionConfig.subdomain}.bamboohr.com/token.php
    authorization_params:
        response_type: code
        request: authorize
    token_params:
        grant_type: authorization_code
        request: token
    proxy:
        base_url: https://api.bamboohr.com/api/gateway.php/${connectionConfig.subdomain}
    docs: https://nango.dev/docs/integrations/all/bamboohr
    connection_config:
        subdomain:
            type: string
            title: BambooHR Domain
            description: The subdomain of your BambooHR account
            pattern: '^[a-z0-9_-]+$'
            example: domain
            suffix: .bamboohr.com
            prefix: https://
            order: 1

bamboohr-basic:
    display_name: BambooHR (Basic Auth)
    categories:
        - hr
    auth_mode: BASIC
    proxy:
        base_url: https://api.bamboohr.com/api/gateway.php/${connectionConfig.subdomain}
        verification:
            headers:
                content-type: application/json
            method: GET
            endpoints:
                - /v1/meta/fields
    docs: https://nango.dev/docs/integrations/all/bamboohr-basic
    docs_connect: https://nango.dev/docs/integrations/all/bamboohr-basic/connect
    connection_config:
        subdomain:
            type: string
            title: BambooHR Domain
            description: The subdomain of your BambooHR account
            pattern: '^[a-z0-9_-]+$'
            example: domain
            suffix: .bamboohr.com
            prefix: https://
            order: 1
            doc_section: '#step-1-finding-your-subdomain'
    credentials:
        username:
            type: string
            title: API key
            description: The API Key of your BambooHR account
            pattern: '^[a-f0-9]{40}$'
            example: 59d783083fb25565aba21744e6bba90de8634de0
            secret: true
            doc_section: '#step-2-finding-your-api-key'
        password:
            type: string
            title: Password
            description: Password
            # https://documentation.bamboohr.com/docs/getting-started
            # Bamboo HR is using basic auth with an api key
            default_value: x
            hidden: true

basecamp:
    display_name: Basecamp
    categories:
        - productivity
    auth_mode: OAUTH2
    authorization_url: https://launchpad.37signals.com/authorization/new
    token_url: https://launchpad.37signals.com/authorization/token
    authorization_params:
        type: web_server
    token_params:
        type: web_server
    refresh_params:
        type: refresh
    proxy:
        base_url: https://3.basecampapi.com/${connectionConfig.accountId}
        headers:
            user-agent: ${connectionConfig.appDetails} || App (support@nango.dev)
        retry:
            after:
                - 'retry-after'
    docs: https://nango.dev/docs/integrations/all/basecamp
    docs_connect: https://nango.dev/docs/integrations/all/basecamp/connect
    post_connection_script: basecampPostConnection
    connection_config:
        appDetails:
            type: string
            title: App Details
            description: The details of your app
            automated: true
        accountId:
            type: string
            title: Account ID
            description: Your Account ID
            optional: true
            example: '5899981'
            pattern: '^[0-9]+$'
            doc_section: '#step-1-finding-your-account-id'

battlenet:
    display_name: Battle.net
    categories:
        - gaming
    auth_mode: OAUTH2
    authorization_url: https://oauth.battle.${connectionConfig.extension}/authorize
    token_url: https://oauth.battle.${connectionConfig.extension}/token
    authorization_params:
        response_type: code
    token_params:
        grant_type: authorization_code
    proxy:
        base_url: https://${connectionConfig.apiDomain}
    docs: https://nango.dev/docs/integrations/all/battlenet
    connection_config:
        extension:
            type: string
            title: Domain Extension
            description: The domain extension of your Battle.net account
            example: com
            pattern: '^[a-z.]+$'
            order: 1
        apiDomain:
            type: string
            title: API Domain
            description: The domain to where you will access your API
            example: us.api.blizzard.com
            pattern: '^[a-z.]+$'
            prefix: https://

beehiiv:
    display_name: Beehiiv
    categories:
        - communication
        - marketing
    auth_mode: API_KEY
    proxy:
        headers:
            authorization: Bearer ${apiKey}
        base_url: https://api.beehiiv.com/v2/publications/${connectionConfig.publicationId}
        verification:
            method: GET
            headers:
                content-type: application/json
            endpoints:
                - /posts
    docs: https://nango.dev/docs/integrations/all/beehiiv
    credentials:
        apiKey:
            type: string
            title: API Key
            description: The API key for your Beehiiv account
            example: 8ab3sjxqvHzyUnP9JhvlfT6C0wsbgr5XQrpaZZjxJkYBPy6sntvT1M2Lk94VQeRb
            pattern: '^[a-zA-Z0-9]{64}$'
    connection_config:
        publicationId:
            type: string
            title: Publication Id
            description: The prefixed ID of the publication object
            example: pub_a3d1b49e-2a5d-4f4b-97c8-8f32e1d2f7b9
            pattern: '^(pub_[0-9a-fA-F\-]+)$'

bigcommerce:
    display_name: BigCommerce
    categories:
        - e-commerce
    auth_mode: OAUTH2
    authorization_url: https://login.bigcommerce.com/oauth2/authorize
    token_url: https://login.bigcommerce.com/oauth2/token
    scope_separator: ' '
    authorization_params:
        response_type: code
        context: stores/${connectionConfig.storeHash}
        account_uuid: ${connectionConfig.accountUuid}
    token_params:
        context: stores/${connectionConfig.storeHash}
        grant_type: authorization_code
    proxy:
        base_url: https://api.bigcommerce.com/stores/${connectionConfig.storeHash}
    docs: https://nango.dev/docs/integrations/all/bigcommerce
    connection_config:
        storeHash:
            type: string
            title: Store Hash
            description: The store hash of your BigCommerce account
            pattern: '^[a-zA-Z0-9]+$'
        accountUuid:
            type: string
            title: Account UUID
            description: The account UUID of your BigCommerce account
            format: uuid
            example: 123e4567-e89b-12d3-a456-426614174000

bill-sandbox:
    display_name: Bill (Connect API Sandbox)
    categories:
        - payment
    auth_mode: BILL
    token_url: https://gateway.stage.bill.com/connect/v3/login
    proxy:
        base_url: https://gateway.stage.bill.com/connect
    docs: https://nango.dev/docs/integrations/all/bill-sandbox
    docs_connect: https://nango.dev/docs/integrations/all/bill-sandbox/connect

bill:
    display_name: Bill (Connect API)
    categories:
        - payment
    auth_mode: BILL
    token_url: https://gateway.prod.bill.com/connect/v3/login
    proxy:
        base_url: https://gateway.prod.bill.com/connect
    docs: https://nango.dev/docs/integrations/all/bill

bitbucket:
    display_name: Bitbucket
    categories:
        - dev-tools
    auth_mode: OAUTH2
    authorization_url: https://bitbucket.org/site/oauth2/authorize
    token_url: https://bitbucket.org/site/oauth2/access_token
    proxy:
        base_url: https://api.bitbucket.org
    docs: https://nango.dev/docs/integrations/all/bitbucket

bitdefender:
    display_name: Bitdefender
    categories:
        - other
    auth_mode: BASIC
    proxy:
        base_url: ${connectionConfig.ACCESS_URL}
        retry:
            after:
                - 'retry-after'
    credentials_verification_script: bitdefenderCredentialsVerification
    docs: https://nango.dev/docs/integrations/all/bitdefender
    docs_connect: https://nango.dev/docs/integrations/all/bitdefender/connect
    credentials:
        username:
            type: string
            title: API Key
            description: The API Key of your Bitdefender account
            doc_section: '#step-1-finding-your-api-key'
        password:
            type: string
            title: ''
            description: ''
            default_value: ''
            hidden: true
    connection_config:
        ACCESS_URL:
            type: string
            title: Access URL
            description: The access URL of your Bitdefender account
            example: https://api.bitdefender.com
            format: uri
            pattern: '^https://.*'
            doc_section: '#step-1-finding-your-api-key'

bitly:
    display_name: Bitly
    categories:
        - marketing
        - social
    auth_mode: OAUTH2
    authorization_url: https://bitly.com/oauth/authorize
    token_url: https://api-ssl.bitly.com/oauth/access_token
    authorization_params:
        response_type: code
    token_params:
        grant_type: authorization_code
    proxy:
        base_url: https://api-ssl.bitly.com
    docs: https://nango.dev/docs/integrations/all/bitly

blackbaud:
    display_name: Blackbaud
    categories:
        - crm
    auth_mode: OAUTH2
    authorization_url: https://app.blackbaud.com/oauth/authorize
    token_url: https://oauth2.sky.blackbaud.com/token
    authorization_params:
        response_type: code
    token_params:
        grant_type: authorization_code
    refresh_params:
        grant_type: refresh_token
    proxy:
        base_url: https://api.sky.blackbaud.com
    docs: https://nango.dev/docs/integrations/all/blackbaud

blackbaud-basic:
    display_name: Blackbaud (Basic Auth)
    categories:
        - crm
    auth_mode: BASIC
    proxy:
        base_url: https://${connectionConfig.hostName}
        headers:
            content-type: application/soap+xml; charset=utf-8
    docs: https://nango.dev/docs/integrations/all/blackbaud-basic
    docs_connect: https://nango.dev/docs/integrations/all/blackbaud-basic
    connection_config:
        hostName:
            type: string
            title: Host Name
            description: Your Blackbaud host name
            example: https://altrurig01bo3.blackbaudhosting.com
            pattern: '^https?:\/\/[a-z0-9.-]+(:\d+)?(\/.*)?$'
            order: 1
            doc_section: '#step-1-finding-your-host-name'
    credentials:
        username:
            type: string
            title: Username
            description: Your Username
            doc_section: '#step-3-finding-your-username'
        password:
            type: string
            title: Password
            description: Your Password
            doc_section: '#step-2-finding-your-password'

blandai:
    display_name: BlandAI
    categories:
        - support
    auth_mode: API_KEY
    proxy:
        base_url: https://api.bland.ai
        headers:
            authorization: ${apiKey}
        verification:
            method: GET
            headers:
                content-type: application/json
            endpoints:
                - v1/calls
    docs: https://nango.dev/docs/integrations/all/blandai
    credentials:
        apiKey:
            type: string
            title: API Key
            description: The API key for your BlandAI account

boldsign:
    display_name: BoldSign
    categories:
        - legal
    auth_mode: OAUTH2
    authorization_url: https://account.boldsign.com/connect/authorize
    token_url: https://account.boldsign.com/connect/token
    authorization_params:
        response_type: code
    token_params:
        grant_type: authorization_code
    refresh_params:
        grant_type: refresh_token
    proxy:
        base_url: https://api.boldsign.com
    docs: https://nango.dev/docs/integrations/all/boldsign

box:
    display_name: Box
    categories:
        - knowledge-base
        - storage
    auth_mode: OAUTH2
    authorization_url: https://account.box.com/api/oauth2/authorize
    token_url: https://api.box.com/oauth2/token
    proxy:
        base_url: https://api.box.com
    docs: https://nango.dev/docs/integrations/all/box

booking-com:
    display_name: Booking.com
    categories:
        - e-commerce
    auth_mode: BASIC
    proxy:
        base_url: https://${connectionConfig.environmentType}-xml.booking.com
    docs: https://nango.dev/docs/integrations/all/booking-com
    connection_config:
        environmentType:
            type: string
            title: Environment Type
            description: The environment type for your various requests
            pattern: '^(secure-supply|supply)$'
            example: secure-supply|supply
            suffix: -xml.booking.com
            prefix: https://
    credentials:
        username:
            type: string
            title: Machine Account Username
            description: The username for your Booking.com machine account
        password:
            type: string
            title: Machine Account Password
            description: The password for your Booking.com machine account

braintree:
    display_name: Braintree
    categories:
        - payment
    auth_mode: OAUTH2
    authorization_url: https://api.braintreegateway.com/oauth/connect
    token_url: https://api.braintreegateway.com/oauth/access_tokens
    scope_separator: ','
    authorization_method: header
    body_format: json
    token_params:
        grant_type: authorization_code
    redirect_uri_metadata:
        - merchantId
    proxy:
        base_url: https://api.braintreegateway.com
    docs: https://nango.dev/docs/integrations/all/braintree

braintree-sandbox:
    display_name: Braintree (Sandbox)
    auth_mode: OAUTH2
    authorization_url: https://api.sandbox.braintreegateway.com/oauth/connect
    token_url: https://api.sandbox.braintreegateway.com/oauth/access_tokens
    scope_separator: ','
    authorization_method: header
    body_format: json
    token_params:
        grant_type: authorization_code
    redirect_uri_metadata:
        - merchantId
    proxy:
        base_url: https://api.sandbox.braintreegateway.com
    docs: https://nango.dev/docs/integrations/all/braintree-sandbox

braze:
    display_name: Braze
    categories:
        - communication
    auth_mode: API_KEY
    proxy:
        base_url: https://rest.${connectionConfig.instanceUrl}
        headers:
            authorization: Bearer ${apiKey}
        retry:
            at:
                - 'x-ratelimit-reset'
    docs: https://nango.dev/docs/integrations/all/braze
    docs_connect: https://nango.dev/docs/integrations/all/braze/connect
    connection_config:
        instanceUrl:
            type: string
            title: Instance URL
            description: The REST API URL of your Braze instance
            example: iad-02.braze.com
            format: hostname
            prefix: https://rest.
            order: 1
            doc_section: '#step-1-finding-your-instance-url'
    credentials:
        apiKey:
            type: string
            title: API Key
            description: The API key to your Braze account
            doc_section: '#step-2-finding-your-api-key'

brevo-api-key:
    display_name: Brevo
    categories:
        - marketing
    auth_mode: API_KEY
    proxy:
        headers:
            api-key: ${apiKey}
        base_url: https://api.brevo.com/v3
        verification:
            method: GET
            headers:
                content-type: application/json
            endpoints:
                - /account
    docs: https://nango.dev/docs/integrations/all/brevo-api-key
    credentials:
        apiKey:
            type: string
            title: API Key
            description: The API key for your Brevo account

brex:
    display_name: Brex (OAuth)
    categories:
        - banking
    auth_mode: OAUTH2
    authorization_url: https://accounts-api.brex.com/oauth2/default/v1/authorize
    token_url: https://accounts-api.brex.com/oauth2/default/v1/token
    default_scopes:
        - openid
        - offline_access
    proxy:
        base_url: https://platform.brexapis.com
    docs: https://nango.dev/docs/integrations/all/brex

brex-api-key:
    display_name: Brex (API Key)
    auth_mode: API_KEY
    proxy:
        headers:
            authorization: Bearer ${apiKey}
        base_url: https://platform.brexapis.com
    docs: https://nango.dev/docs/integrations/all/brex-api-key
    docs_connect: https://nango.dev/docs/integrations/all/brex-api-key/connect
    credentials:
        apiKey:
            type: string
            title: API Token
            description: The API Token to your Brex account
            example: bxt_vRUwQT3snBmA1IDVq5iK1kXc4N0bhxr377z4
            pattern: '^bxt_[a-zA-Z0-9]+$'
            doc_section: '#step-1-finding-your-api-token'

brex-staging:
    display_name: Brex (Staging OAuth)
    auth_mode: OAUTH2
    authorization_url: https://accounts-api.staging.brexapps.com/oauth2/default/v1/authorize
    token_url: https://accounts-api.staging.brexapps.com/oauth2/default/v1/token
    proxy:
        base_url: https://platform.staging.brexapis.com
    docs: https://nango.dev/docs/integrations/all/brex-staging

brightcrowd:
    display_name: BrightCrowd
    categories:
        - social
    auth_mode: OAUTH2_CC
    token_url: https://bcb-staging.auth.us-east-1.amazoncognito.com/oauth2/token
    token_request_auth_method: basic
    token_params:
        grant_type: client_credentials
    proxy:
        base_url: https://api.brightcrowd.com/partner
        paginate:
            type: cursor
            cursor_path_in_response: nextPageToken
            cursor_name_in_request: pageToken
    docs: https://nango.dev/docs/integrations/all/brightcrowd
    docs_connect: https://nango.dev/docs/integrations/all/brightcrowd/connect

builder-io-private:
    display_name: Builder.io (Private)
    categories:
        - dev-tools
        - design
        - cms
    auth_mode: API_KEY
    proxy:
        base_url: https://${connectionConfig.domain}
        headers:
            authorization: Bearer ${apiKey}
        verification:
            method: POST
            headers:
                content-type: application/json
            endpoints:
                - /api/v1/write/page
    docs: https://nango.dev/docs/integrations/all/builder-io-private
    docs_connect: https://nango.dev/docs/integrations/all/builder-io-private/connect
    connection_config:
        domain:
            type: string
            title: Domain
            description: The domain used to access your Builder.io API
            example: cdn.builder.io
            format: hostname
            prefix: https://
            doc_section: '#step-1-finding-your-api-domain'
    credentials:
        apiKey:
            type: string
            title: API Key
            description: The API key for your Builder.io account
            pattern: '^[a-zA-Z0-9]+$'
            example: bb209fb71eh2412dbe0114bdae18fd15
            doc_section: '#step-2-finding-your-api-key'

builder-io-public:
    display_name: Builder.io (Public)
    categories:
        - dev-tools
        - design
        - cms
    auth_mode: API_KEY
    proxy:
        base_url: https://${connectionConfig.domain}
        query:
            apiKey: ${apiKey}
        verification:
            method: GET
            headers:
                content-type: application/json
            endpoints:
                - /api/v1/content/page
    docs: https://nango.dev/docs/integrations/all/builder-io-public
    docs_connect: https://nango.dev/docs/integrations/all/builder-io-public/connect
    connection_config:
        domain:
            type: string
            title: Domain
            description: The domain used to access your Builder.io API
            example: builder.io
            format: hostname
            prefix: https://
            doc_section: '#step-1-finding-your-api-domain'
    credentials:
        apiKey:
            type: string
            title: API Key
            description: The API key for your Builder.io account
            pattern: '^[a-zA-Z0-9]+$'
            example: bb209fb71eh2412dbe0114bdae18fd15
            doc_section: '#step-2-finding-your-api-key'

buildium:
    display_name: Buildium
    categories:
        - accounting
        - crm
        - payment
    auth_mode: API_KEY
    proxy:
        base_url: https://api.buildium.com
        headers:
            x-buildium-client-id: ${connectionConfig.clientId}
            x-buildium-client-secret: ${apiKey}
        verification:
            method: GET
            headers:
                content-type: application/json
            endpoints:
                - /v1/rentals
    docs: https://nango.dev/docs/integrations/all/buildium
    docs_connect: https://nango.dev/docs/integrations/all/buildium/connect
    connection_config:
        clientId:
            type: string
            title: Client ID
            description: Your API Key Client ID
            pattern: '^[a-f0-9-]+$'
            example: a228f0e7-b4a3-4150-b9ae-8552fc2880d3
            doc_section: '#step-2-finding-your-client-id-and-secret'
            order: 1
    credentials:
        apiKey:
            type: string
            title: Secret
            description: The Secret for your Buildium account
            pattern: '^[A-Za-z0-9+/]+$'
            example: uOq2p+xlgpFdijfV/HqY+EvYpZKHRwlyhGuAVbJIxXs
            doc_section: '#step-2-finding-your-client-id-and-secret'

builtwith:
    display_name: BuiltWith
    categories:
        - dev-tools
        - analytics
        - crm
        - marketing
        - e-commerce
    auth_mode: API_KEY
    proxy:
        base_url: https://api.builtwith.com
        query:
            KEY: ${apiKey}
    docs: https://nango.dev/docs/integrations/all/builtwith
    docs_connect: https://nango.dev/docs/integrations/all/builtwith/connect
    credentials:
        apiKey:
            type: string
            title: API Key
            description: The API key for your BuiltWith account
            example: 1bc32cba-a5d6-438a-bbcc-af312f560a3c
            format: uuid
            doc_section: '#step-1-finding-your-api-key'

bullhorn:
    display_name: Bullhorn
    categories:
        - hr
    auth_mode: OAUTH2
    authorization_url: https://auth-west.bullhornstaffing.com/oauth/authorize
    token_url: https://auth-west.bullhornstaffing.com/oauth/token
    disable_pkce: true
    authorization_params:
        response_type: code
        username: ${connectionConfig.username}
        password: ${connectionConfig.password}
        action: Login
    token_params:
        grant_type: authorization_code
    refresh_params:
        grant_type: refresh_token
    proxy:
        base_url: ${connectionConfig.restUrl}
        headers:
            bhresttoken: ${accessToken}
    post_connection_script: bullhornPostConnection
    token_response_metadata:
        - restUrl
    refresh_token_response_metadata:
        - restUrl
    docs: https://nango.dev/docs/integrations/all/bullhorn
    docs_connect: https://nango.dev/docs/integrations/all/bullhorn/connect
    connection_config:
        restUrl:
            type: string
            title: ''
            description: ''
            automated: true
        username:
            type: string
            title: Username
            description: Your API Username
            doc_section: '#step-1-obtain-your-api-credentials'
        password:
            type: string
            title: Password
            description: Your API Password
            secret: true
            doc_section: '#step-1-obtain-your-api-credentials'

cal-com-v1:
    display_name: Cal.com (v1)
    categories:
        - productivity
    auth_mode: API_KEY
    proxy:
        base_url: https://api.cal.com/v1
        query:
            apiKey: ${apiKey}
        retry:
            at:
                - 'x-ratelimit-reset'
        verification:
            method: GET
            headers:
                content-type: application/json
            endpoints:
                - /me
    docs: https://nango.dev/docs/integrations/all/cal-com-v1
    docs_connect: https://nango.dev/docs/integrations/all/cal-com-v1/connect
    credentials:
        apiKey:
            type: string
            title: API Key
            description: The API key for your Cal.com account
            pattern: '^cal_[a-zA-Z0-9_]+$'
            example: cal_xxxxxx
            doc_section: '#step-1-finding-your-api-key'
cal-com-v2:
    display_name: Cal.com (v2)
    categories:
        - productivity
    auth_mode: API_KEY
    proxy:
        base_url: https://api.cal.com/v2
        headers:
            authorization: Bearer ${apiKey}
        paginate:
            type: cursor
            cursor_name_in_request: cursor
            cursor_path_in_response: data.data.nextCursor
            limit_name_in_request: limit
        retry:
            at:
                - 'x-ratelimit-reset'
        verification:
            method: GET
            headers:
                content-type: application/json
            endpoints:
                - /me
    docs: https://nango.dev/docs/integrations/all/cal-com-v2
    docs_connect: https://nango.dev/docs/integrations/all/cal-com-v2/connect
    credentials:
        apiKey:
            type: string
            title: API Key
            description: The API key for your Cal.com account
            pattern: '^cal_[a-zA-Z0-9_]+$'
            example: cal_xxxxxx
            doc_section: '#step-1-finding-your-api-key'

calendly:
    display_name: Calendly
    categories:
        - productivity
    auth_mode: OAUTH2
    authorization_url: https://auth.calendly.com/oauth/authorize
    token_url: https://auth.calendly.com/oauth/token
    authorization_params:
        response_type: code
    proxy:
        base_url: https://api.calendly.com
        paginate:
            type: link
            link_path_in_response_body: pagination.next_page
        retry:
            at:
                - 'x-ratelimit-reset'
    token_response_metadata:
        - owner
    post_connection_script: calendlyPostConnection
    webhook_routing_script: calendlyWebhookRouting
    docs: https://nango.dev/docs/integrations/all/calendly

callrail:
    display_name: Callrail
    categories:
        - marketing
    auth_mode: API_KEY
    proxy:
        base_url: https://api.callrail.com
        headers:
            authorization: Token token=${apiKey}
            content-type: application/json
        verification:
            method: GET
            headers:
                content-type: application/json
            endpoints:
                - /v3/a.json
    docs_connect: https://nango.dev/docs/integrations/all/callrail/connect
    credentials:
        apiKey:
            type: string
            title: API Key
            description: The API key for your Callrail account
            pattern: '^[a-f0-9]{32}$'
            example: '4f3c12efb9659a0b5c123b568745dbf9'
            doc_section: '#step-1-finding-your-api-key'
    docs: https://nango.dev/docs/integrations/all/callrail

canny:
    display_name: Canny
    categories:
        - support
    auth_mode: API_KEY
    proxy:
        base_url: https://canny.io/api/v1
        query:
            apiKey: ${apiKey}
        verification:
            method: POST
            headers:
                content-type: application/json
            endpoints:
                - /boards/list
    docs: https://nango.dev/docs/integrations/all/canny
    docs_connect: https://nango.dev/docs/integrations/all/canny/connect
    credentials:
        apiKey:
            type: string
            title: API Key
            description: The API key for your Canny account
            example: a1f5937c-82df-bd29-4e3a-7b6fda8c54d1
            pattern: '^[a-zA-Z0-9-]+$'
            doc_section: '#step-1-finding-your-api-key'
canva:
    display_name: Canva
    categories:
        - design
    auth_mode: OAUTH2
    authorization_url: https://www.canva.com/api/oauth/authorize
    token_url: https://api.canva.com/rest/v1/oauth/token
    authorization_params:
        response_type: code
    token_params:
        grant_type: authorization_code
    refresh_params:
        grant_type: refresh_token
    proxy:
        base_url: https://api.canva.com
        verification:
            method: GET
            headers:
                content-type: application/json
            endpoints:
                - /rest/v1/users/me
    docs: https://nango.dev/docs/integrations/all/canva
    token_request_auth_method: basic

canva-scim:
    display_name: Canva (SCIM API)
    categories:
        - design
        - dev-tools
    auth_mode: API_KEY
    proxy:
        base_url: https://www.canva.com/_scim
        headers:
            authorization: Bearer ${apiKey}
            accept: application/json
            content-type: application/json
        verification:
            method: GET
            headers:
                content-type: application/json
            endpoints:
                - /v2/Users
    docs: https://nango.dev/docs/integrations/all/canva-scim
    docs_connect: https://nango.dev/docs/integrations/all/canva-scim/connect
    credentials:
        apiKey:
            type: string
            title: API Key
            description: The API key for your Canva scim account
            doc_section: '#step-1-finding-canva-api-key'

certn:
    display_name: Certn
    categories:
        - legal
    auth_mode: API_KEY
    proxy:
        base_url: https://api.certn.co
        headers:
            authorization: Bearer ${apiKey}
        paginate:
            type: link
            link_path_in_response_body: next
            response_path: results
        verification:
            method: GET
            headers:
                content-type: application/json
            endpoints:
                - /api/v2/teams
    docs: https://nango.dev/docs/integrations/all/certn
    docs_connect: https://nango.dev/docs/integrations/all/certn
    credentials:
        apiKey:
            type: string
            title: API Key
            description: The API key for your Certn account
            doc_section: '#step-1-creating-an-api-key'

certn-partner:
    display_name: Certn Partner
    categories:
        - legal
    auth_mode: OAUTH2_CC
    proxy:
        headers:
            authorization: Bearer ${apiKey}
        base_url: https://api.certn.co
        paginate:
            type: offset
            offset_name_in_request: page
            response_path: data
            limit_name_in_request: limit
        verification:
            method: GET
            headers:
                content-type: application/json
            endpoints:
                - /api/v2/teams
    docs: https://nango.dev/docs/integrations/all/certn-partner

chargebee:
    display_name: Chargebee
    categories:
        - payment
    auth_mode: BASIC
    proxy:
        base_url: https://${connectionConfig.subdomain}.chargebee.com
        verification:
            method: GET
            headers:
                content-type: application/json
            endpoints:
                - /api/v2/business_entities
        retry:
            after:
                - 'retry-after'
    docs: https://nango.dev/docs/integrations/all/chargebee
    docs_connect: https://nango.dev/docs/integrations/all/chargebee/connect
    connection_config:
        subdomain:
            type: string
            title: Chargebee Domain
            description: The subdomain of your Chargebee account
            pattern: '^[a-z0-9_-]+$'
            example: domain
            suffix: .chargebee.com
            prefix: https://
            doc_section: '#step-1-creating-an-api-key'
    credentials:
        username:
            type: string
            title: API Key
            description: The API key for your Chargebee account
            pattern: '^[a-zA-Z0-9_-]+$'
            secret: true
        password:
            type: string
            title: Password
            description: Password
            # https://apidocs.chargebee.com/docs/api/auth?lang=curl
            # Chargebee is using basic auth with an api key
            default_value: ''
            hidden: true

chattermill:
    display_name: Chattermill
    categories:
        - support
        - analytics
    auth_mode: API_KEY
    proxy:
        base_url: https://${connectionConfig.subdomain}.chattermill.com
        headers:
            authorization: Bearer ${apiKey}
            accept: application/json
            content-type: application/json
        verification:
            method: GET
            headers:
                content-type: application/json
            endpoints:
                - /v1/projects
    docs: https://nango.dev/docs/integrations/all/chattermill
    credentials:
        apiKey:
            type: string
            title: API Key
            description: The API key for your Chattermill account
    connection_config:
        subdomain:
            type: string
            title: Chattermill subdomain
            description: The subdomain for your api requests
            pattern: '^(app|api|backend)$'
            example: 'app|api|backend'
            suffix: .chattermill.com
            prefix: https://

checkhq:
    display_name: Check
    categories:
        - accounting
    auth_mode: API_KEY
    proxy:
        base_url: https://api.checkhq.com
        headers:
            authorization: Bearer ${apiKey}
    docs: https://nango.dev/docs/integrations/all/checkhq
    docs_connect: https://nango.dev/docs/integrations/all/checkhq/connect
    credentials:
        apiKey:
            type: string
            title: API Key
            description: The API key for your CheckHQ account
            doc_section: '#step-1-finding-check-api-token'

checkr-partner:
    display_name: Checkr Partner
    categories:
        - legal
    auth_mode: OAUTH2
    authorization_url: https://partners.checkr.com/authorize/${connectionConfig.client_id}
    token_url: https://api.checkr.com/oauth/tokens
    disable_pkce: true
    token_params:
        grant_type: authorization_code
    proxy:
        retry:
            at:
                - 'x-ratelimit-reset'
        base_url: https://api.checkr.com
    token_response_metadata:
        - checkr_account_id
    webhook_routing_script: checkrPartnerWebhookRouting
    post_connection_script: checkrPartnerPostConnection
    docs: https://nango.dev/docs/integrations/all/checkr-partner
    connection_config:
        client_id:
            type: string
            title: Client ID
            description: The client ID of your Checkr Partner account

checkr-partner-staging:
    display_name: Checkr Partner (Staging)
    categories:
        - legal
    auth_mode: OAUTH2
    authorization_url: https://partners.checkrhq-staging.net/authorize/${connectionConfig.client_id}
    token_url: https://api.checkr-staging.com/oauth/tokens
    disable_pkce: true
    token_params:
        grant_type: authorization_code
    proxy:
        retry:
            at:
                - 'x-ratelimit-reset'
        base_url: https://api.checkr-staging.com
    token_response_metadata:
        - checkr_account_id
    webhook_routing_script: checkrPartnerWebhookRouting
    post_connection_script: checkrPartnerPostConnection
    docs: https://nango.dev/docs/integrations/all/checkr-partner-staging
    connection_config:
        client_id:
            type: string
            title: Client ID
            description: The client ID of your Checkr Partner account

checkout-com:
    display_name: Checkout.com
    categories:
        - payment
    auth_mode: OAUTH2_CC
    token_url: https://access.checkout.com/connect/token
    token_request_auth_method: basic
    token_params:
        grant_type: client_credentials
    proxy:
        headers:
            content-type: application/json
            accept: application/json
        base_url: https://api.checkout.com
    docs: https://nango.dev/docs/integrations/all/checkout-com
    docs_connect: https://nango.dev/docs/integrations/all/checkout-com/connect

checkout-com-sandbox:
    display_name: Checkout.com (Sandbox)
    categories:
        - payment
    auth_mode: OAUTH2_CC
    token_url: https://access.sandbox.checkout.com/connect/token
    token_request_auth_method: basic
    token_params:
        grant_type: client_credentials
    proxy:
        headers:
            content-type: application/json
            accept: application/json
        base_url: https://api.sandbox.checkout.com
    docs: https://nango.dev/docs/integrations/all/checkout-com-sandbox
    docs_connect: https://nango.dev/docs/integrations/all/checkout-com-sandbox/connect

chorus:
    display_name: Chorus
    auth_mode: API_KEY
    proxy:
        base_url: https://chorus.ai
        verification:
            method: GET
            headers:
                content-type: application/json
            endpoints:
                - /api/v1/users/me
        headers:
            authorization: Bearer ${apiKey}
    docs: https://nango.dev/docs/integrations/all/chorus
    docs_connect: https://nango.dev/docs/integrations/all/chorus/connect
    credentials:
        apiKey:
            type: string
            title: API Key
            description: The API key for your Chorus account
            doc_section: '#step-1-generating-your-chorus-api-key'

circle-so:
    display_name: Circle.so
    categories:
        - communication
    auth_mode: API_KEY
    proxy:
        base_url: https://app.circle.so
        headers:
            authorization: Token ${apiKey}
    docs: https://nango.dev/docs/integrations/all/circle-so
    credentials:
        apiKey:
            type: string
            title: API Key
            description: The API key for your Circle.so account

clari-copilot:
    display_name: Clari Copilot
    categories:
        - marketing
    auth_mode: API_KEY
    proxy:
        headers:
            x-api-key: ${apiKey}
            x-api-password: ${connectionConfig.API_PASSWORD}
        base_url: https://rest-api.copilot.clari.com
        verification:
            method: GET
            headers:
                content-type: application/json
            endpoints:
                - /calls
    docs: https://nango.dev/docs/integrations/all/clari-copilot
    connection_config:
        API_PASSWORD:
            type: string
            title: API Password
            description: The API password of your Clari Copilot account
    credentials:
        apiKey:
            type: string
            title: API Key
            description: The API key for your Clari Copilot account

clicksend:
    display_name: ClickSend
    categories:
        - communication
    auth_mode: BASIC
    proxy:
        base_url: https://rest.clicksend.com
        verification:
            method: GET
            headers:
                content-type: application/json
            endpoints:
                - /v3/account
    docs: https://nango.dev/docs/integrations/all/clicksend
    docs_connect: https://nango.dev/docs/integrations/all/clicksend/connect
    credentials:
        username:
            type: string
            title: Username
            description: Your ClickSend account username
            doc_section: '#step-1-finding-your-username-and-api-key'
        password:
            type: string
            title: API Key
            description: Your ClickSend API Key
            secret: true
            doc_section: '#step-1-finding-your-username-and-api-key'

clickup:
    display_name: ClickUp
    categories:
        - productivity
        - ticketing
    auth_mode: OAUTH2
    authorization_url: https://app.clickup.com/api
    token_url: https://api.clickup.com/api/v2/oauth/token
    proxy:
        base_url: https://api.clickup.com
    docs: https://nango.dev/docs/integrations/all/clickup

clerk:
    display_name: Clerk
    categories:
        - dev-tools
        - other
    auth_mode: API_KEY
    proxy:
        base_url: https://api.clerk.com
        headers:
            authorization: Bearer ${apiKey}
        verification:
            method: GET
            headers:
                content-type: application/json
            endpoints:
                - /v1/jwks
    docs: https://nango.dev/docs/integrations/all/clerk
    docs_connect: https://nango.dev/docs/integrations/all/clerk/connect
    credentials:
        apiKey:
            type: string
            title: Secret Key
            description: Your Clerk Secret Key (starts with sk_test_ or sk_live_)
            secret: true
            pattern: '^sk_(test|live)_[a-zA-Z0-9]+$'
            example: 'sk_test_abcdefghijklmnop123456789'
            doc_section: '#step-1-retrieve-your-clerk-secret-key'

cloudentity:
    display_name: Cloudentity
    auth_mode: OAUTH2_CC
    categories:
        - other
    token_url: https://${connectionConfig.tenantID}.${connectionConfig.regionID}.authz.cloudentity.io/${connectionConfig.tenantID}/${connectionConfig.workspaceID}/oauth2/token
    scope_separator: ' '
    token_params:
        grant_type: client_credentials
    proxy:
        base_url: https://${connectionConfig.tenantID}.${connectionConfig.regionID}.authz.cloudentity.io/${connectionConfig.tenantID}/${connectionConfig.workspaceID}
    docs: https://nango.dev/docs/integrations/all/cloudentity
    docs_connect: https://nango.dev/docs/integrations/all/cloudentity/connect
    connection_config:
        tenantID:
            type: string
            title: Tenant ID
            description: The tenant ID of your Cloudentity account
            doc_section: '#step-2-retrieving-the-tenant-id'
        regionID:
            type: string
            title: Region ID
            description: The region ID of your Cloudentity account
            doc_section: '#step-3-retrieving-the-region-id'
        workspaceID:
            type: string
            title: Workspace ID
            description: The workspace ID of your Cloudentity account
            doc_section: '#step-4-retrieving-the-workspace-id'

close:
    display_name: Close
    categories:
        - crm
    auth_mode: OAUTH2
    authorization_url: https://app.close.com/oauth2/authorize
    token_url: https://api.close.com/oauth2/token/
    authorization_params:
        response_type: code
    default_scopes:
        - offline_access
    proxy:
        base_url: https://api.close.com/api
    docs: https://nango.dev/docs/integrations/all/close

coda:
    display_name: Coda
    categories:
        - knowledge-base
        - productivity
    auth_mode: API_KEY
    proxy:
        base_url: https://coda.io/apis/v1
        headers:
            authorization: Bearer ${apiKey}
        verification:
            method: GET
            headers:
                content-type: application/json
            endpoints:
                - /whoami
    docs: https://nango.dev/docs/integrations/all/coda
    docs_connect: https://nango.dev/docs/integrations/all/coda/connect
    credentials:
        apiKey:
            type: string
            title: API Key
            description: The API key for your Coda account
            doc_section: '#step-1-creating-an-api-key'

codeclimate:
    display_name: Code Climate
    categories:
        - dev-tools
        - productivity
    auth_mode: API_KEY
    proxy:
        base_url: https://${connectionConfig.domain}
        headers:
            accept: application/vnd.api+json
            authorization: Token token=${apiKey}
        verification:
            method: GET
            headers:
                content-type: application/json
            endpoints:
                - /v1/user
    docs: https://nango.dev/docs/integrations/all/codeclimate
    docs_connect: https://nango.dev/docs/integrations/all/codeclimate/connect
    connection_config:
        domain:
            type: string
            title: Domain
            description: The domain of your Code Climate account
            format: hostname
            prefix: https://
            doc_section: '#step-1-obtaining-the-domain-url'
    credentials:
        apiKey:
            type: string
            title: API Key
            description: The API key for your Code Climate account
            doc_section: '#step-2-creating-an-api-key'
codegen:
    display_name: Codegen
    categories:
        - dev-tools
    auth_mode: API_KEY
    proxy:
        base_url: https://api.codegen.com
        headers:
            authorization: Bearer ${apiKey}
        verification:
            method: GET
            headers:
                content-type: application/json
            endpoints:
                - /v1/organizations
    docs: https://nango.dev/docs/integrations/all/codegen
    docs_connect: https://nango.dev/docs/integrations/all/codegen/connect
    credentials:
        apiKey:
            type: string
            title: API Token
            description: The API Key for your Codegen account
            pattern: '^sk-[0-9a-f]{8}-[0-9a-f]{4}-[0-9a-f]{4}-[0-9a-f]{4}-[0-9a-f]{12}$'
            example: 'sk-897bd628-de64-4018-8e3b-c6f717ca3e1d'
            doc_section: '#step-1-finding-your-api-key'

commercetools:
    display_name: Commercetools
    categories:
        - e-commerce
    auth_mode: OAUTH2_CC
    token_url: https://auth.${connectionConfig.region}.${connectionConfig.cloudProvider}.commercetools.com/oauth/token
    token_request_auth_method: basic
    scope_separator: ' '
    token_params:
        grant_type: client_credentials
    proxy:
        base_url: https://api.${connectionConfig.region}.${connectionConfig.cloudProvider}.commercetools.com/${connectionConfig.projectKey}
        headers:
            authorization: Bearer ${accessToken}
    docs: https://nango.dev/docs/integrations/all/commercetools
    docs_connect: https://nango.dev/docs/integrations/all/commercetools/connect
    connection_config:
        region:
            type: string
            title: Region
            description: The region of your Commercetools account. Use the full region identifier (e.g., 'us-central1' for GCP or 'us-east-2' for AWS).
            example: us-central1
            pattern: '^[a-z]+-[a-z0-9-]+$'
            doc_section: '#step-3-identify-your-region-and-cloud-provider'
        projectKey:
            type: string
            title: Project Key
            description: The project key of your Commercetools account
            example: demo-project-slug
            pattern: '^[a-zA-Z0-9-_]+$'
            doc_section: '#step-2-save-the-api-environment-variables'
        cloudProvider:
            type: string
            title: Cloud Provider
            description: Cloud provider used to host your Commercetools project (e.g., 'gcp' or 'aws')
            example: gcp
            pattern: '^(gcp|aws)$'
            doc_section: '#step-3-identify-your-region-and-cloud-provider'

companycam:
    display_name: CompanyCam
    categories:
        - productivity
    auth_mode: API_KEY
    proxy:
        base_url: https://api.companycam.com
        headers:
            authorization: Bearer ${apiKey}
        verification:
            method: GET
            headers:
                content-type: application/json
            endpoints:
                - /v2/company
    docs: https://nango.dev/docs/integrations/all/companycam
    credentials:
        apiKey:
            type: string
            title: Access Token
            description: The Access Token for your CompanyCam company

copper:
    display_name: Copper (OAuth)
    categories:
        - crm
    auth_mode: OAUTH2
    proxy:
        base_url: https://api.copper.com/developer_api
    default_scopes:
        - developer/v1/all
    authorization_url: https://app.copper.com/oauth/authorize
    token_url: https://app.copper.com/oauth/token
    authorization_params:
        response_type: code
    token_params:
        grant_type: authorization_code
    refresh_params:
        grant_type: refresh_token
    docs: https://nango.dev/docs/integrations/all/copper

copper-api-key:
    display_name: Copper (API Key)
    categories:
        - crm
    auth_mode: API_KEY
    proxy:
        base_url: https://api.copper.com/developer_api
        headers:
            x-pw-accesstoken: ${apiKey}
            x-pw-application: developer_api
            x-pw-useremail: ${connectionConfig.userEmail}
            content-type: application/json
        verification:
            method: GET
            headers:
                content-type: application/json
            endpoints:
                - /v1/account
    docs_connect: https://nango.dev/docs/integrations/all/copper/connect
    credentials:
        apiKey:
            type: string
            title: API Key
            description: The API key for your Copper account
            pattern: '^[a-f0-9]{32}$'
            example: '4f3c12efb9659a0b5c123b568745dbf9'
            doc_section: '#step-1-finding-copper-api-key'
    connection_config:
        userEmail:
            type: string
            title: User Email
            description: Email address of the user who generated the token
    docs: https://nango.dev/docs/integrations/all/copper-api-key

connectwise-psa:
    display_name: ConnectWise PSA
    categories:
        - support
        - ticketing
    auth_mode: BASIC
    proxy:
        base_url: https://${connectionConfig.subdomain}.myconnectwise.net/v4_6_release/apis/3.0
        headers:
            accept: application/vnd.connectwise.com+json; version=${connectionConfig.apiVersion}
            clientid: ${connectionConfig.clientId}
    docs: https://nango.dev/docs/integrations/all/connectwise-psa
    connection_config:
        subdomain:
            type: string
            title: ConnectWise PSA subdomain
            description: The subdomain to connect to ConnectWise PSA
            pattern: '^api-(au|eu|na)$'
            example: api-au
            suffix: .myconnectwise.net
            prefix: https://
        apiVersion:
            type: string
            title: Api version
            description: The API version to connect to ConnectWise PSA
        clientId:
            type: string
            title: Client ID
            description: The Client ID assigned to your integration
    credentials:
        username:
            type: string
            title: Username
            description: The ConnectWise PSA CompanyId followed by either the Public Key, Integrator Username, or MemberId
        password:
            type: string
            title: Password
            description: Your ConnectWise PSA private key, integrator password, or member hash

connectwise-psa-staging:
    display_name: ConnectWise PSA (Staging)
    categories:
        - support
        - ticketing
    auth_mode: BASIC
    proxy:
        base_url: https://api-staging.connectwisedev.com/v4_6_release/apis/3.0
        headers:
            accept: application/vnd.connectwise.com+json; version=${connectionConfig.apiVersion}
            clientid: ${connectionConfig.clientId}
    docs: https://nango.dev/docs/integrations/all/connectwise-psa-staging
    connection_config:
        apiVersion:
            type: string
            title: Api version
            description: The API version to connect to ConnectWise PSA
        clientId:
            type: string
            title: Client ID
            description: The Client ID assigned to your integration

confluence:
    display_name: Confluence
    categories:
        - knowledge-base
        - popular
    alias: jira
    docs: https://nango.dev/docs/integrations/all/confluence

confluence-basic:
    display_name: Confluence (Basic Auth)
    categories:
        - knowledge-base
        - popular
    auth_mode: BASIC
    proxy:
        base_url: https://${connectionConfig.subdomain}.atlassian.net
        headers:
            content-type: application/json
        verification:
            method: GET
            headers:
                content-type: application/json
            endpoints:
                - /wiki/api/v2/spaces
    docs: https://nango.dev/docs/integrations/all/confluence-basic
    docs_connect: https://nango.dev/docs/integrations/all/confluence-basic/connect
    connection_config:
        subdomain:
            type: string
            title: Confluence Subdomain
            description: The subdomain of your Confluence account
            pattern: '^[a-z0-9_-]+$'
            example: subdomain
            suffix: .atlassian.net
            prefix: https://
            order: 1
            doc_section: '#step-2-finding-your-atlassian-domain'
    credentials:
        username:
            type: string
            title: Email Address
            format: email
            description: The email address for your Confluence account
            doc_section: '#step-1-getting-your-api-token'
        password:
            type: string
            title: API token
            description: The API token for your Confluence account
            secret: true
            doc_section: '#step-1-getting-your-api-token'

confluence-data-center:
    display_name: Confluence Data Center
    categories:
        - productivity
        - ticketing
    alias: jira-data-center
    proxy:
        retry:
            after:
                - 'retry-after'
        base_url: https://${connectionConfig.endpointURL}
    docs: https://nango.dev/docs/integrations/all/confluence-data-center
    docs_connect: https://nango.dev/docs/integrations/all/confluence-data-center/connect
    connection_config:
        endpointURL:
            type: string
            title: Domain
            description: The domain of your Confluence Data Center instance
            prefix: https://
            pattern: '^[a-zA-Z0-9.-]+(:\d+(/[a-zA-Z0-9.-]*)?)?$'
            example: confluence.company.com
            doc_section: '#step-1-finding-your-domain'

contentful:
    display_name: Contentful
    categories:
        - dev-tools
        - design
        - cms
    auth_mode: OAUTH2
    authorization_url: https://be.contentful.com/oauth/authorize
    token_url: https://be.contentful.com/oauth/token
    authorization_params:
        response_type: code
    token_params:
        grant_type: authorization_code
    refresh_params:
        grant_type: refresh_token
    proxy:
        base_url: https://${connectionConfig.subdomain}.contentful.com
        retry:
            after:
                - x-contentful-ratelimit-reset
    docs: https://nango.dev/docs/integrations/all/contentful
    connection_config:
        subdomain:
            type: string
            title: Contentful Domain
            description: The subdomain of your Contentful account
            pattern: '^[a-z0-9_-]+$'
            example: domain
            suffix: .contentful.com
            prefix: https://

contentstack:
    display_name: Contentstack
    categories:
        - cms
    auth_mode: OAUTH2
    authorization_url: https://${connectionConfig.subdomain}.contentstack.com/apps/${connectionConfig.appId}/authorize
    token_url: https://${connectionConfig.subdomain}.contentstack.com/apps-api/apps/token
    docs: https://nango.dev/docs/integrations/all/contentstack
    proxy:
        base_url: https://${connectionConfig.apiDomain}
    connection_config:
        subdomain:
            type: string
            title: Contentstack Domain
            description: The subdomain of your Contentstack account
            pattern: '^[a-z0-9_-]+$'
            example: domain
            suffix: .contentstack.com
            prefix: https://
            order: 2
        appId:
            type: string
            title: App ID
            description: The app ID of your Contentstack account
            order: 1
        apiDomain:
            type: string
            title: API Domain
            description: The domain to where you will access your API
            pattern: '^[a-z0-9_-]+$'
            example: eu-api.contentstack.com
            prefix: https://
            order: 3

coros:
    display_name: Coros
    categories:
        - sports
    auth_mode: OAUTH2
    authorization_url: https://open.coros.com/oauth2/authorize
    token_url: https://open.coros.com/oauth2/accesstoken
    refresh_url: https://open.coros.com/oauth2/refresh-token
    authorization_params:
        response_type: code
    token_response_metadata:
        - openId
    token_params:
        grant_type: authorization_code
    refresh_params:
        grant_type: refresh_token
    proxy:
        base_url: https://open.coros.com
    docs: https://nango.dev/docs/integrations/all/coros

coros-sandbox:
    display_name: Coros (Sandbox)
    auth_mode: OAUTH2
    authorization_url: https://opentest.coros.com/oauth2/authorize
    token_url: https://opentest.coros.com/oauth2/accesstoken
    refresh_url: https://opentest.coros.com/oauth2/refresh-token
    authorization_params:
        response_type: code
    token_response_metadata:
        - openId
    token_params:
        grant_type: authorization_code
    refresh_params:
        grant_type: refresh_token
    proxy:
        base_url: https://opentest.coros.com
    docs: https://nango.dev/docs/integrations/all/coros-sandbox

coupa-compass:
    display_name: Coupa Compass
    categories:
        - payment
        - invoicing
    auth_mode: OAUTH2_CC
    scope_separator: ' '
    token_url: https://${connectionConfig.instanceDomain}/oauth2/token
    token_params:
        grant_type: client_credentials
    proxy:
        base_url: https://${connectionConfig.instanceDomain}
    docs: https://nango.dev/docs/integrations/all/coupa-compass
    connection_config:
        instanceDomain:
            type: string
            title: Instance Domain
            description: The domain of your Coupa Compass account
            format: hostname
            prefix: https://

cyberimpact:
    display_name: Cyberimpact
    categories:
        - marketing
    auth_mode: API_KEY
    proxy:
        base_url: https://api.cyberimpact.com
        headers:
            authorization: Bearer ${apiKey}
        verification:
            method: GET
            headers:
                content-type: application/json
            endpoints:
                - /ping
    docs: https://nango.dev/docs/integrations/all/cyberimpact
    docs_connect: https://nango.dev/docs/integrations/all/cyberimpact/connect
    credentials:
        apiKey:
            type: string
            title: API Key
            description: The API key for your Cyberimpact account
            pattern: '^[A-Za-z0-9_-]+\.[A-Za-z0-9_-]+\.[A-Za-z0-9_-]+$'
            example: 'eyJ0eXAiOiJKV1QiLCJhbGciOiJIUzI1NiJ9...'
            doc_section: '#step-1-creating-a-cyberimpact-api-key'

cursor:
    display_name: Cursor
    categories:
        - dev-tools
    auth_mode: API_KEY
    proxy:
        base_url: https://api.cursor.com
        headers:
            authorization: Bearer ${apiKey}
        verification:
            method: GET
            endpoints:
                - /v0/me
    docs: https://nango.dev/docs/integrations/all/cursor
    docs_connect: https://nango.dev/docs/integrations/all/cursor/connect
    credentials:
        apiKey:
            type: string
            title: API Key
            description: The API Key for your Cursor account
            doc_section: '#step-1-finding-api-key'
            example: key_9164000970ca2f15c999047a0e2b7e03127885be41198616a6975af08b28239b
            pattern: '^key_[a-f0-9]{64}$'

databricks-account:
    display_name: Databricks (Account Level)
    categories:
        - analytics
    auth_mode: OAUTH2_CC
    token_url: https://accounts.cloud.databricks.com/oidc/accounts/${connectionConfig.accountId}/v1/token
    token_params:
        grant_type: client_credentials
    proxy:
        base_url: https://accounts.cloud.databricks.com/api/2.0/accounts/${connectionConfig.accountId}
    docs: https://nango.dev/docs/integrations/all/databricks-account
    connection_config:
        accountId:
            type: string
            title: Account ID
            description: The ID to your account
            format: uuid
            example: 123e4567-e89b-12d3-a456-426614174000

databricks-workspace:
    display_name: Databricks (Workspace Level)
    categories:
        - analytics
    auth_mode: OAUTH2_CC
    token_url: https://${connectionConfig.databricksInstance}/oidc/v1/token
    token_params:
        grant_type: client_credentials
    proxy:
        base_url: https://${connectionConfig.databricksInstance}/api/2.0/
    docs: https://nango.dev/docs/integrations/all/databricks-workspace
    connection_config:
        databricksInstance:
            type: string
            title: Databricks Instance
            description: The instance to your databricks deployment
            pattern: '^[a-z0-9_-]+(\.[a-z0-9_-]+)*$'
            example: dbc-a1b2345c-d6e7.cloud.databricks.com

# Untested configuration. Please reach out if you have a test account that we can use to test it.
datev:
    display_name: Datev
    categories:
        - legal
        - hr
    auth_mode: OAUTH2
    authorization_url: https://login.datev.de/openid/authorize
    token_url: https://api.datev.de/token
    token_request_auth_method: basic
    scope_separator: ' '
    default_scopes:
        - openid
    authorization_params:
        response_type: code id_token
        response_mode: query
        nonce: AnotherRandomStringDatev
    token_params:
        grant_type: authorization_code
    refresh_params:
        grant_type: refresh_token
    proxy:
        base_url: https://api.datev.de
    docs: https://nango.dev/docs/integrations/all/datev

datacandy:
    display_name: DataCandy
    categories:
        - payment
    auth_mode: BASIC
    proxy:
        base_url: https://${connectionConfig.application_url}/api2
        query:
            application_key: ${connectionConfig.application_key}
            accesskey: ${connectionConfig.access_key}
        verification:
            method: GET
            endpoints:
                - /merchant?application_key=${connectionConfig.application_key}&accesskey=${connectionConfig.access_key}&limit=1
    connection_config:
        application_url:
            type: string
            title: Application URL
            description: The application URL for DataCandy
            example: app.datacandy.com
            format: hostname
        application_key:
            type: string
            title: Application Key
            description: The application key required for read data access
            example: c4f9375f9834b4e7f0a528cc65c055702bf5f24a
        access_key:
            type: string
            title: Access Key
            description: The access key required for read data access
            example: '3CLJII'
    credentials:
        username:
            type: string
            title: Username
            description: DataCandy username
        password:
            type: string
            title: Password
            description: DataCandy password
            secret: true
    docs: https://nango.dev/docs/integrations/all/datacandy

datadog:
    display_name: Datadog
    categories:
        - analytics
        - dev-tools
    auth_mode: API_KEY
    proxy:
        base_url: https://api.${connectionConfig.siteParameter}/api
        headers:
            dd-api-key: ${apiKey}
            dd-application-key: ${connectionConfig.applicationKey}
        verification:
            method: GET
            headers:
                content-type: application/json
            endpoints:
                - /v1/validate
        retry:
            after:
                - 'x-ratelimit-reset'
    docs: https://nango.dev/docs/integrations/all/datadog
    docs_connect: https://nango.dev/docs/integrations/all/datadog/connect
    connection_config:
        siteParameter:
            type: string
            title: Site Parameter
            description: The site parameter to datadog
            pattern: '^(us[35]\.)?(ap1\.)?(datadoghq\.(com|eu)|ddog-gov\.com)$'
            example: 'us5.datadoghq.com'
            doc_section: '#step-1-finding-your-datadog-domain'
        applicationKey:
            type: string
            title: Application Key
            description: The application key required for read data access
            pattern: '^[a-f0-9]{40}$'
            example: '5d8a7b3f2dc8bce1b234e7f1a1ac54728dbf9e4a7'
            doc_section: '#step-3-datadog-application-key'
    credentials:
        apiKey:
            type: string
            title: API Key
            description: The API key for your Datadog account
            pattern: '^[a-f0-9]{32}$'
            example: '4f3c12efb9659a0b5c123b568745dbf9'
            doc_section: '#step-2-datadog-api-key'

dayforce:
    display_name: Dayforce
    categories:
        - hr
    auth_mode: TWO_STEP
    body_format: form
    proxy:
        base_url: https://www.dayforcehcm.com/api
    token_url: https://dfid.dayforcehcm.com/connect/token
    token_params:
        grant_type: password
        companyId: ${connectionConfig.companyId}
        username: ${credentials.username}
        password: ${credentials.password}
        client_id: Dayforce.HCMAnywhere.Client
    token_headers:
        content-type: application/x-www-form-urlencoded
    docs: https://nango.dev/docs/integrations/all/dayforce
    docs_connect: https://nango.dev/docs/integrations/all/dayforce/connect
    connection_config:
        companyId:
            type: string
            title: Company ID
            order: 1
            description: The company ID for your Dayforce account.
            doc_section: '#step-1-finding-your-company-id'
    credentials:
        username:
            type: string
            title: Username
            description: Your Dayforce account username.
            doc_section: '#step-2-configure-your-dayforce-user'
        password:
            type: string
            title: Password
            description: Your Dayforce account password.
            doc_section: '#step-2-configure-your-dayforce-user'
datto-rmm:
    display_name: Datto RMM
    categories:
        - support
    auth_mode: OAUTH2
    authorization_url: https://${connectionConfig.platform}-api.centrastage.net/auth/oauth/authorize
    token_url: https://${connectionConfig.platform}-api.centrastage.net/auth/oauth/token
    authorization_params:
        response_type: code
    token_params:
        grant_type: authorization_code
    token_request_auth_method: basic
    disable_pkce: true
    proxy:
        base_url: https://${connectionConfig.platform}-api.centrastage.net/api
    docs: https://nango.dev/docs/integrations/all/datto-rmm
    docs_connect: https://nango.dev/docs/integrations/all/datto-rmm/connect
    connection_config:
        platform:
            type: string
            title: Platform
            description: The Datto RMM platform (region) for your account
            pattern: '^(pinotage|merlot|concord|vidal|zinfandel|syrah)$'
            example: merlot
            prefix: https://
            suffix: -api.centrastage.net
            order: 1
            doc_section: '#step-2-select-your-platform'

datto-rmm-password-grant:
    display_name: Datto RMM (Password Grant)
    categories:
        - support
    auth_mode: TWO_STEP
    body_format: form
    token_url: https://${connectionConfig.platform}-api.centrastage.net/auth/oauth/token
    token_params:
        grant_type: password
        username: ${credentials.username}
        password: ${credentials.password}
    token_headers:
        authorization: Basic ${base64(${credentials.default_username}:${credentials.default_password})}
    proxy:
        base_url: https://${connectionConfig.platform}-api.centrastage.net/api
    token_response:
        token: access_token
        token_expiration: expires_in
        token_expiration_strategy: expireIn
    docs: https://nango.dev/docs/integrations/all/datto-rmm-password-grant
    docs_connect: https://nango.dev/docs/integrations/all/datto-rmm-password-grant/connect
    connection_config:
        platform:
            type: string
            title: Platform
            description: The Datto RMM platform (region) for your account
            pattern: '^(pinotage|merlot|concord|vidal|zinfandel|syrah)$'
            example: merlot
            prefix: https://
            suffix: -api.centrastage.net
            order: 1
            doc_section: '#step-2-select-your-platform'
    credentials:
        default_username:
            type: string
            title: ''
            description: ''
            default_value: 'public-client'
            hidden: true
        default_password:
            type: string
            title: ''
            description: ''
            default_value: 'public'
            hidden: true
        username:
            type: string
            title: API Key
            pattern: '^[A-Z0-9]{32}$'
            example: 'AB7KLM90PQW4XJ8H2TUVN1YZ3R5C6FDG'
            doc_section: '#step-1-enable-api-access-and-generate-api-keys'
            description: Your Datto RMM API Key
        password:
            type: string
            title: API Secret Key
            pattern: '^[A-Z0-9]{32}$'
            example: '9XQ7MZB4H1L2WKC0RDFTPY5J8VUNSG3E'
            doc_section: '#step-1-enable-api-access-and-generate-api-keys'
            description: Your Datto RMM Secret Key

deel:
    display_name: Deel
    categories:
        - hr
    auth_mode: OAUTH2
    authorization_url: https://app.deel.com/oauth2/authorize
    token_url: https://app.deel.com/oauth2/tokens
    token_request_auth_method: basic
    authorization_params:
        response_type: code
    token_params:
        grant_type: authorization_code
    refresh_params:
        grant_type: refresh_token
    proxy:
        base_url: https://api.letsdeel.com
    docs: https://nango.dev/docs/integrations/all/deel

deel-sandbox:
    display_name: Deel (Sandbox)
    auth_mode: OAUTH2
    authorization_url: https://demo.deel.com/oauth2/authorize
    token_url: https://demo.deel.com/oauth2/tokens
    token_request_auth_method: basic
    authorization_params:
        response_type: code
    token_params:
        grant_type: authorization_code
    refresh_params:
        grant_type: refresh_token
    proxy:
        base_url: https://api-sandbox.demo.deel.com
    docs: https://nango.dev/docs/integrations/all/deel-sandbox

devin:
    display_name: Devin
    categories:
        - dev-tools
    auth_mode: API_KEY
    proxy:
        base_url: https://api.devin.ai
        headers:
            authorization: Bearer ${apiKey}
        verification:
            method: GET
            headers:
                content-type: application/json
            endpoints:
                - /v1/sessions
    docs: https://nango.dev/docs/integrations/all/devin
    docs_connect: https://nango.dev/docs/integrations/all/devin/connect
    credentials:
        apiKey:
            type: string
            title: API Key
            description: The API Key for your Devin account
            pattern: '^apk_user_[A-Za-z0-9+/=]+$'
            example: 'apk_user_dGVzdF9vcmdfeDY1NzRBUElLRVl8Njc1OTdjNDQzMjFhOTZlODhlMmE4MTI0X29yZ194NnB5QlVJa042anVKWWtMOjQ3NzQxYTVmYWE5MTRiNjQ5'
            doc_section: '#step-1-finding-your-api-key'

dialpad:
    display_name: Dialpad
    categories:
        - communication
    auth_mode: OAUTH2
    authorization_url: https://dialpad.com/oauth2/authorize
    token_url: https://dialpad.com/oauth2/token
    authorization_params:
        response_type: code
    token_params:
        grant_type: authorization_code
    refresh_params:
        grant_type: refresh_token
    proxy:
        base_url: https://dialpad.com
    docs: https://nango.dev/docs/integrations/all/dialpad

dialpad-sandbox:
    display_name: Dialpad (Sandbox)
    categories:
        - communication
    auth_mode: OAUTH2
    authorization_url: https://sandbox.dialpad.com/oauth2/authorize
    token_url: https://sandbox.dialpad.com/oauth2/token
    authorization_params:
        response_type: code
    token_params:
        grant_type: authorization_code
    refresh_params:
        grant_type: refresh_token
    proxy:
        base_url: https://sandbox.dialpad.com
    docs: https://nango.dev/docs/integrations/all/dialpad-sandbox

digitalocean:
    display_name: DigitalOcean
    categories:
        - dev-tools
    auth_mode: OAUTH2
    authorization_url: https://cloud.digitalocean.com/v1/oauth/authorize
    token_url: https://cloud.digitalocean.com/v1/oauth/token
    authorization_params:
        response_type: code
    token_params:
        grant_type: authorization_code
    refresh_params:
        grant_type: refresh_token
    proxy:
        base_url: https://api.digitalocean.com
    docs: https://nango.dev/docs/integrations/all/digitalocean

discord:
    display_name: Discord
    categories:
        - gaming
        - social
    auth_mode: OAUTH2
    authorization_url: https://discord.com/api/oauth2/authorize
    token_url: https://discord.com/api/oauth2/token
    authorization_params:
        response_type: code
    proxy:
        base_url: https://discord.com
        retry:
            after:
                - 'retry-after'
    docs: https://nango.dev/docs/integrations/all/discord

discourse:
    display_name: Discourse
    categories:
        - communication
    auth_mode: API_KEY
    proxy:
        base_url: https://${connectionConfig.defaultHost}
        retry:
            after:
                - 'retry-after'
        headers:
            api-username: ${connectionConfig.apiUsername}
            api-key: ${apiKey}
            accept: application/json
    docs: https://nango.dev/docs/integrations/all/discourse
    connection_config:
        defaultHost:
            type: string
            title: Domain
            description: The domain of your Discourse account
            format: hostname
            prefix: https://
        apiUsername:
            type: string
            title: API Username
            description: The API username of your Discourse account
    credentials:
        apiKey:
            type: string
            title: API Key
            description: The API key for your Discourse account

dixa:
    display_name: Dixa
    categories:
        - support
    auth_mode: API_KEY
    proxy:
        base_url: https://${connectionConfig.apiType}.dixa.io
        headers:
            authorization: ${apiKey}
        verification:
            method: GET
            headers:
                content-type: application/json
            endpoints:
                - /v1/agents
            base_url_override: https://dev.dixa.io
    docs: https://nango.dev/docs/integrations/all/dixa
    credentials:
        apiKey:
            type: string
            title: API Key
            description: The API key for your Dixa account
    connection_config:
        apiType:
            type: string
            title: Api Type
            description: The Api type for your requests
            pattern: '^dev\|exports$'
            example: 'dev|exports'

document360:
    display_name: Document360
    categories:
        - knowledge-base
    auth_mode: API_KEY
    proxy:
        headers:
            api_token: ${apiKey}
        base_url: https://api.document360.com
    docs: https://nango.dev/docs/integrations/all/document360
    credentials:
        apiKey:
            type: string
            title: API Key
            description: The API key for your Document360 account

docusign:
    display_name: DocuSign
    categories:
        - legal
    auth_mode: OAUTH2
    authorization_url: https://account.docusign.com/oauth/auth
    token_url: https://account.docusign.com/oauth/token
    token_request_auth_method: basic
    authorization_params:
        response_type: code
    token_params:
        grant_type: authorization_code
    refresh_params:
        grant_type: refresh_token
    proxy:
        base_url: https://www.docusign.net
    post_connection_script: docusignPostConnection
    docs: https://nango.dev/docs/integrations/all/docusign

docusign-sandbox:
    display_name: DocuSign (Sandbox)
    auth_mode: OAUTH2
    authorization_url: https://account-d.docusign.com/oauth/auth
    token_url: https://account-d.docusign.com/oauth/token
    token_request_auth_method: basic
    authorization_params:
        response_type: code
    token_params:
        grant_type: authorization_code
    refresh_params:
        grant_type: refresh_token
    proxy:
        base_url: https://demo.docusign.net
    post_connection_script: docusignPostConnection
    docs: https://nango.dev/docs/integrations/all/docusign-sandbox

docuware:
    display_name: DocuWare
    categories:
        - productivity
    auth_mode: TWO_STEP
    token_url: https://${connectionConfig.domain}/DocuWare/Platform/Home/IdentityServiceInfo
    body_format: form
    token_request_method: GET
    token_headers:
        content-type: application/x-www-form-urlencoded
    additional_steps:
        - body_format: form
          token_url: ${step1.IdentityServiceUrl}/.well-known/openid-configuration
          token_request_method: GET
        - body_format: form
          token_url: ${step2.token_endpoint}
          token_headers:
              content-type: application/x-www-form-urlencoded
          token_params:
              grant_type: password
              scope: docuware.platform
              client_id: docuware.platform.net.client
              username: ${credentials.username}
              password: ${credentials.password}
    proxy:
        base_url: https://${connectionConfig.domain}/DocuWare/Platform
    token_response:
        token: access_token
        token_expiration: expires_in
        token_expiration_strategy: expireIn
    docs: https://nango.dev/docs/integrations/all/docuware
    docs_connect: https://nango.dev/docs/integrations/all/docuware/connect
    connection_config:
        domain:
            type: string
            title: Domain
            description: The domain to your DocuWare account
            format: hostname
            prefix: https://
            example: example.docuware.cloud
            order: 1
            doc_section: '#step-1-finding-your-domain'
    credentials:
        username:
            type: string
            title: Username
            description: The Username to your DocuWare account
            doc_section: '#step-2-finding-your-credentials'
        password:
            type: string
            title: Password
            secret: true
            description: The Password to your DocuWare account
            doc_section: '#step-2-finding-your-credentials'

dropbox:
    display_name: Dropbox
    categories:
        - knowledge-base
        - storage
    auth_mode: OAUTH2
    authorization_url: https://www.dropbox.com/oauth2/authorize
    token_url: https://api.dropboxapi.com/oauth2/token
    authorization_params:
        token_access_type: offline
    proxy:
        base_url: https://api.dropboxapi.com
    docs: https://nango.dev/docs/integrations/all/dropbox

dropbox-sign:
    display_name: Dropbox Sign
    categories:
        - legal
    auth_mode: OAUTH2
    authorization_url: https://app.hellosign.com/oauth/authorize
    token_url: https://app.hellosign.com/oauth/token
    authorization_url_skip_empty: true
    authorization_params:
        response_type: code
    token_params:
        grant_type: authorization_code
    refresh_params:
        grant_type: refresh_token
    refresh_url: https://app.hellosign.com/oauth/token?refresh
    proxy:
        retry:
            at:
                - 'x-ratelimit-reset'
        base_url: https://api.hellosign.com
    docs: https://nango.dev/docs/integrations/all/dropbox-sign

drupal:
    display_name: Drupal
    categories:
        - dev-tools
        - design
        - cms
    auth_mode: TWO_STEP
    body_format: form
    token_url: https://${connectionConfig.baseUrl}/rest_api/access_token
    token_params:
        client_id: ${credentials.clientId}
        client_secret: ${credentials.clientSecret}
        username: ${credentials.userName}
        grant_type: client_credentials
    token_headers:
        content-type: application/x-www-form-urlencoded
        accept: application/json
    token_response:
        token: access_token
        token_expiration: expires_in
        token_expiration_strategy: expireIn
    proxy:
        base_url: https://${connectionConfig.baseUrl}
    docs: https://nango.dev/docs/integrations/all/drupal
    docs_connect: https://nango.dev/docs/integrations/all/drupal/connect
    credentials:
        clientId:
            type: string
            title: Client ID
            description: Your Client ID
            secret: true
            doc_section: '#step-3-generating-your-drupal-client-credentials'
        clientSecret:
            type: string
            title: Client Secret
            description: Your Client Secret
            secret: true
            doc_section: '#step-3-generating-your-drupal-client-credentials'
        userName:
            type: string
            title: User Name
            description: Your Drupal User Name
            doc_section: '#step-2-finding-your-drupal-user-name'
    connection_config:
        baseUrl:
            type: string
            title: Base Url
            description: Your Drupal base url
            example: example.drupal.com
            format: hostname
            prefix: https://
            order: 1
            doc_section: '#step-1-finding-your-drupal-base-url'

emarsys:
    display_name: Emarsys Core API (WSSE)
    categories:
        - marketing
    auth_mode: SIGNATURE
    signature:
        protocol: WSSE
    proxy:
        base_url: https://api.emarsys.net
        headers:
            content-type: application/json
            x-wsse: ${accessToken}
        verification:
            method: GET
            headers:
                content-type: application/json
            endpoints:
                - /api/v2/settings
        retry:
            at:
                - 'x-ratelimit-reset'
    token:
        expires_in_ms: 300000
    docs: https://nango.dev/docs/integrations/all/emarsys
    credentials:
        username:
            type: string
            title: ID
            description: The ID of your Emarsys WSSE API Credentials
            pattern: '^[a-zA-Z0-9_-]+$'
        password:
            type: string
            title: Client Secret
            description: The Client Secret of your Emarsys WSSE API Credentials
            pattern: '^[a-zA-Z0-9-]+$'

emarsys-oauth:
    display_name: Emarsys (OAuth)
    categories:
        - marketing
    auth_mode: OAUTH2_CC
    token_url: https://auth.emarsys.net/oauth2/token
    token_request_auth_method: basic
    token_params:
        grant_type: client_credentials
    proxy:
        base_url: https://api.emarsys.net
        retry:
            at:
                - 'x-ratelimit-reset'
    docs: https://nango.dev/docs/integrations/all/emarsys-oauth
    docs_connect: https://nango.dev/docs/integrations/all/emarsys-oauth/connect

employment-hero:
    display_name: Employment Hero
    categories:
        - hr
    auth_mode: OAUTH2
    authorization_url: https://oauth.employmenthero.com/oauth2/authorize
    token_url: https://oauth.employmenthero.com/oauth2/token
    disable_pkce: true
    authorization_params:
        response_type: code
    token_params:
        grant_type: authorization_code
    refresh_params:
        grant_type: refresh_token
    proxy:
        base_url: https://api.employmenthero.com/api
    docs: https://nango.dev/docs/integrations/all/employment-hero

ebay:
    display_name: eBay
    categories:
        - e-commerce
    auth_mode: OAUTH2
    authorization_url: https://auth.ebay.com/oauth2/authorize
    token_url: https://api.ebay.com/identity/v1/oauth2/token
    authorization_params:
        response_type: code
    token_params:
        grant_type: authorization_code
    refresh_params:
        grant_type: refresh_token
    token_request_auth_method: basic
    proxy:
        base_url: https://api.ebay.com/
    docs: https://nango.dev/docs/integrations/all/ebay

ebay-sandbox:
    display_name: eBay (Sandbox)
    categories:
        - e-commerce
    auth_mode: OAUTH2
    authorization_url: https://auth.sandbox.ebay.com/oauth2/authorize
    token_url: https://api.sandbox.ebay.com/identity/v1/oauth2/token
    authorization_params:
        response_type: code
    token_params:
        grant_type: authorization_code
    refresh_params:
        grant_type: refresh_token
    token_request_auth_method: basic
    proxy:
        base_url: https://api.sandbox.ebay.com/
    docs: https://nango.dev/docs/integrations/all/ebay-sandbox

e-conomic:
    display_name: e-conomic
    categories:
        - accounting
    auth_mode: BASIC
    proxy:
        base_url: https://restapi.e-conomic.com
        headers:
            content-type: application/json
    docs: https://nango.dev/docs/integrations/all/e-conomic
    credentials:
        username:
            type: string
            title: Private Token
            description: The Private Token for your e-conomic account
        password:
            type: string
            title: Agreement Grant Token
            description: The Agreement Grant Token for your e-conomic account

egnyte:
    display_name: Egnyte
    categories:
        - storage
    auth_mode: OAUTH2
    authorization_url: https://${connectionConfig.subdomain}.egnyte.com/puboauth/token
    token_url: https://${connectionConfig.subdomain}.egnyte.com/puboauth/token
    scope_separator: ' '
    authorization_params:
        response_type: code
    token_params:
        grant_type: authorization_code
    refresh_params:
        grant_type: refresh_token
    proxy:
        base_url: https://${connectionConfig.subdomain}.egnyte.com/pubapi
    docs: https://nango.dev/docs/integrations/all/egnyte
    connection_config:
        subdomain:
            type: string
            title: Egnyte Domain
            description: The subdomain of your Egnyte account
            pattern: '^[a-z0-9_-]+$'
            example: domain
            suffix: .egnyte.com
            prefix: https://

elevenlabs:
    display_name: Eleven Labs
    categories:
        - dev-tools
    auth_mode: API_KEY
    proxy:
        base_url: https://api.elevenlabs.io
        headers:
            xi-api-key: ${apiKey}
        verification:
            method: GET
            headers:
                content-type: application/json
            endpoints:
                - /v1/user
    docs: https://nango.dev/docs/integrations/all/elevenlabs
    credentials:
        apiKey:
            type: string
            title: API Key
            description: The API key for your ElevenLabs account

elevio:
    display_name: Elevio
    categories:
        - knowledge-base
        - support
    auth_mode: API_KEY
    proxy:
        base_url: https://api.elev.io
        headers:
            x-api-key: ${apiKey}
            authorization: Bearer ${connectionConfig.jwt}
    docs: https://nango.dev/docs/integrations/all/elevio
    credentials:
        apiKey:
            type: string
            title: API Key
            description: The API key to your Elevio account
            pattern: '\b[a-f0-9]{40}\b'
            example: 'x12z67890dd34t8gq5j01ycc75912348'
    connection_config:
        jwt:
            type: string
            title: JWT
            description: The JWT to your Elevio account
            pattern: '^[A-Za-z0-9-_]+\.([A-Za-z0-9-_]+\.[A-Za-z0-9-_]+)$'

entrata:
    display_name: Entrata
    categories:
        - other
    auth_mode: BASIC
    proxy:
        base_url: https://${connectionConfig.subdomain}.entrata.com
    docs: https://nango.dev/docs/integrations/all/entrata
    connection_config:
        subdomain:
            type: string
            title: Entrata Domain
            description: The subdomain of your Entrata account
            pattern: '^[a-z0-9_-]+$'
            example: domain
            suffix: .entrata.com
            prefix: https://

envoy:
    display_name: Envoy
    categories:
        - productivity
    auth_mode: OAUTH2
    authorization_url: https://app.envoy.com/a/auth/v0/authorize
    token_url: https://app.envoy.com/a/auth/v0/token
    scope_separator: ' '
    authorization_params:
        response_type: code
    token_params:
        grant_type: authorization_code
    refresh_params:
        grant_type: refresh_token
    proxy:
        base_url: https://api.envoy.com
    docs: https://nango.dev/docs/integrations/all/envoy

epic-games:
    display_name: Epic Games
    categories:
        - gaming
    auth_mode: OAUTH2
    authorization_url: https://www.epicgames.com/id/authorize
    token_url: https://api.epicgames.dev/epic/oauth/v1/token
    authorization_method: header
    proxy:
        base_url: https://api.epicgames.dev
    docs: https://nango.dev/docs/integrations/all/epic-games

evaluagent:
    display_name: EvaluAgent
    auth_mode: BASIC
    proxy:
        base_url: https://${connectionConfig.region}.evaluagent.com
        verification:
            method: GET
            headers:
                content-type: application/json
            endpoints:
                - /v1/ping
    docs: https://nango.dev/docs/integrations/all/evaluagent
    connection_config:
        region:
            type: string
            title: Region
            description: The region of your EvaluAgent account
            example: eu
            pattern: '^[a-z]+$'
    credentials:
        username:
            type: string
            title: Access Key Id
            description: The Access Key ID for your EvaluAgent account
            pattern: '^[a-zA-Z0-9-]+$'
        password:
            type: string
            title: Secret Key
            description: The Secret Key for your EvaluAgent account
            pattern: '^[a-zA-Z0-9-]+$'

eventbrite:
    display_name: Eventbrite
    categories:
        - marketing
    auth_mode: OAUTH2
    authorization_url: https://www.eventbrite.com/oauth/authorize
    token_url: https://www.eventbrite.com/oauth/token
    authorization_params:
        response_type: code
    token_params:
        grant_type: authorization_code
    proxy:
        base_url: https://www.eventbriteapi.com
    docs: https://nango.dev/docs/integrations/all/eventbrite

exa:
    display_name: Exa
    categories:
        - analytics
    auth_mode: API_KEY
    proxy:
        base_url: https://api.exa.ai
        headers:
            x-api-key: ${apiKey}
    docs: https://nango.dev/docs/integrations/all/exa
    credentials:
        apiKey:
            type: string
            title: API Key
            description: The API key for your Exa account

exact-online:
    display_name: Exact Online
    categories:
        - accounting
        - erp
    auth_mode: OAUTH2
    authorization_url: https://start.exactonline.${connectionConfig.extension}/api/oauth2/auth
    token_url: https://start.exactonline.${connectionConfig.extension}/api/oauth2/token
    authorization_method: header
    authorization_params:
        response_type: code
    token_params:
        grant_type: authorization_code
    refresh_params:
        grant_type: refresh_token
    token_expiration_buffer: 30
    proxy:
        base_url: https://start.exactonline.${connectionConfig.extension}/
        headers:
            accept: application/json
        retry:
            at:
                - 'x-ratelimit-minutely-reset'
                - 'x-ratelimit-reset'
            error_code:
                - '429'
                - '503'
        paginate:
            type: link
            link_path_in_response_body: d.__next
    docs: https://nango.dev/docs/integrations/all/exact-online
    connection_config:
        extension:
            type: string
            title: Domain Extension
            description: The domain extension of your Exact Online account
            example: nl
            pattern: '^[a-z.]+$'

exist:
    display_name: Exist
    categories:
        - other
    auth_mode: OAUTH2
    authorization_url: https://exist.io/oauth2/authorize
    token_url: https://exist.io/oauth2/access_token
    authorization_params:
        response_type: code
    token_params:
        grant_type: authorization_code
    refresh_params:
        grant_type: refresh_token
    proxy:
        base_url: https://exist.io/
        paginate:
            type: link
            link_path_in_response_body: next
    docs: https://nango.dev/docs/integrations/all/exist

expensify:
    display_name: Expensify
    categories:
        - productivity
    auth_mode: BASIC
    proxy:
        base_url: https://integrations.expensify.com/Integration-Server/
        headers:
            content-type: application/x-www-form-urlencoded
    credentials:
        username:
            type: string
            title: Partner User ID
            description: Your unique account identifier of Expensify
            doc_section: '#step-1-finding-your-partneruserid-and-partnerusersecret'
        password:
            type: string
            title: Partner User Secret
            description: Unique secret for your account
            doc_section: '#step-1-finding-your-partneruserid-and-partnerusersecret'
    credentials_verification_script: expensifyCredentialsVerification
    docs: https://nango.dev/docs/integrations/all/expensify
    docs_connect: https://nango.dev/docs/integrations/all/expensify/connect

factorial:
    display_name: Factorial
    categories:
        - hr
    auth_mode: OAUTH2
    authorization_url: https://api.factorialhr.com/oauth/authorize
    token_url: https://api.factorialhr.com/oauth/token
    disable_pkce: true
    proxy:
        base_url: https://api.factorialhr.com/api
    docs: https://nango.dev/docs/integrations/all/factorial

fairing:
    display_name: Fairing
    categories:
        - marketing
        - analytics
    auth_mode: API_KEY
    proxy:
        base_url: https://app.fairing.co/api
        headers:
            authorization: ${apiKey}
        verification:
            method: GET
            headers:
                content-type: application/json
            endpoints:
                - /questions
    docs: https://nango.dev/docs/integrations/all/fairing
    docs_connect: https://nango.dev/docs/integrations/all/fairing/connect
    credentials:
        apiKey:
            type: string
            title: Secret Token
            description: The Secret Token for your Fairing account
            pattern: '^[A-Za-z0-9_-]{64}$'
            example: '3UjYpDjuk70Lt7AxC4M1x_7XvxoxkeX-OV7uTahJowilqLb2eLLvrtlvCGZgku1q'
            doc_section: '#step-1-finding-your-secret-token'

facebook:
    display_name: Facebook
    categories:
        - marketing
        - social
    auth_mode: OAUTH2
    authorization_url: https://www.facebook.com/v22.0/dialog/oauth
    token_url: https://graph.facebook.com/v22.0/oauth/access_token
    proxy:
        base_url: https://graph.facebook.com
    docs: https://nango.dev/docs/integrations/all/facebook

fathom:
    display_name: Fathom
    categories:
        - communication
        - video
    auth_mode: API_KEY
    proxy:
        base_url: https://api.fathom.ai
        headers:
            x-api-key: ${apiKey}
        verification:
            method: GET
            headers:
                content-type: application/json
            endpoints:
                - /external/v1/teams
    docs: https://nango.dev/docs/integrations/all/fathom
    docs_connect: https://nango.dev/docs/integrations/all/fathom/connect
    credentials:
        apiKey:
            type: string
            title: API Key
            description: The API key for your Fathom account

figjam:
    display_name: FigJam
    categories:
        - design
        - productivity
    alias: figma
    docs: https://nango.dev/docs/integrations/all/figjam

figma:
    display_name: Figma
    categories:
        - design
        - productivity
    auth_mode: OAUTH2
    authorization_url: https://www.figma.com/oauth
    token_url: https://api.figma.com/v1/oauth/token
    refresh_url: https://api.figma.com/v1/oauth/refresh
    token_request_auth_method: basic
    scope_separator: ','
    disable_pkce: true
    proxy:
        base_url: https://api.figma.com
    docs: https://nango.dev/docs/integrations/all/figma

figma-scim:
    display_name: Figma (SCIM)
    categories:
        - design
        - productivity
    auth_mode: API_KEY
    proxy:
        base_url: https://${connectionConfig.host}/scim/v2/${connectionConfig.tenantId}
        headers:
            authorization: Bearer ${apiKey}
        verification:
            method: GET
            headers:
                content-type: application/json
            endpoints:
                - /Users
    docs: https://nango.dev/docs/integrations/all/figma-scim
    docs_connect: https://nango.dev/docs/integrations/all/figma-scim/connect
    credentials:
        apiKey:
            type: string
            title: API Token
            description: The API token for your Figma account
            doc_section: '#step-3-generating-your-api-token'
    connection_config:
        host:
            type: string
            title: Host
            description: The host to your Figma account
            example: www.figma.com
            format: hostname
            prefix: https://
            pattern: ^(www\.figma\.com|figma-gov\.com)+$
            order: 1
            doc_section: '#step-1-finding-your-host'
        tenantId:
            type: string
            title: Tenant ID
            description: The tenant ID of your Figma account
            order: 2
            doc_section: '#step-2-finding-your-tenant-id'

falai:
    display_name: fal.ai
    categories:
        - productivity
        - dev-tools
    auth_mode: API_KEY
    proxy:
        headers:
            authorization: Key ${apiKey}
        base_url: https://queue.fal.run
        verification:
            method: POST
            headers:
                content-type: application/json
            endpoints:
                - /fal-ai/fast-sdxl
    docs: https://nango.dev/docs/integrations/all/falai
    credentials:
        apiKey:
            type: string
            title: API Key
            description: The API key for your fal.ai account

findymail:
    display_name: FindyMail
    categories:
        - marketing
        - crm
    auth_mode: API_KEY
    proxy:
        base_url: https://app.findymail.com
        headers:
            authorization: Bearer ${apiKey}
    docs: https://nango.dev/docs/integrations/all/findymail
    docs_connect: https://nango.dev/docs/integrations/all/findymail/connect
    credentials:
        apiKey:
            type: string
            title: API Key
            description: The API key for your FindyMail account

firefish:
    display_name: Firefish
    scope_separator: ' '
    categories:
        - crm
    auth_mode: OAUTH2_CC
    token_url: https://api.firefishsoftware.com/authorization/token
    token_params:
        grant_type: client_credentials
    proxy:
        base_url: https://api.firefishsoftware.com
    docs: https://nango.dev/docs/integrations/all/firefish

fireflies:
    display_name: Fireflies
    categories:
        - analytics
        - communication
        - productivity
    auth_mode: API_KEY
    proxy:
        base_url: https://api.fireflies.ai
        headers:
            authorization: Bearer ${apiKey}
        verification:
            method: GET
            headers:
                content-type: application/json
            endpoints:
                - /graphql?query=%7B__schema%7Btypes%7Bname%7D%7D%7D
    docs: https://nango.dev/docs/integrations/all/fireflies
    credentials:
        apiKey:
            type: string
            title: API Key
            description: The API key for your Fireflies account

fiserv:
    display_name: Fiserv (OAuth)
    categories:
        - banking
        - payment
    auth_mode: OAUTH2_CC
    token_url: https://cert.api.fiservapps.com/fts-apim/oauth2/v2
    token_request_auth_method: basic
    expires_in_unit: milliseconds
    token_params:
        grant_type: client_credentials
    proxy:
        base_url: https://${connectionConfig.hostUrl}
    docs: https://nango.dev/docs/integrations/all/fiserv
    connection_config:
        hostUrl:
            type: string
            title: Domain
            description: The domain of your Fiserv account
            format: hostname
            prefix: https://

fiserv-api-key:
    display_name: Fiserv (API Key)
    categories:
        - banking
        - payment
    auth_mode: API_KEY
    proxy:
        base_url: https://prod.emea.api.fiservapps.com
        headers:
            api-key: ${apiKey}
        verification:
            method: GET
            headers:
                content-type: application/json
            endpoints:
                - /sandbox/exp/v1/authorisations
    docs: https://nango.dev/docs/integrations/all/fiserv-api-key
    credentials:
        apiKey:
            type: string
            title: API Key
            description: The API key for your Fiserv account

fitbit:
    display_name: Fitbit
    categories:
        - sports
    auth_mode: OAUTH2
    authorization_url: https://www.fitbit.com/oauth2/authorize
    token_url: https://api.fitbit.com/oauth2/token
    authorization_method: header
    proxy:
        base_url: https://api.fitbit.com
    docs: https://nango.dev/docs/integrations/all/fitbit

fillout-api-key:
    display_name: Fillout (API Key)
    categories:
        - surveys
    auth_mode: API_KEY
    proxy:
        base_url: https://${connectionConfig.hostname}
        headers:
            authorization: Bearer ${apiKey}
        verification:
            method: GET
            endpoints:
                - /v1/api/forms
    webhook_routing_script: filloutWebhookRouting
    docs: https://nango.dev/docs/integrations/all/fillout-api-key
    docs_connect: https://nango.dev/docs/integrations/all/fillout-api-key/connect
    connection_config:
        hostname:
            type: string
            title: Hostname
            description: The hostname of your Fillout account
            example: api.fillout.com
            prefix: https://
            order: 1
            doc_section: '#step-1-finding-your-hostname-and-api-key'
    credentials:
        apiKey:
            type: string
            title: API Key
            description: The API key for your Fillout account
            example: sk_prod_n5ZEod5AwJQCtG3ncuzgXvpSWx19joz4KMSJlC2nVul9B48zhkCLuPc9Kq97tK7smlOcMChnk1uyaUeZ5Gm4GVrUUnDMxHI7TZH_31032
            pattern: '^sk_prod_[A-Za-z0-9]+_[0-9]+$'
            doc_section: '#step-1-finding-your-hostname-and-api-key'

fillout:
    display_name: Fillout (Oauth)
    categories:
        - surveys
    auth_mode: OAUTH2
    authorization_url: https://build.fillout.com/authorize/oauth
    token_url: https://server.fillout.com/public/oauth/accessToken
    proxy:
        base_url: ${connectionConfig.base_url}
    token_response_metadata:
        - base_url
    webhook_routing_script: filloutWebhookRouting
    docs: https://nango.dev/docs/integrations/all/fillout
    connection_config:
        base_url:
            type: string
            title: ''
            description: ''
            automated: true

float:
    display_name: Float
    categories:
        - productivity
    auth_mode: API_KEY
    proxy:
        headers:
            authorization: Bearer ${apiKey}
            user-agent: ${connectionConfig.appDetails} || App (support@nango.dev)
        base_url: https://api.float.com
        verification:
            method: GET
            headers:
                content-type: application/json
            endpoints:
                - /v3/tasks
    docs: https://nango.dev/docs/integrations/all/float
    docs_connect: https://nango.dev/docs/integrations/all/float/connect
    credentials:
        apiKey:
            type: string
            title: API Key
            description: The API key for your Float account
            pattern: '^[a-f0-9]{16}[a-zA-Z0-9+/]+=$'
            example: c9b38e5af69912d0rq9tE/fbT5/RPLk8Ua7tfHo9s6xMiCKvmCOvenR/Krc=
            doc_section: '#step-1-finding-your-api-key'

    connection_config:
        appDetails:
            type: string
            title: App Details
            description: The details of your app
            automated: true

folk:
    display_name: Folk
    categories:
        - crm
    auth_mode: API_KEY
    proxy:
        base_url: https://api.folk.app
        headers:
            authorization: Bearer ${apiKey}
        retry:
            after:
                - 'retry-after'
        verification:
            method: GET
            endpoints:
                - /v1/users/me
    docs: https://nango.dev/docs/integrations/all/folk
    docs_connect: https://nango.dev/docs/integrations/all/folk/connect
    credentials:
        apiKey:
            type: string
            title: API Key
            description: The API Key for your Folk account
            example: 'FOLKLrHVSoYB6TaAF39aNGtEpEi3oxuo'
            pattern: '^FOLK[a-zA-Z0-9]+$'
            doc_section: '#step-1-generating-your-api-key'

fortnox:
    display_name: Fortnox
    categories:
        - accounting
        - invoicing
    auth_mode: OAUTH2
    authorization_url: https://apps.fortnox.se/oauth-v1/auth
    token_url: https://apps.fortnox.se/oauth-v1/token
    token_request_auth_method: basic
    scope_separator: ' '
    authorization_params:
        response_type: code
        access_type: offline
    token_params:
        grant_type: authorization_code
    refresh_params:
        grant_type: refresh_token
    proxy:
        base_url: https://api.fortnox.se/3
    docs: https://nango.dev/docs/integrations/all/fortnox

freshbooks:
    display_name: FreshBooks
    categories:
        - accounting
    auth_mode: OAUTH2
    authorization_url: https://auth.freshbooks.com/oauth/authorize
    token_url: https://api.freshbooks.com/auth/oauth/token
    authorization_params:
        response_type: code
    proxy:
        base_url: https://api.freshbooks.com
    docs: https://nango.dev/docs/integrations/all/freshbooks

freshdesk:
    display_name: FreshDesk
    categories:
        - support
    auth_mode: BASIC
    proxy:
        base_url: https://${connectionConfig.subdomain}.freshdesk.com
        verification:
            headers:
                content-type: application/json
            endpoints:
                - /api/v2/settings/helpdesk
    docs: https://nango.dev/docs/integrations/all/freshdesk
    docs_connect: https://nango.dev/docs/integrations/all/freshdesk/connect
    credentials:
        username:
            type: string
            title: FreshDesk API Key
            description: The API Key of your FreshDesk account
            doc_section: '#step-1-finding-your-freshdesk-api-key'
            secret: true
        password:
            type: string
            title: ''
            description: ''
            default_value: X
            hidden: true
    connection_config:
        subdomain:
            type: string
            title: FreshDesk Domain
            description: The subdomain of your FreshDesk account
            pattern: '^[a-z0-9_-]+$'
            example: domain
            suffix: .freshdesk.com
            prefix: https://
            doc_section: '#step-2-finding-your-freshdesk-domain'

freshsales:
    display_name: Freshsales
    categories:
        - crm
    auth_mode: API_KEY
    proxy:
        base_url: https://${connectionConfig.subdomain}.freshsales.io
        verification:
            method: GET
            headers:
                content-type: application/json
            endpoints:
                - /api/settings/leads/fields
        headers:
            authorization: Token token=${apiKey}
        retry:
            after:
                - 'retry-after'
    docs: https://nango.dev/docs/integrations/all/freshsales
    docs_connect: https://nango.dev/docs/integrations/all/freshsales/connect
    connection_config:
        subdomain:
            type: string
            title: Freshsales subdomain
            description: The subdomain of your Freshsales account
            pattern: '^[a-z0-9_-]+$'
            example: subdomain
            suffix: .freshsales.io
            prefix: https://
            doc_section: '#step-2-finding-your-freshsales-subdomain'
    credentials:
        apiKey:
            type: string
            title: API Key
            description: The API key for your Freshsales account
            example: 4oBqA_AzM_G3xbW3TJGvrA
            pattern: '[A-Za-z0-9_]{22}'
            doc_section: '#step-1-finding-your-freshsales-api-key'

freshservice:
    display_name: Freshservice
    categories:
        - support
    auth_mode: BASIC
    proxy:
        base_url: https://${connectionConfig.subdomain}.freshservice.com
        verification:
            method: GET
            headers:
                content-type: application/json
            endpoints:
                - /api/v2/tickets
        retry:
            after:
                - 'retry-after'
    docs: https://nango.dev/docs/integrations/all/freshservice
    docs_connect: https://nango.dev/docs/integrations/all/freshservice/connect
    connection_config:
        subdomain:
            type: string
            title: Freshservice subdomain
            description: The subdomain of your Freshservice account
            pattern: '^[a-z0-9_-]+$'
            example: subdomain
            suffix: .freshservice.com
            prefix: https://
            doc_section: '#step-2-finding-your-freshservice-subdomain'
    credentials:
        username:
            type: string
            title: API key
            description: The API Key of your Freshservice account
            secret: true
            doc_section: '#step-1-finding-your-freshservice-api-key'
        password:
            type: string
            title: ''
            description: ''
            # https://api.freshservice.com/#authentication
            # FreshService is using basic auth with an api key, the basic username/password was deprecated
            default_value: 'X'
            hidden: true

freshteam:
    display_name: Freshteam
    categories:
        - hr
    auth_mode: API_KEY
    proxy:
        base_url: https://${connectionConfig.accountName}.freshteam.com
        headers:
            authorization: Bearer ${apiKey}
            accept: application/json
    docs: https://nango.dev/docs/integrations/all/freshteam
    docs_connect: https://nango.dev/docs/integrations/all/freshteam/connect
    connection_config:
        accountName:
            type: string
            title: Account Name
            description: The account name of your Freshteam account
            example: nango
            format: hostname
            suffix: .freshteam.com
            prefix: https://
            order: 1
            doc_section: '#step-1-finding-your-account-name'
    credentials:
        apiKey:
            type: string
            title: API Key
            description: The API key to your Freshteam account
            doc_section: '#step-2-finding-your-api-key'
            example: 'XtoF94LMNyKPbd5AvR1QJh'
            pattern: '^[a-zA-Z0-9_!@#$%^&*()\\-+=]+$'

front:
    display_name: Front
    categories:
        - support
        - ticketing
    auth_mode: OAUTH2
    authorization_url: https://app.frontapp.com/oauth/authorize
    token_url: https://app.frontapp.com/oauth/token
    proxy:
        base_url: https://api2.frontapp.com
        retry:
            after:
                - 'retry-after'
        paginate:
            type: link
            response_path: _results
            link_path_in_response_body: _pagination.next
    docs: https://nango.dev/docs/integrations/all/front

gainsight-cc:
    display_name: Gainsight CC
    categories:
        - support
        - crm
    auth_mode: OAUTH2_CC
    token_url: https://api2-${connectionConfig.region}.insided.com/oauth2/token
    scope_separator: ' '
    token_params:
        grant_type: client_credentials
    proxy:
        base_url: https://api2-${connectionConfig.region}.insided.com
    docs: https://nango.dev/docs/integrations/all/gainsight-cc
    docs_connect: https://nango.dev/docs/integrations/all/gainsight-cc/connect
    connection_config:
        region:
            type: string
            title: Region
            description: The region of your Gainsight account
            example: eu-west-1
            pattern: '^[a-z]{2}-[a-z]+-[1-9]$'
            doc_section: '#step-2-finding-your-region'

garmin:
    display_name: Garmin
    categories:
        - sports
    auth_mode: OAUTH1
    request_url: https://connectapi.garmin.com/oauth-service/oauth/request_token
    authorization_url: https://connect.garmin.com/oauthConfirm
    token_url: https://connectapi.garmin.com/oauth-service/oauth/access_token
    signature_method: 'HMAC-SHA1'
    proxy:
        base_url: https://apis.garmin.com
    docs: https://nango.dev/docs/integrations/all/garmin

gebruder-weiss:
    display_name: Gebrüder Weiss
    categories:
        - erp
    auth_mode: OAUTH2_CC
    authorization_url: https://my.api.gw-world.com/authorize
    token_url: https://my.api.gw-world.com/token
    token_request_auth_method: basic
    scope_separator: ' '
    token_params:
        grant_type: client_credentials
    proxy:
        headers:
            accept-language: en-US
        base_url: https://my.api.gw-world.com
    docs: https://nango.dev/docs/integrations/all/gebruder-weiss

google-gemini:
    display_name: Google Gemini
    categories:
        - productivity
        - dev-tools
    auth_mode: API_KEY
    proxy:
        base_url: https://generativelanguage.googleapis.com
        query:
            key: ${apiKey}
        headers:
            content-type: application/json
        verification:
            method: GET
            headers:
                content-type: application/json
            endpoints:
                - /v1/models
    docs: https://nango.dev/docs/integrations/all/google-gemini
    docs_connect: https://nango.dev/docs/integrations/all/google-gemini/connect
    credentials:
        apiKey:
            type: string
            title: API Key
            description: The API key for your Gemini account
            doc_section: '#step-1-generating-your-api-key'
            example: 'AIzaSy**********RRtUK5V*********ZFFc64w****AI'
            pattern: '^[0-9A-Za-z_-]+$'

gem:
    display_name: Gem
    categories:
        - ats
    auth_mode: API_KEY
    proxy:
        base_url: https://api.gem.com
        headers:
            x-api-key: ${apiKey}
            x-application-secret: ${connectionConfig.appSecret}
        verification:
            method: GET
            headers:
                content-type: application/json
            endpoints:
                - /v0/users
    docs: https://nango.dev/docs/integrations/all/gem
    docs_connect: https://nango.dev/docs/integrations/all/gem/connect
    credentials:
        apiKey:
            type: string
            title: Shareable Access Key
            description: The Shareable Access Key for your Integration
            example: Xk9t3HZbWqLp7AeGvM4sUdYjBnR2TfQxCVi81oNz
            pattern: '^[a-zA-Z0-9]{40}$'
            doc_section: '#step-1-finding-your-shareable-access-key'
    connection_config:
        appSecret:
            type: string
            title: ''
            description: ''
            hidden: true

gerrit:
    display_name: Gerrit
    categories:
        - dev-tools
    auth_mode: BASIC
    proxy:
        base_url: https://${connectionConfig.host}
        verification:
            method: GET
            headers:
                content-type: application/json
            endpoints:
                - /config/server/version
    docs: https://nango.dev/docs/integrations/all/gerrit
    docs_connect: https://nango.dev/docs/integrations/all/gerrit/connect
    connection_config:
        host:
            type: string
            title: Gerrit Host
            description: The host to where you Gerrit instance is hosted
            pattern: '^https?:\/\/[a-z0-9.-]+(:\d+)?(\/.*)?$'
            example: http://localhost:8080
            doc_section: '#step-1-finding-your-host'
            order: 1

grammarly:
    display_name: Grammarly
    categories:
        - productivity
    auth_mode: OAUTH2_CC
    token_url: https://auth.grammarly.com/v4/api/oauth2/token
    scope_separator: ','
    token_params:
        grant_type: client_credentials
    proxy:
        base_url: https://api.grammarly.com/ecosystem/api
        verification:
            method: GET
            headers:
                content-type: application/json
            endpoints:
                - /v2/analytics/users
    docs: https://nango.dev/docs/integrations/all/grammarly

grammarly-scim:
    display_name: Grammarly SCIM
    categories:
        - hr
    auth_mode: API_KEY
    proxy:
        base_url: https://sso.grammarly.com
        verification:
            method: GET
            headers:
                content-type: application/json
            endpoints:
                - /v2/scim/Users
        headers:
            authorization: Bearer ${apiKey}
    docs: https://nango.dev/docs/integrations/all/grammarly-scim
    docs_connect: https://nango.dev/docs/integrations/all/grammarly-scim/connect
    credentials:
        apiKey:
            type: string
            title: API Key
            description: The API Key for your Grammarly account
            doc_section: '#step-1-finding-grammarly-scim-credentials'
            example: 'Xk9t3HZbWqLp7AeGvM4sUdYjBnR2TfQxCVi81oNz'

guru:
    display_name: Guru
    categories:
        - knowledge-base
    auth_mode: BASIC
    proxy:
        base_url: https://api.getguru.com/api/v1
        verification:
            method: GET
            headers:
                content-type: application/json
            endpoints:
                - /whoami
    docs: https://nango.dev/docs/integrations/all/guru
    docs_connect: https://nango.dev/docs/integrations/all/guru/connect
    credentials:
        username:
            type: string
            title: User/Collection ID
            description: The user or collection ID of your Guru account
            doc_section: '#step-1-finding-your-user-collection-id'
        password:
            type: string
            title: User/Collection Token
            description: The user or collection token of your Guru account
            secret: true
            format: uuid
            example: 123e4567-e89b-12d3-a456-426614174000
            doc_section: '#step-2-generating-your-user-collection-token'

guru-scim:
    display_name: Guru (SCIM)
    categories:
        - knowledge-base
    auth_mode: BASIC
    proxy:
        base_url: https://api.getguru.com/api/scim
        headers:
            content-type: application/scim+json
        verification:
            method: GET
            endpoints:
                - /v2/Users
            headers:
                content-type: application/scim+json
    docs: https://nango.dev/docs/integrations/all/guru-scim
    docs_connect: https://nango.dev/docs/integrations/all/guru-scim/connect
    credentials:
        username:
            type: string
            title: SCIM Username
            description: The SCIM username for your Guru account
            doc_section: '#step-1-finding-guru-scim-credentials'
        password:
            type: string
            title: SCIM Token
            description: The SCIM token for your Guru account
            doc_section: '#step-1-finding-guru-scim-credentials'

github:
    display_name: GitHub (User OAuth)
    categories:
        - dev-tools
        - support
        - ticketing
    auth_mode: OAUTH2
    authorization_url: https://github.com/login/oauth/authorize
    token_url: https://github.com/login/oauth/access_token
    proxy:
        base_url: https://api.github.com
        retry:
            at:
                - 'x-ratelimit-reset'
            remaining: 'x-ratelimit-remaining'
            error_code:
                - '403'
                - '5xx'
                - '401'
                - '429'
        paginate:
            type: link
            limit_name_in_request: per_page
            link_rel_in_response_header: next
    docs: https://nango.dev/docs/integrations/all/github

github-app:
    display_name: GitHub (App)
    categories:
        - dev-tools
        - popular
        - ticketing
    alias: github
    auth_mode: APP
    authorization_url: ${connectionConfig.appPublicLink}/installations/new
    token_url: https://api.github.com/app/installations/${connectionConfig.installation_id}/access_tokens
    webhook_routing_script: githubAppWebhookRouting
    docs: https://nango.dev/docs/integrations/all/github-app
    connection_config:
        appPublicLink:
            type: string
            title: App Public Link
            description: The public link of your GitHub App
            format: uri
            pattern: '^https?://.*$'
            automated: true
        installation_id:
            type: string
            title: Installation ID
            description: The installation ID of your GitHub App
            example: '38631545'
            automated: true

github-app-oauth:
    display_name: GitHub (App OAuth)
    categories:
        - dev-tools
        - ticketing
    alias: github
    auth_mode: CUSTOM
    authorization_url: ${connectionConfig.appPublicLink}/installations/new
    authorization_url_skip_encode:
        - base_url
    token_url:
        OAUTH2: https://github.com/login/oauth/access_token
        APP: https://api.github.com/app/installations/${connectionConfig.installation_id}/access_tokens
    webhook_routing_script: githubAppOauthWebhookRouting
    post_connection_script: githubAppOauthPostConnection
    docs: https://nango.dev/docs/integrations/all/github-app-oauth
    connection_config:
        appPublicLink:
            type: string
            title: App Public Link
            description: The public link of your GitHub App
            format: uri
            pattern: '^https?://.*$'
            automated: true
        installation_id:
            type: string
            title: Installation ID
            description: The installation ID of your GitHub App
            example: '38631545'
            automated: true

github-pat:
    display_name: Github (Personal Access Token)
    categories:
        - dev-tools
        - ticketing
    auth_mode: API_KEY
    proxy:
        base_url: https://api.github.com
        retry:
            at:
                - 'x-ratelimit-reset'
            remaining: 'x-ratelimit-remaining'
            error_code:
                - '403'
                - '5xx'
                - '401'
                - '429'
        headers:
            authorization: Bearer ${apiKey}
            x-github-api-version: ${connectionConfig.version} || 2022-11-28
            accept: application/vnd.github+json
        verification:
            method: GET
            headers:
                content-type: application/json
            endpoints:
                - /user
    docs: https://nango.dev/docs/integrations/all/github-pat
    docs_connect: https://nango.dev/docs/integrations/all/github-pat/connect
    connection_config:
        version:
            type: string
            title: ''
            description: ''
            automated: true
    credentials:
        apiKey:
            type: string
            title: Personal Access Token
            description: The Personal Access Token to your Github account
            pattern: '^(?:github_pat|ghp|gho|ghu|ghs|ghr)_[A-Za-z0-9_]{36,255}$'
            example: 'github_pat_***********************xRIoxmseCYRHDDIOFfTOyKex'
            doc_section: '#step-1-finding-your-personal-access-token'

gitlab:
    display_name: GitLab
    categories:
        - dev-tools
        - ticketing
    auth_mode: OAUTH2
    authorization_url: https://gitlab.com/oauth/authorize
    token_url: https://gitlab.com/oauth/token
    authorization_params:
        response_type: code
    proxy:
        base_url: https://gitlab.com
    docs: https://nango.dev/docs/integrations/all/gitlab

ghost-admin:
    display_name: Ghost (Admin API)
    categories:
        - dev-tools
        - design
        - cms
    auth_mode: JWT
    signature:
        protocol: HMAC
    token:
        signing_key: ${credentials.privateKey.secret}
        expires_in_ms: 300000
        header:
            alg: HS256
            kid: ${credentials.privateKey.id}
        payload:
            aud: /admin/
    proxy:
        headers:
            accept: application/json
            accept-version: ${connectionConfig.version}
            authorization: Ghost ${accessToken}
        base_url: https://${connectionConfig.adminDomain}/ghost/api/admin/
        verification:
            method: GET
            headers:
                content-type: application/json
            endpoints:
                - /users
    docs: https://nango.dev/docs/integrations/all/ghost-admin
    connection_config:
        adminDomain:
            type: string
            title: Ghost Admin Domain
            description: The domain of your Ghost Admin which can be different from your main domain
            example: 'mock.ghost.io'
            pattern: '^([a-z0-9_-]+\.|)(ghost\.io|[a-z0-9_-]+\.[a-z]{2,})$'
            order: 1
        version:
            type: string
            title: API Version
            description: The version of the Ghost Admin API to use
            example: 'v3.0'
            pattern: '^v\d+\.\d+$'
            order: 2
    credentials:
        privateKey:
            type: string
            title: API Key
            description: The private key for your Ghost account
            pattern: '^[a-fA-F0-9]{24}:[a-fA-F0-9]{64}$'
            example: 1234567890abcdef12345678:abcdef1234567890abcdef1234567890abcdef1234567890abcdef1234567890

ghost-content:
    display_name: Ghost (Content API)
    categories:
        - dev-tools
        - design
        - cms
    auth_mode: API_KEY
    proxy:
        headers:
            accept-version: ${connectionConfig.version}
        base_url: https://${connectionConfig.adminDomain}/ghost/api/content/
        query:
            key: ${apiKey}
        verification:
            method: GET
            headers:
                content-type: application/json
            endpoints:
                - /tags
    docs: https://nango.dev/docs/integrations/all/ghost-content
    connection_config:
        version:
            type: string
            title: API Version
            description: The version of the Ghost Admin API to use
            example: 'v3.0'
            pattern: '^v\d+\.\d+$'
        adminDomain:
            type: string
            title: Ghost Admin Domain
            description: The domain of your Ghost Admin which can be different from your main domain
            example: 'mock.ghost.io'
            pattern: '^([a-z0-9_-]+\.|)(ghost\.io|[a-z0-9_-]+\.[a-z]{2,})$'
    credentials:
        apiKey:
            type: string
            title: API Key
            description: The content API key for your Ghost account
            pattern: '^[a-zA-Z0-9]{26}$'
            example: a1b2c3d4e5f6g7h8i9j0k1l2m3

gong:
    display_name: Gong (Basic Auth)
    categories:
        - communication
        - marketing
        - productivity
        - video
    auth_mode: BASIC
    proxy:
        base_url: https://api.gong.io
        retry:
            after:
                - 'retry-after'
    docs: https://nango.dev/docs/integrations/all/gong
    docs_connect: https://nango.dev/docs/integrations/all/gong/connect
    credentials:
        username:
            type: string
            title: Access Key
            description: Your Gong Access Key
            pattern: '^[a-zA-Z0-9-]+$'
            doc_section: '#step-1-finding-gong-api-key-and-api-key-secret'
        password:
            type: string
            title: Access Key Secret
            description: Your Gong Access Key Secret
            default_value: ''
            doc_section: '#step-1-finding-gong-api-key-and-api-key-secret'

gong-oauth:
    display_name: Gong (Oauth)
    auth_mode: OAUTH2
    categories:
        - communication
        - marketing
        - productivity
        - video
        - popular
    authorization_url: https://app.gong.io/oauth2/authorize
    token_url: https://app.gong.io/oauth2/generate-customer-token
    token_response_metadata:
        - api_base_url_for_customer
    authorization_params:
        response_type: code
        access_type: offline
    token_params:
        grant_type: authorization_code
    refresh_params:
        grant_type: refresh_token
    disable_pkce: true
    token_request_auth_method: basic
    proxy:
        base_url: ${connectionConfig.api_base_url_for_customer} || https://api.gong.io
        retry:
            after:
                - 'retry-after'
    docs: https://nango.dev/docs/integrations/all/gong-oauth
    connection_config:
        api_base_url_for_customer:
            type: string
            title: API Base URL
            description: The base URL of your Gong account
            format: uri
            automated: true
            pattern: '^https?://.*$'

google:
    display_name: Google
    categories:
        - communication
        - dev-tools
        - productivity
        - social
    auth_mode: OAUTH2
    authorization_url: https://accounts.google.com/o/oauth2/v2/auth
    token_url: https://oauth2.googleapis.com/token
    authorization_params:
        response_type: code
        access_type: offline
        prompt: consent
    proxy:
        retry:
            in_body:
                path: error.message
                value: /User-rate limit exceeded\. +Retry after (.+)/
                strategy: at
        base_url: https://www.googleapis.com
        paginate:
            type: cursor
            cursor_path_in_response: nextPageToken
            limit_name_in_request: maxSize
            cursor_name_in_request: pageToken
            response_path: items
    docs: https://nango.dev/docs/integrations/all/google

google-analytics:
    display_name: Google Analytics
    alias: google
    categories:
        - analytics
    docs: https://nango.dev/docs/integrations/all/google-analytics

google-calendar:
    display_name: Google Calendar
    categories:
        - popular
        - productivity
    alias: google
    proxy:
        base_url: https://www.googleapis.com
        paginate:
            type: cursor
            cursor_path_in_response: nextPageToken
            limit_name_in_request: maxSize
            cursor_name_in_request: pageToken
            response_path: items
        retry:
            error_code:
                - '403'
                - '5xx'
                - '401'
                - '429'
    docs: https://nango.dev/docs/integrations/all/google-calendar

google-chat:
    display_name: Google Chat
    alias: google
    categories:
        - productivity
    proxy:
        base_url: https://chat.googleapis.com
    docs: https://nango.dev/docs/integrations/all/google-chat

google-docs:
    display_name: Google Docs
    categories:
        - productivity
    alias: google
    proxy:
        base_url: https://docs.googleapis.com
    docs: https://nango.dev/docs/integrations/all/google-docs

google-mail:
    display_name: Gmail
    categories:
        - popular
        - productivity
    alias: google
    proxy:
        base_url: https://gmail.googleapis.com
    webhook_routing_script: gmailWebhookRouting
    docs: https://nango.dev/docs/integrations/all/google-mail

google-sheet:
    display_name: Google Sheet
    categories:
        - productivity
    alias: google
    proxy:
        base_url: https://sheets.googleapis.com
    docs: https://nango.dev/docs/integrations/all/google-sheet

google-slides:
    display_name: Google Slides
    categories:
        - productivity
    alias: google
    proxy:
        base_url: https://slides.googleapis.com
    docs: https://nango.dev/docs/integrations/all/google-slides

google-drive:
    display_name: Google Drive
    categories:
        - knowledge-base
        - popular
        - storage
    alias: google
    docs: https://nango.dev/docs/integrations/all/google-drive

google-ads:
    display_name: Google Ads
    categories:
        - marketing
    alias: google
    token_url: https://www.googleapis.com/oauth2/v3/token
    proxy:
        base_url: https://googleads.googleapis.com
        paginate:
            type: cursor
            cursor_path_in_response: nextPageToken
            limit_name_in_request: pageSize
            cursor_name_in_request: pageToken
            response_path: results
    docs: https://nango.dev/docs/integrations/all/google-ads

google-play:
    display_name: Google Play
    categories:
        - dev-tools
    auth_mode: OAUTH2
    authorization_url: https://accounts.google.com/o/oauth2/auth
    token_url: https://accounts.google.com/o/oauth2/token
    authorization_params:
        response_type: code
        access_type: offline
        prompt: consent
    token_params:
        grant_type: authorization_code
    refresh_params:
        grant_type: refresh_token
    proxy:
        base_url: https://play.googleapis.com
    docs: https://nango.dev/docs/integrations/all/google-play

google-cloud-storage:
    display_name: Google Cloud Storage
    alias: google
    categories:
        - storage
    docs: https://nango.dev/docs/integrations/all/google-cloud-storage

google-workspace-admin:
    display_name: Google Workspace Admin
    alias: google
    categories:
        - productivity
    proxy:
        base_url: https://admin.googleapis.com
    docs: https://nango.dev/docs/integrations/all/google-workspace-admin

google-service-account:
    display_name: Google Service Account
    categories:
        - dev-tools
    auth_mode: TWO_STEP
    signature:
        protocol: RSA
    body_format: form
    token:
        signing_key: ${credentials.privateKey}
        expires_in_ms: 3600000
        header:
            alg: RS256
            typ: JWT
        payload:
            iss: ${credentials.serviceAccountEmailAddress}
            scope: ${credentials.scopes}
            aud: https://oauth2.googleapis.com/token
            sub: ${credentials.delegatedAccessEmailAddress}
    token_url: https://oauth2.googleapis.com/token
    token_params:
        grant_type: urn:ietf:params:oauth:grant-type:jwt-bearer
        assertion: ${token}
    token_response:
        token: access_token
        token_expiration: expires_in
        token_expiration_strategy: expireIn
    proxy:
        base_url: https://www.googleapis.com
    docs: https://nango.dev/docs/integrations/all/google-service-account
    docs_connect: https://nango.dev/docs/integrations/all/google-service-account/connect
    credentials:
        serviceAccountEmailAddress:
            type: string
            title: Service Account Email Address
            description: The email address of the service account
            pattern: '^[a-zA-Z0-9._%+-]+@[a-zA-Z0-9.-]+\.iam\.gserviceaccount\.com$'
            example: 'test@project.iam.gserviceaccount.com'
            doc_section: '#step-1-create-a-service-account'
        scopes:
            type: string
            title: Scopes
            description: Scopes that your application should be granted access to
            pattern: '^https://[^\s]+( https://[^\s]+)*$'
            example: 'https://www.googleapis.com/auth/drive'
            doc_section: '#step-4-finding-your-applications-scopes'
        privateKey:
            type: string
            title: Private Key
            description: The private key associated with your Google service account
            example: '-----BEGIN PRIVATE KEY-----\nMIIEvQIBADANBgkqhkiG9w0BAQEFAAOCAQ8AMIIBCgKCAQEA\n-----END PRIVATE KEY-----'
            pattern: '^-----BEGIN PRIVATE KEY-----\\n([A-Za-z0-9+/=\\n]+)\\n-----END PRIVATE KEY-----\\n?$'
            doc_section: '#step-3-delegate-domain-wide-authority-optional-for-google-workspace'
        delegatedAccessEmailAddress:
            type: string
            title: Delegated Access Email Address
            description: The email address of the user for which the application is requesting delegated access
            format: email
            example: 'some.user@example.com'
            optional: true
            doc_section: '#step-2-generate-a-service-account-key'

gorgias:
    display_name: Gorgias
    categories:
        - e-commerce
    auth_mode: OAUTH2
    authorization_url: https://${connectionConfig.subdomain}.gorgias.com/oauth/authorize
    token_url: https://${connectionConfig.subdomain}.gorgias.com/oauth/token
    token_request_auth_method: basic
    default_scopes:
        - offline
    authorization_params:
        response_type: code
    token_params:
        grant_type: authorization_code
    refresh_params:
        grant_type: refresh_token
    proxy:
        base_url: https://${connectionConfig.subdomain}.gorgias.com
        retry:
            after:
                - 'retry-after'
    docs: https://nango.dev/docs/integrations/all/gorgias
    connection_config:
        subdomain:
            type: string
            title: Gorgias Domain
            description: The subdomain of your Gorgias account
            pattern: '^[a-z0-9_-]+$'
            example: domain
            suffix: .gorgias.com
            prefix: https://

gorgias-basic:
    display_name: Gorgias (Basic Auth)
    auth_mode: BASIC
    categories:
        - e-commerce
    proxy:
        base_url: https://${connectionConfig.subdomain}.gorgias.com
    docs: https://nango.dev/docs/integrations/all/gorgias-basic
    docs_connect: https://nango.dev/docs/integrations/all/gorgias-basic/connect
    credentials:
        username:
            type: string
            title: Username
            description: Your Gorgias account Username
        password:
            type: string
            title: API Key
            description: Your Gorgias API Key
            default_value: ''
            doc_section: '#step-1-finding-gorgias-api-key-secret'
    connection_config:
        subdomain:
            type: string
            title: Gorgias Domain
            description: The subdomain of your Gorgias account
            pattern: '^[a-z0-9_-]+$'
            prefix: https://
            order: 1

grafana:
    display_name: Grafana
    categories:
        - dev-tools
    auth_mode: API_KEY
    proxy:
        base_url: https://${connectionConfig.domain}
        verification:
            headers:
                content-type: application/json
            endpoints:
                - /api/access-control/user/permissions
            method: GET
        headers:
            authorization: Bearer ${apiKey}
    docs: https://nango.dev/docs/integrations/all/grafana
    docs_connect: https://nango.dev/docs/integrations/all/grafana/connect
    connection_config:
        domain:
            type: string
            title: Domain
            description: Your Grafana domain
            example: example.grafana.net
            prefix: https://
            format: hostname
            order: 1
            doc_section: '#step-1-finding-your-domain'
    credentials:
        apiKey:
            type: string
            title: Token
            description: The Token for your Grafana service account
            example: glsa_*****************************************
            pattern: '^[A-Za-z0-9_-]+$'
            doc_section: '#step-2-generating-your-service-account-token'

grain:
    display_name: Grain (OAuth)
    categories:
        - video
        - communication
        - productivity
    auth_mode: OAUTH2
    authorization_url: https://grain.com/_/public-api/oauth2/authorize
    token_url: https://api.grain.com/_/public-api/oauth2/token
    authorization_params:
        response_type: code
    token_params:
        grant_type: authorization_code
    proxy:
        base_url: https://api.grain.com
    docs: https://nango.dev/docs/integrations/all/grain

grain-api-key:
    display_name: Grain (API Key)
    categories:
        - video
        - communication
        - productivity
    auth_mode: API_KEY
    proxy:
        base_url: https://api.grain.com
        verification:
            method: GET
            headers:
                content-type: application/json
            endpoints:
                - /_/public-api/me
        headers:
            authorization: Bearer ${apiKey}
    docs: https://nango.dev/docs/integrations/all/grain-api-key
    credentials:
        apiKey:
            type: string
            title: API Key
            description: The personal access token to your Grain account

greenhouse:
    display_name: Greenhouse (OAuth)
    categories:
        - ats
    auth_mode: OAUTH2
    authorization_url: https://api.greenhouse.io/oauth/authorize
    token_url: https://api.greenhouse.io/oauth/token
    proxy:
        base_url: https://${connectionConfig.resource}.greenhouse.io
        retry:
            after:
                - 'retry-after'
        paginate:
            type: link
            limit_name_in_request: per_page
            link_rel_in_response_header: next
    docs: https://nango.dev/docs/integrations/all/greenhouse
    docs_connect: https://nango.dev/docs/integrations/all/greenhouse/connect
    connection_config:
        resource:
            type: string
            title: Greenhouse API Domain
            description: The Greenhouse API product domain you want to connect to
            pattern: '^[a-z0-9_-]+$'
            example: api
            suffix: .greenhouse.io
            prefix: https://
            doc_section: '#step-1-finding-your-greenhouse-api-domain'

greenhouse-basic:
    display_name: Greenhouse (Basic Auth)
    categories:
        - ats
    auth_mode: BASIC
    proxy:
        base_url: https://${connectionConfig.resource}.greenhouse.io
        retry:
            after:
                - 'retry-after'
        paginate:
            type: link
            limit_name_in_request: per_page
            link_rel_in_response_header: next
        verification:
            headers:
                content-type: application/json
            endpoints:
                - /v1/candidates/
    docs: https://nango.dev/docs/integrations/all/greenhouse-basic
    docs_connect: https://nango.dev/docs/integrations/all/greenhouse-basic/connect
    connection_config:
        resource:
            type: string
            title: Greenhouse API Domain
            description: The Greenhouse API product domain you want to connect to
            pattern: '^[a-z0-9_-]+$'
            example: harvest
            suffix: .greenhouse.io
            prefix: https://
            order: 1
            doc_section: '#step-1-finding-your-greenhouse-api-domain'
    credentials:
        username:
            type: string
            title: API key
            description: The API Key of your Greenhouse account
            pattern: '^[a-zA-Z0-9-]+$'
            secret: true
            doc_section: '#step-2-generating-your-greenhouse-api-key'
        password:
            type: string
            title: Password
            description: Password
            # https://developers.greenhouse.io/harvest.html#authentication
            # Greenhouse is using basic auth with an api key
            default_value: ''
            hidden: true

greenhouse-harvest:
    display_name: Greenhouse (Harvest API)
    auth_mode: BASIC
    categories:
        - ats
    proxy:
        base_url: https://harvest.greenhouse.io
        retry:
            after:
                - 'retry-after'
        verification:
            method: GET
            headers:
                content-type: application/json
            endpoints:
                - /v1/candidates
    docs: https://nango.dev/docs/integrations/all/greenhouse-harvest
    docs_connect: https://nango.dev/docs/integrations/all/greenhouse-harvest/connect
    credentials:
        username:
            type: string
            title: API key
            description: The API Key of your Greenhouse account
            pattern: '^[a-zA-Z0-9-]+$'
            secret: true
            doc_section: '#step-1-generating-your-greenhouse-api-key'
        password:
            type: string
            title: Password
            description: Password
            # https://developers.greenhouse.io/harvest.html#authentication
            # Greenhouse is using basic auth with an api key
            default_value: ''
            hidden: true

greenhouse-job-board:
    display_name: Greenhouse (Job Board API)
    auth_mode: BASIC
    categories:
        - ats
    proxy:
        base_url: https://boards-api.greenhouse.io
        verification:
            method: GET
            headers:
                content-type: application/json
            endpoints:
                - /v1/boards/${connectionConfig.boardToken}
    docs: https://nango.dev/docs/integrations/all/greenhouse-job-board
    docs_connect: https://nango.dev/docs/integrations/all/greenhouse-job-board/connect
    credentials:
        username:
            type: string
            title: API key
            description: The API Key of your Greenhouse account
            pattern: '^[a-zA-Z0-9-]+$'
            secret: true
            doc_section: '#step-2-generating-your-greenhouse-api-key'
        password:
            type: string
            title: Password
            description: Password
            # https://developers.greenhouse.io/harvest.html#authentication
            # Greenhouse is using basic auth with an api key
            default_value: ''
            hidden: true
    connection_config:
        boardToken:
            type: string
            title: Board Token
            description: The Job Board URL token to your Greenhouse account
            order: 1
            doc_section: '#step-1-finding-your-board-token'

greenhouse-assessment:
    display_name: Greenhouse (Assessment API)
    auth_mode: BASIC
    categories:
        - ats
    proxy:
        base_url: https://${connectionConfig.baseUrl}
        verification:
            headers:
                content-type: application/json
            endpoints:
                - /list_tests
    docs: https://nango.dev/docs/integrations/all/greenhouse-assessment
    docs_connect: https://nango.dev/docs/integrations/all/greenhouse-assessment/connect
    connection_config:
        baseUrl:
            type: string
            title: Assessment Base Url
            description: The Assessment API Base Url you want to connect to
            pattern: '^[a-z0-9_-]+$'
            example: www.testing-partner.com
            prefix: https://
            format: hostname
            order: 1
            doc_section: '#step-1-obtaining-your-assessment-base-url'
    credentials:
        username:
            type: string
            title: API key
            description: The API Key of your Greenhouse account
            pattern: '^[a-zA-Z0-9-]+$'
            secret: true
            doc_section: '#step-2-obtaining-your-api-key'
        password:
            type: string
            title: Password
            description: Password
            # https://developers.greenhouse.io/harvest.html#authentication
            # Greenhouse is using basic auth with an api key
            default_value: ''
            hidden: true

greenhouse-ingestion:
    display_name: Greenhouse (Ingestion API)
    auth_mode: OAUTH2
    authorization_url: https://api.greenhouse.io/oauth/authorize
    token_url: https://api.greenhouse.io/oauth/token
    categories:
        - ats
    proxy:
        base_url: https://api.greenhouse.io
    docs: https://nango.dev/docs/integrations/all/greenhouse-ingestion

greenhouse-onboarding:
    display_name: Greenhouse (Onboarding API)
    auth_mode: BASIC
    categories:
        - ats
    proxy:
        base_url: https://onboarding-api.greenhouse.io
        verification:
            headers:
                content-type: application/json
            endpoints:
                - /graphql?query=%7B__schema%7Btypes%7Bname,kind,fields%7Bname%7D%7D%7D%7D
    credentials:
        username:
            type: string
            title: Access Key
            description: The Access Key to your Greenhouse Onboarding account
            pattern: '^[a-zA-Z0-9-]+$'
            doc_section: '#step-1-generating-your-access-and-secret-keys'
        password:
            type: string
            title: Secret Key
            description: The Secret Key to your Greenhouse Onboarding account
            pattern: '^[a-zA-Z0-9-]+$'
            doc_section: '#step-1-generating-your-access-and-secret-keys'
    docs: https://nango.dev/docs/integrations/all/greenhouse-onboarding
    docs_connect: https://nango.dev/docs/integrations/all/greenhouse-onboarding/connect

gumroad:
    display_name: Gumroad
    categories:
        - design
        - e-commerce
        - payment
    auth_mode: OAUTH2
    authorization_url: https://gumroad.com/oauth/authorize
    token_url: https://api.gumroad.com/oauth/token
    authorization_params:
        response_type: code
    token_params:
        grant_type: authorization_code
    refresh_params:
        grant_type: refresh_token
    proxy:
        base_url: https://api.gumroad.com
    docs: https://nango.dev/docs/integrations/all/gumroad

gusto:
    display_name: Gusto
    categories:
        - hr
    auth_mode: OAUTH2
    authorization_url: https://api.gusto.com/oauth/authorize
    token_url: https://api.gusto.com/oauth/token
    authorization_params:
        response_type: code
    token_params:
        grant_type: authorization_code
    refresh_params:
        grant_type: refresh_token
    proxy:
        base_url: https://api.gusto.com
    post_connection_script: gustoPostConnection
    docs: https://nango.dev/docs/integrations/all/gusto

gusto-demo:
    display_name: Gusto (Demo)
    auth_mode: OAUTH2
    authorization_url: https://api.gusto-demo.com/oauth/authorize
    token_url: https://api.gusto-demo.com/oauth/token
    authorization_params:
        response_type: code
    token_params:
        grant_type: authorization_code
    refresh_params:
        grant_type: refresh_token
    proxy:
        base_url: https://api.gusto-demo.com
    post_connection_script: gustoPostConnection
    docs: https://nango.dev/docs/integrations/all/gusto-demo

hackerrank-work:
    display_name: HackerRank Work
    auth_mode: BASIC
    proxy:
        base_url: https://www.hackerrank.com
        verification:
            method: GET
            headers:
                content-type: application/json
            endpoints:
                - /x/api/v3/users?limit=10&offset=10
    docs: https://nango.dev/docs/integrations/all/hackerrank-work
    docs_connect: https://nango.dev/docs/integrations/all/hackerrank-work/connect
    credentials:
        username:
            type: string
            title: API Key
            description: Your HackerRank Work API Key
            doc_section: '#step-1-finding-hackerrank-api-key'
        password:
            type: string
            title: ''
            description: ''
            default_value: ''
            hidden: true

harvest:
    display_name: Harvest
    categories:
        - productivity
    auth_mode: OAUTH2
    authorization_url: https://id.getharvest.com/oauth2/authorize
    token_url: https://id.getharvest.com/api/v2/oauth2/token
    scope_separator: ' '
    authorization_params:
        response_type: code
    token_params:
        grant_type: authorization_code
    refresh_params:
        grant_type: refresh_token
    proxy:
        headers:
            user-agent: ${connectionConfig.appDetails} || App (support@nango.dev)
        retry:
            after:
                - 'retry-after'
        base_url: https://api.harvestapp.com
    docs: https://nango.dev/docs/integrations/all/harvest
    connection_config:
        appDetails:
            type: string
            title: App Details
            description: The details of your app
            automated: true

health-gorilla:
    display_name: Health Gorilla
    auth_mode: OAUTH2
    authorization_url: https://api.healthgorilla.com/oauth/authorize
    token_url: https://api.healthgorilla.com/oauth/token
    authorization_params:
        response_type: code
    token_params:
        grant_type: authorization_code
    refresh_params:
        grant_type: refresh_token
    proxy:
        base_url: https://healthgorilla.com
    docs: https://nango.dev/docs/integrations/all/health-gorilla

heap:
    display_name: Heap
    categories:
        - other
    auth_mode: TWO_STEP
    proxy:
        base_url: https://heapanalytics.com/api
    token_url: https://heapanalytics.com/api/public/v0/auth_token
    token_headers:
        authorization: Basic ${base64(${credentials.appId}:${credentials.apiKey})}
    token_response:
        token: access_token
        token_expiration: expires_in
        token_expiration_strategy: expireIn
    docs: https://nango.dev/docs/integrations/all/heap
    docs_connect: https://nango.dev/docs/integrations/all/heap/connect
    credentials:
        appId:
            type: string
            title: App ID
            description: Your Heap application ID
            example: '3207896401'
            pattern: '^\d+$'
            doc_section: '#step-1-generating-your-api-key-and-app-id'
        apiKey:
            type: string
            title: API Key
            description: Your Heap API Key
            secret: true
            example: 1bc32cba-a5d6-438a-bbcc-af312f560a3c
            format: uuid
            doc_section: '#step-1-generating-your-api-key-and-app-id'

hibob-service-user:
    display_name: Hibob Service User
    categories:
        - hr
        - popular
    auth_mode: BASIC
    proxy:
        base_url: https://api.hibob.com
        verification:
            method: GET
            headers:
                content-type: application/json
            endpoints:
                - /v1/company/named-lists
        retry:
            at:
                - 'x-ratelimit-reset'
    credentials:
        username:
            type: string
            title: Hibob ID
            description: Your Hibob ID
            doc_section: '#step-1-finding-your-hibob-service-user-id'
        password:
            type: string
            title: Hibob Token
            description: Your Hibob Token
            default_value: ''
            secret: true
            doc_section: '#step-2-finding-your-hibob-token'
    docs: https://nango.dev/docs/integrations/all/hibob-service-user
    docs_connect: https://nango.dev/docs/integrations/all/hibob-service-user/connect

highlevel:
    display_name: HighLevel
    categories:
        - marketing
    auth_mode: OAUTH2
    authorization_url: https://marketplace.gohighlevel.com/oauth/chooselocation
    token_url: https://services.leadconnectorhq.com/oauth/token
    scope_separator: ' '
    proxy:
        base_url: https://services.leadconnectorhq.com
    disable_pkce: true
    token_params:
        grant_type: authorization_code
    refresh_params:
        grant_type: refresh_token
    post_connection_script: highlevelPostConnection
    webhook_routing_script: highlevelWebhookRouting
    webhook_user_defined_secret: true
    docs: https://nango.dev/docs/integrations/all/highlevel

highlevel-white-label:
    display_name: HighLevel (White Label)
    categories:
        - marketing
    auth_mode: OAUTH2
    authorization_url: https://marketplace.leadconnectorhq.com/oauth/chooselocation
    token_url: https://services.leadconnectorhq.com/oauth/token
    scope_separator: ' '
    proxy:
        base_url: https://services.leadconnectorhq.com
    disable_pkce: true
    token_params:
        grant_type: authorization_code
    refresh_params:
        grant_type: refresh_token
    post_connection_script: highlevelPostConnection
    webhook_routing_script: highlevelWebhookRouting
    webhook_user_defined_secret: true
    docs: https://nango.dev/docs/integrations/all/highlevel-white-label

holded:
    display_name: Holded
    categories:
        - accounting
        - crm
        - invoicing
    auth_mode: API_KEY
    proxy:
        base_url: https://api.holded.com/api
        headers:
            key: ${apiKey}
        verification:
            method: GET
            headers:
                content-type: application/json
            endpoints:
                - /invoicing/v1/contacts
    docs: https://nango.dev/docs/integrations/all/holded
    credentials:
        apiKey:
            type: string
            title: API Key
            description: The API key for your Holded account

hover:
    display_name: Hover
    categories:
        - productivity
    auth_mode: OAUTH2
    authorization_url: https://hover.to/oauth/authorize
    token_url: https://hover.to/oauth/token
    disable_pkce: true
    token_request_auth_method: basic
    authorization_params:
        response_type: code
    token_params:
        grant_type: authorization_code
    refresh_params:
        grant_type: refresh_token
    proxy:
        base_url: https://api.hover.to
    docs: https://nango.dev/docs/integrations/all/hover

hubspot:
    display_name: HubSpot
    categories:
        - marketing
        - support
        - crm
        - popular
    auth_mode: OAUTH2
    authorization_url: https://app.hubspot.com/oauth/authorize
    token_url: https://api.hubapi.com/oauth/v1/token
    connection_configuration:
        - portalId
    post_connection_script: hubspotPostConnection
    pre_connection_deletion_script: hubspotPreConnectionDeletion
    webhook_routing_script: hubspotWebhookRouting
    proxy:
        retry:
            remaining: 'x-hubspot-ratelimit-remaining'
        base_url: https://api.hubapi.com
        decompress: true
        paginate:
            type: cursor
            cursor_path_in_response: paging.next.after
            limit_name_in_request: limit
            cursor_name_in_request: after
            response_path: results
    docs: https://nango.dev/docs/integrations/all/hubspot

incident-io:
    display_name: Incident.io
    categories:
        - ticketing
    auth_mode: API_KEY
    proxy:
        base_url: https://api.incident.io
        headers:
            authorization: Bearer ${apiKey}
        verification:
            method: GET
            headers:
                content-type: application/json
            endpoints:
                - /v1/identity
    docs: https://nango.dev/docs/integrations/all/incident-io
    docs_connect: https://nango.dev/docs/integrations/all/incident-io/connect
    credentials:
        apiKey:
            type: string
            title: API Key
            description: The API key for your Incident.io account
            example: 'inc_************************************f2c5e6a7b3d4**********'
            pattern: 'inc_[a-f0-9]{64}$'
            doc_section: '#step-1-generating-your-api-key'

insightly:
    display_name: Insightly
    categories:
        - crm
    auth_mode: BASIC
    proxy:
        base_url: https://api.${connectionConfig.pod}.insightly.com
        verification:
            method: GET
            headers:
                content-type: application/json
            endpoints:
                - /v3.1/Contacts
    docs: https://nango.dev/docs/integrations/all/insightly
    connection_config:
        pod:
            type: string
            title: Insightly Domain
            description: The subdomain of your Insightly account
            pattern: '^[a-z0-9_-]+$'
            example: domain
            suffix: .insightly.com
            prefix: https://
    credentials:
        username:
            type: string
            title: API Key
            description: Your Insightly API key
        password:
            type: string
            title: ''
            description: ''
            hidden: true
            default_value: ''

instantly:
    display_name: Instantly
    categories:
        - marketing
        - communication
    auth_mode: API_KEY
    proxy:
        base_url: https://api.instantly.ai/api
        headers:
            authorization: Bearer ${apiKey}
    docs: https://nango.dev/docs/integrations/all/instantly
    docs_connect: https://nango.dev/docs/integrations/all/instantly/connect
    credentials:
        apiKey:
            type: string
            title: API Key
            description: The API key for your Instantly account
            pattern: '^[A-Za-z0-9._=-]+$'
            example: ZTQ****************************************QQ==
            doc_section: '#step-1-generate-an-api-key'

instagram:
    display_name: Instagram
    categories:
        - marketing
        - social
    auth_mode: OAUTH2
    scope_separator: ','
    authorization_url: https://api.instagram.com/oauth/authorize
    token_url: https://api.instagram.com/oauth/access_token
    proxy:
        base_url: https://graph.instagram.com
    docs: https://nango.dev/docs/integrations/all/instagram

itglue:
    display_name: IT Glue
    categories:
        - productivity
        - other
    auth_mode: API_KEY
    proxy:
        base_url: https://${connectionConfig.subdomain}.itglue.com
        headers:
            x-api-key: ${apiKey}
            content-type: application/vnd.api+json
        verification:
            method: GET
            headers:
                content-type: application/json
            endpoints:
                - /organizations
    docs: https://nango.dev/docs/integrations/all/itglue
    docs_connect: https://nango.dev/docs/integrations/all/itglue/connect
    credentials:
        apiKey:
            type: string
            title: API Key
            description: Your IT Glue API key
            doc_section: '#step-2-generating-your-api-key'
            pattern: '^ITG\.[a-zA-Z0-9._-]+$'
            example: ITG.12cca334567890_123456vasfagas7890
    connection_config:
        subdomain:
            type: string
            title: Subdomain
            description: Your IT Glue subdomain (api, api.eu, or api.au)
            pattern: '^api(\.(eu|au))?$'
            example: api
            doc_section: '#step-1-finding-your-subdomain'
            order: 1

intercom:
    display_name: Intercom
    categories:
        - marketing
        - popular
        - support
        - surveys
        - ticketing
    auth_mode: OAUTH2
    authorization_url: https://app.intercom.io/oauth
    token_url: https://api.intercom.io/auth/eagle/token
    proxy:
        base_url: https://api.intercom.io
        retry:
            at:
                - 'x-ratelimit-reset'
    docs: https://nango.dev/docs/integrations/all/intercom
    pre_connection_deletion_script: intercomPreConnectionDeletion

intuit:
    display_name: Intuit
    categories:
        - accounting
    auth_mode: OAUTH2
    authorization_url: https://appcenter.intuit.com/connect/oauth2
    token_url: https://oauth.platform.intuit.com/oauth2/v1/tokens/bearer
    proxy:
        base_url: https://quickbooks.api.intuit.com
    docs: https://nango.dev/docs/integrations/all/intuit

jamf:
    display_name: Jamf Pro (Client Credentials)
    categories:
        - other
    auth_mode: OAUTH2_CC
    token_url: https://${connectionConfig.instance}.jamfcloud.com/api/v1/oauth/token
    token_params:
        grant_type: client_credentials
    proxy:
        base_url: https://${connectionConfig.instance}.jamfcloud.com
    scope_separator: ' '
    docs: https://nango.dev/docs/integrations/all/jamf
    connection_config:
        instance:
            type: string
            title: Jamf Pro Instance
            description: Your Jamf Pro instance
            example: example
            prefix: https://
            suffix: .jamfcloud.com
            order: 1

jamf-basic:
    display_name: Jamf Pro (Basic Auth)
    categories:
        - other
    auth_mode: TWO_STEP
    proxy:
        base_url: https://${connectionConfig.instance}.jamfcloud.com
        headers:
            authorization: Bearer ${accessToken}
    token_url: https://${connectionConfig.instance}.jamfcloud.com/api/v1/auth/token
    token_headers:
        authorization: Basic ${base64(${credentials.username}:${credentials.password})}
    token_response:
        token: token
        token_expiration: expires
        token_expiration_strategy: expireAt
    docs: https://nango.dev/docs/integrations/all/jamf-basic
    connection_config:
        instance:
            type: string
            title: Jamf Pro Instance
            description: Your Jamf Pro instance
            example: example
            prefix: https://
            suffix: .jamfcloud.com
            order: 1
    credentials:
        username:
            type: string
            title: Username
            description: Your Jamf Pro username
        password:
            type: string
            title: Password
            description: Your Jamf Pro password
            secret: true

jazzhr:
    display_name: JazzHR
    categories:
        - hr
    auth_mode: API_KEY
    proxy:
        base_url: https://api.resumatorapi.com
        verification:
            method: GET
            headers:
                content-type: application/json
            endpoints:
                - /v1/users?apikey=${credentials.apiKey}
        query:
            apikey: ${apiKey}
    docs: https://nango.dev/docs/integrations/all/jazzhr
    docs_connect: https://nango.dev/docs/integrations/all/jazzhr/connect
    credentials:
        apiKey:
            type: string
            title: API Key
            description: Your JazzHR API Key
            doc_section: '#step-1-finding-your-api-key'

jira:
    display_name: Jira (OAuth)
    categories:
        - popular
        - productivity
        - ticketing
    auth_mode: OAUTH2
    authorization_url: https://auth.atlassian.com/authorize
    token_url: https://auth.atlassian.com/oauth/token
    default_scopes:
        - offline_access
    authorization_params:
        audience: api.atlassian.com
        prompt: consent
    connection_configuration:
        - cloudId
        - accountId
    proxy:
        base_url: https://api.atlassian.com
        connection_config:
            baseUrl: ${connectionConfig.subdomain}
        paginate:
            type: link
            link_rel_in_response_header: next
            limit_name_in_request: limit
            response_path: results
            link_path_in_response_body: _links.next
    post_connection_script: jiraPostConnection
    webhook_routing_script: jiraWebhookRouting
    docs: https://nango.dev/docs/integrations/all/jira
    connection_config:
        subdomain:
            type: string
            title: Subdomain
            optional: true
            description: The subdomain of your Attlassian account
            pattern: '^[a-zA-Z0-9.-]+$'
            example: subdomain
            suffix: .atlassian.net
            prefix: https://

jira-basic:
    display_name: Jira (Basic Auth)
    categories:
        - productivity
        - ticketing
    auth_mode: BASIC
    proxy:
        retry:
            after:
                - 'retry-after'
        base_url: https://${connectionConfig.subdomain}.atlassian.net
        verification:
            method: GET
            headers:
                content-type: application/json
            endpoints:
                - /rest/api/3/myself
    docs: https://nango.dev/docs/integrations/all/jira-basic
    connection_config:
        subdomain:
            type: string
            title: Jira Domain
            description: The subdomain of your Jira account
            pattern: '^[a-z0-9_-]+$'
            example: domain
            suffix: .atlassian.net
            prefix: https://
            order: 1
            doc_section: '#step-2-finding-your-atlassian-domain'
    credentials:
        username:
            type: string
            title: Email Address
            description: The Email Address of your Jira account
            format: email
            doc_section: '#step-3-finding-your-user-name'
        password:
            type: string
            title: API Key
            description: The API Key of your Jira account
            doc_section: '#step-1-finding-atlassian-api-key'
    docs_connect: https://nango.dev/docs/integrations/all/jira-basic/connect

jira-data-center:
    display_name: Jira Data Center
    categories:
        - productivity
        - ticketing
    auth_mode: OAUTH2
    authorization_url: https://${connectionConfig.endpointURL}/rest/oauth2/latest/authorize
    authorization_params:
        grant_type: authorization_code
    token_url: https://${connectionConfig.endpointURL}/rest/oauth2/latest/token
    docs: https://nango.dev/docs/integrations/all/jira-data-center
    proxy:
        base_url: https://${connectionConfig.endpointURL}/rest/api/latest
    connection_config:
        endpointURL:
            type: string
            title: Domain
            description: The domain of your Jira Data Center account
            pattern: '^[A-Za-z0-9.-]+(?::\d+(?:/[-A-Za-z0-9.]*)*)?$'
            prefix: https://
            example: foobar.atlassian.net

jira-data-center-api-key:
    display_name: Jira Data Center (API Key)
    categories:
        - productivity
        - ticketing
    auth_mode: API_KEY
    proxy:
        base_url: ${connectionConfig.baseUrl}
        retry:
            after:
                - 'retry-after'
        headers:
            authorization: Bearer ${apiKey}
    docs: https://nango.dev/docs/integrations/all/jira-data-center-api-key
    docs_connect: https://nango.dev/docs/integrations/all/jira-data-center-api-key/connect
    connection_config:
        baseUrl:
            type: string
            title: Instance Base Url
            description: The base Url for your Jira Data Center instance
            pattern: '^(https?:\/\/)?[A-Za-z0-9.-]+(:\d+)?(\/[A-Za-z0-9._-]*)?$'
            example: https://foobar.atlassian.net
            doc_section: '#step-1-finding-your-instance-base-url'
            order: 1
    credentials:
        apiKey:
            type: string
            title: API Key
            description: The API key for your Jira Data Center
            doc_section: '#step-2-generating-your-api-key'

jira-data-center-basic:
    display_name: Jira Data Center (Basic Auth)
    categories:
        - productivity
        - ticketing
    auth_mode: BASIC
    proxy:
        base_url: ${connectionConfig.baseUrl}
        retry:
            after:
                - 'retry-after'
    docs: https://nango.dev/docs/integrations/all/jira-data-center-basic
    docs_connect: https://nango.dev/docs/integrations/all/jira-data-center-basic/connect
    connection_config:
        baseUrl:
            type: string
            title: Instance Base Url
            description: The base Url for your Jira Data Center instance
            pattern: '^(https?:\/\/)?[A-Za-z0-9.-]+(:\d+)?(\/[A-Za-z0-9._-]*)?$'
            example: https://foobar.atlassian.net
            doc_section: '#step-1-finding-your-instance-base-url'
            order: 1
    credentials:
        username:
            type: string
            title: Username
            description: The username for your Jira Data Center
            doc_section: '#step-2-finding-your-credentials'
        password:
            type: string
            title: Password
            description: The password for your Jira Data Center
            doc_section: '#step-2-finding-your-credentials'

jobadder:
    display_name: Jobadder
    categories:
        - hr
    auth_mode: OAUTH2
    authorization_url: https://id.jobadder.com/connect/authorize
    token_url: https://id.jobadder.com/connect/token
    default_scopes:
        - offline_access
    authorization_params:
        response_type: code
    proxy:
        base_url: https://api.jobadder.com
        verification:
            method: GET
            headers:
                content-type: application/json
            endpoints:
                - /v2/users/current
    docs: https://nango.dev/docs/integrations/all/jobadder

jobdiva:
    display_name: JobDiva
    categories:
        - hr
        - ats
    auth_mode: TWO_STEP
    token_url: https://api.jobdiva.com/apiv2/authenticate?clientid=${credentials.clientId}&username=${credentials.username}&password=${credentials.password}
    token_request_method: GET
    proxy:
        base_url: https://api.jobdiva.com
    token_response:
        token: ''
    webhook_routing_script: jobdivaWebhookRouting
    webhook_user_defined_secret: true
    docs: https://nango.dev/docs/integrations/all/jobdiva
    docs_connect: https://nango.dev/docs/integrations/all/jobdiva/connect
    credentials:
        clientId:
            type: string
            title: Client ID
            description: Your JobDiva Client ID
            example: '3050'
            doc_section: '#step-1-obtaining-your-client-id'
            pattern: '^[0-9]{4}$'
        username:
            type: string
            title: Username
            description: Your JobDiva API username
            example: username
            doc_section: '#step-2-creating-an-api-user'
        password:
            type: string
            title: Password
            description: Your JobDiva API password
            secret: true
            example: password
            doc_section: '#step-2-creating-an-api-user'

jobber:
    display_name: Jobber
    categories:
        - crm
        - invoicing
    auth_mode: OAUTH2
    authorization_url: https://api.getjobber.com/api/oauth/authorize
    token_url: https://api.getjobber.com/api/oauth/token
    authorization_params:
        response_type: code
    proxy:
        headers:
            x-jobber-graphql-version: ${connectionConfig.version} || 2025-01-20
        base_url: https://api.getjobber.com/api
    docs: https://nango.dev/docs/integrations/all/jobber
    connection_config:
        version:
            type: string
            title: ''
            description: ''
            automated: true

jobvite:
    display_name: Jobvite
    categories:
        - ats
    auth_mode: API_KEY
    proxy:
        base_url: https://api.jobvite.com/api
        headers:
            x-jvi-api: ${apiKey}
            x-jvi-sc: ${connectionConfig.secretKey}
        verification:
            method: GET
            headers:
                content-type: application/json
            endpoints:
                - /v2/candidate
    docs: https://nango.dev/docs/integrations/all/jobvite
    docs_connect: https://nango.dev/docs/integrations/all/jobvite/connect
    credentials:
        apiKey:
            type: string
            title: API Key
            description: The API key for your Jobvite account
            doc_section: '#step-1-getting-your-api-key-and-secret-key'
    connection_config:
        secretKey:
            type: string
            title: Secret Key
            description: The secret key for your Jobvite account
            secret: true
            doc_section: '#step-1-getting-your-api-key-and-secret-key'

jotform:
    display_name: Jotform
    categories:
        - surveys
    auth_mode: API_KEY
    proxy:
        base_url: https://api.jotform.com
        headers:
            apikey: ${apiKey}
    docs: https://nango.dev/docs/integrations/all/jotform
    credentials:
        apiKey:
            type: string
            title: API Key
            description: The API key for your Jotform account

jumpcloud:
    display_name: JumpCloud
    categories:
        - other
    auth_mode: API_KEY
    proxy:
        base_url: https://console.jumpcloud.com/api
        headers:
            x-api-key: ${apiKey}
        verification:
            method: GET
            headers:
                content-type: application/json
            endpoints:
                - /organizations
    docs: https://nango.dev/docs/integrations/all/jumpcloud
    docs_connect: https://nango.dev/docs/integrations/all/jumpcloud/connect
    credentials:
        apiKey:
            type: string
            title: API Key
            description: Your JumpCloud API Key.
            example: jca_9mK4pL2xR8vN6qW1sT7uY3eA5bC9dF0hG2jM
            pattern: '^[A-Za-z0-9_-]+$'
            doc_section: '#step-1-generate-your-jumpcloud-api-key'

helpscout-docs:
    display_name: Help Scout Docs
    auth_mode: BASIC
    proxy:
        retry:
            after:
                - 'x-ratelimit-reset'
        base_url: https://docsapi.helpscout.net
        verification:
            method: GET
            headers:
                content-type: application/json
            endpoints:
                - /v1/sites
    docs: https://nango.dev/docs/integrations/all/helpscout-docs
    docs_connect: https://nango.dev/docs/integrations/all/helpscout-docs/connect
    credentials:
        username:
            type: string
            title: API Key
            description: Your Help Scout Docs API Key
            secret: true
            doc_section: '#step-1-finding-help-scout-api-key'
        password:
            type: string
            title: ''
            description: ''
            default_value: 'X'
            hidden: true

helpscout-mailbox:
    display_name: Help Scout Mailbox
    auth_mode: OAUTH2
    authorization_url: https://secure.helpscout.net/authentication/authorizeClientApplication
    token_url: https://api.helpscout.net/v2/oauth2/token
    authorization_params:
        response_type: code
    token_params:
        grant_type: authorization_code
    refresh_params:
        grant_type: refresh_token
    proxy:
        retry:
            after:
                - 'x-ratelimit-retry-after'
        base_url: https://api.helpscout.net
    docs: https://nango.dev/docs/integrations/all/helpscout-mailbox

kandji:
    display_name: Kandji
    categories:
        - support
        - productivity
    auth_mode: API_KEY
    proxy:
        base_url: https://${connectionConfig.subdomain}.kandji.io
        headers:
            authorization: Bearer ${apiKey}
    docs: https://nango.dev/docs/integrations/all/kandji
    docs_connect: https://nango.dev/docs/integrations/all/kandji/connect
    connection_config:
        subdomain:
            type: string
            title: Subdomain
            description: The subdomain to your kandji account
            doc_section: '#step-1-finding-your-subdomain'
            order: 1
    credentials:
        apiKey:
            type: string
            title: API Token
            description: The API Token for your Kandji account
            example: 1bc32cba-a5d6-438a-bbcc-af312f560a3c
            format: uuid
            doc_section: '#step-2-generating-your-api-token'

keap:
    display_name: Keap
    categories:
        - marketing
    auth_mode: OAUTH2
    authorization_url: https://accounts.infusionsoft.com/app/oauth/authorize
    token_url: https://api.infusionsoft.com/token
    authorization_params:
        response_type: code
    token_params:
        grant_type: authorization_code
    refresh_params:
        grant_type: refresh_token
    proxy:
        base_url: https://api.infusionsoft.com
    docs: https://nango.dev/docs/integrations/all/keap

keeper-scim:
    display_name: Keeper (SCIM)
    categories:
        - productivity
    auth_mode: API_KEY
    proxy:
        headers:
            authorization: Bearer ${apiKey}
        base_url: https://keepersecurity.com/api/rest/scim/v2/${connectionConfig.node}
        verification:
            method: GET
            headers:
                content-type: application/json
            endpoints:
                - /Users
    docs: https://nango.dev/docs/integrations/all/keeper-scim
    docs_connect: https://nango.dev/docs/integrations/all/keeper-scim/connect
    credentials:
        apiKey:
            type: string
            title: API Key
            description: The API key for your node keeper account
            pattern: '^[A-Za-z0-9+/=]+$'
            example: 'J9b7kgdL2gf14d5F9p67zYXVrTZPTMEnl3/EmwwI9K2='
            doc_section: '#step-2-finding-your-api-key-api-token'
    connection_config:
        node:
            type: string
            title: Node
            description: The node id to your Keeper account
            pattern: '^\d{15}$'
            example: '123435384338765'
            doc_section: '#step-1-finding-your-node-id'

kintone:
    display_name: Kintone
    categories:
        - productivity
    auth_mode: OAUTH2
    authorization_url: https://${connectionConfig.subdomain}.kintone.com/oauth2/authorization
    token_url: https://${connectionConfig.subdomain}.kintone.com/oauth2/token
    token_request_auth_method: basic
    authorization_params:
        response_type: code
    token_params:
        grant_type: authorization_code
    refresh_params:
        grant_type: refresh_token
    proxy:
        base_url: https://${connectionConfig.subdomain}.kintone.com
    docs: https://nango.dev/docs/integrations/all/kintone
    docs_connect: https://nango.dev/docs/integrations/all/kintone/connect
    connection_config:
        subdomain:
            type: string
            title: Subdomain
            description: The subdomain for your Kintone account
            doc_section: '#step-1-finding-your-subdomain'
            example: urdzw8p24agp
            pattern: '^[a-z0-9_-]+$'

kintone-user-api:
    display_name: Kintone User API
    categories:
        - productivity
    auth_mode: API_KEY
    proxy:
        base_url: https://${connectionConfig.subdomain}.kintone.com
        verification:
            method: GET
            endpoints:
                - /v1/users.json
        headers:
            authorization: Bearer ${apiKey}
    docs: https://nango.dev/docs/integrations/all/kintone-user-api
    docs_connect: https://nango.dev/docs/integrations/all/kintone-user-api/connect
    credentials:
        apiKey:
            type: string
            title: API Token
            description: The API Token for your Kintone account
            example: cy.s.api1.eyJraWQiOiJ2MSIsInR5cCI6IkpXVCIsImFsZyI6IkhTMjU2In0.eyJyYW5kIjoiNWQ4ZmNiOGYtMDk3ZC00MWNhLWJkZjAtYTAxN2ZiMDZkYjNlIiwiaXNzIjoieTkwNzgyIiwiZXhwIjoxNzU4MTg1Mzg5fQ.GUoYL6hBFGOywcfjxQB3Y3vSwEq67evDGcmVQvzPY94
            pattern: '^cy\.s\.api1\.[A-Za-z0-9_-]+\.[A-Za-z0-9_-]+\.[A-Za-z0-9_-]+$'
            doc_section: '#step-2-generating-your-api-token'
    connection_config:
        subdomain:
            type: string
            title: Subdomain
            description: The subdomain for your Kintone account
            doc_section: '#step-1-finding-your-subdomain'
            example: urdzw8p24agp
            order: 1
            pattern: '^[a-z0-9_-]+$'

knowbe4:
    display_name: KnowBe4 (Reporting)
    categories:
        - support
    auth_mode: API_KEY
    proxy:
        base_url: https://${connectionConfig.subdomain}.knowbe4.com
        verification:
            method: GET
            headers:
                content-type: application/json
            endpoints:
                - /v1/users
        headers:
            authorization: Bearer ${apiKey}
    docs: https://nango.dev/docs/integrations/all/knowbe4
    docs_connect: https://nango.dev/docs/integrations/all/knowbe4/connect
    credentials:
        apiKey:
            type: string
            title: API Key
            description: The API key for your KnowBe4 account
            doc_section: '#step-2-generating-your-knowbe4-api-key'
    connection_config:
        subdomain:
            type: string
            title: Subdomain
            description: The subdomain to your API base URL
            doc_section: '#step-1-finding-your-subdomain'
            example: eu.api
            pattern: '^(us\.api|eu\.api|ca\.api|uk\.api|de\.api)$'
            order: 1

klipfolio:
    display_name: Klipfolio
    categories:
        - productivity
        - dev-tools
    auth_mode: API_KEY
    proxy:
        base_url: https://app.klipfolio.com
        headers:
            kf-api-key: ${apiKey}
        verification:
            method: GET
            headers:
                content-type: application/json
            endpoints:
                - /api/1.0/profile
    docs: https://nango.dev/docs/integrations/all/klipfolio
    credentials:
        apiKey:
            type: string
            title: API Key
            description: The API key for your Klipfolio account

klaviyo:
    display_name: Klaviyo (API Key)
    categories:
        - marketing
    auth_mode: API_KEY
    proxy:
        base_url: https://a.klaviyo.com
        headers:
            authorization: Klaviyo-API-Key ${apiKey}
            revision: '2024-07-15'
        verification:
            method: GET
            headers:
                content-type: application/json
            endpoints:
                - /api/accounts
        retry:
            after:
                - 'retry-after'
    docs: https://nango.dev/docs/integrations/all/klaviyo
    docs_connect: https://nango.dev/docs/integrations/all/klaviyo/connect
    credentials:
        apiKey:
            type: string
            title: API Key
            description: The API key for your Klaviyo account
            doc_section: '#step-1-finding-klaviyo-api-key'

klaviyo-oauth:
    display_name: Klaviyo (OAuth)
    categories:
        - marketing
    auth_mode: OAUTH2
    authorization_url: https://www.klaviyo.com/oauth/authorize
    token_url: https://a.klaviyo.com/oauth/token
    token_request_auth_method: basic
    scope_separator: ' '
    authorization_params:
        response_type: code
    token_params:
        grant_type: authorization_code
    refresh_params:
        grant_type: refresh_token
    proxy:
        base_url: https://a.klaviyo.com
        headers:
            revision: '2024-07-15'
        retry:
            after:
                - 'retry-after'
    docs: https://nango.dev/docs/integrations/all/klaviyo-oauth

kustomer:
    display_name: Kustomer
    categories:
        - crm
    auth_mode: API_KEY
    proxy:
        base_url: https://${connectionConfig.extension}.kustomerapp.com
        retry:
            after:
                - 'x-ratelimit-reset'
        headers:
            authorization: Bearer ${apiKey}
    docs: https://nango.dev/docs/integrations/all/kustomer
    connection_config:
        extension:
            type: string
            title: Kustomer Domain
            description: The subdomain of your Kustomer account
            pattern: '^[a-z0-9_-]+$'
            example: domain
            suffix: .kustomerapp.com
            prefix: https://
    credentials:
        apiKey:
            type: string
            title: API Key
            description: The API key for your Kustomer account

lagrowthmachine:
    display_name: La Growth Machine
    categories:
        - marketing
    auth_mode: API_KEY
    proxy:
        base_url: https://apiv2.lagrowthmachine.com
        query:
            KEY: ${apiKey}
    docs: https://nango.dev/docs/integrations/all/lagrowthmachine
    docs_connect: https://nango.dev/docs/integrations/all/lagrowthmachine/connect
    credentials:
        apiKey:
            type: string
            title: API Key
            description: The API key for your La Growth Machine account
            example: 1bc32cba-a5d6-438a-bbcc-af312f560a3c
            format: uuid
            doc_section: '#step-1-finding-your-api-key'

lastpass:
    display_name: LastPass
    categories:
        - productivity
    auth_mode: BASIC
    proxy:
        base_url: https://lastpass.com
    docs: https://nango.dev/docs/integrations/all/lastpass
    docs_connect: https://nango.dev/docs/integrations/all/lastpass/connect
    credentials_verification_script: lastpassCredentialsVerification
    credentials:
        username:
            type: string
            title: CID
            description: Your LastPass Account number
            doc_section: '#step-1-finding-your-cid'
        password:
            type: string
            title: Provhash
            description: 'Your LastPass API key'
            secret: true
            doc_section: '#step-2-generating-your-provhash'

lattice:
    display_name: Lattice
    categories:
        - hr
    auth_mode: API_KEY
    proxy:
        base_url: https://api.latticehq.com/
        headers:
            authorization: Bearer ${apiKey}
            accept: application/json
            content-type: application/json
        retry:
            after:
                - 'retry-after'
    docs: https://nango.dev/docs/integrations/all/lattice
    docs_connect: https://nango.dev/docs/integrations/all/lattice/connect
    credentials:
        apiKey:
            type: string
            title: API Key
            description: The API key for your Lattice account
            doc_section: '#step-1-finding-lattice-api-key'

lessonly:
    display_name: Lessonly
    categories:
        - productivity
    auth_mode: BASIC
    proxy:
        base_url: https://api.lessonly.com/api
    docs: https://nango.dev/docs/integrations/all/lessonly
    credentials:
        username:
            type: string
            title: Subdomain
            description: Your Lessonly Subdomain
        password:
            type: string
            title: API Key
            description: Your Lessonly API key
            secret: true

lemlist:
    display_name: lemlist
    categories:
        - marketing
        - communication
    auth_mode: BASIC
    proxy:
        base_url: https://api.lemlist.com
        verification:
            headers:
                content-type: application/json
            endpoints:
                - /api/team
        retry:
            after:
                - 'retry-after'
    docs: https://nango.dev/docs/integrations/all/lemlist
    docs_connect: https://nango.dev/docs/integrations/all/lemlist/connect
    credentials:
        username:
            type: string
            title: ''
            description: ''
            default_value: ''
            hidden: true
        password:
            type: string
            title: API Key
            description: The API key for your Lemlist account
            secret: true
            example: a1b2c3d4e5f67890abcdefabcdefabcd
            pattern: '[a-f0-9]$'
            doc_section: '#step-1-generating-your-api-key'

lever:
    display_name: Lever (OAuth)
    categories:
        - ats
    auth_mode: OAUTH2
    authorization_url: https://auth.lever.co/authorize
    token_url: https://auth.lever.co/oauth/token
    authorization_params:
        response_type: code
        audience: https://api.lever.co/v1/
    proxy:
        base_url: https://api.lever.co
    docs: https://nango.dev/docs/integrations/all/lever

lever-basic:
    display_name: Lever (Basic Auth)
    auth_mode: BASIC
    categories:
        - ats
    proxy:
        base_url: https://api.lever.co
    docs: https://nango.dev/docs/integrations/all/lever-basic
    docs_connect: https://nango.dev/docs/integrations/all/lever-basic/connect
    credentials:
        username:
            type: string
            title: User name
            description: The API Key of your lever account
            doc_section: '#step-1-finding-lever-api-key'
        password:
            type: string
            title: ''
            description: ''
            default_value: ''
            hidden: true

lever-sandbox:
    display_name: Lever (OAuth Sandbox)
    auth_mode: OAUTH2
    authorization_url: https://sandbox-lever.auth0.com/authorize
    token_url: https://sandbox-lever.auth0.com/oauth/token
    authorization_params:
        response_type: code
        prompt: consent
        audience: https://api.sandbox.lever.co/v1/
    proxy:
        base_url: https://api.sandbox.lever.co
    docs: https://nango.dev/docs/integrations/all/lever-sandbox

lever-basic-sandbox:
    display_name: Lever (Basic Auth Sandbox))
    auth_mode: BASIC
    proxy:
        base_url: https://api.sandbox.lever.co
    docs: https://nango.dev/docs/integrations/all/lever-basic-sandbox
    credentials:
        username:
            type: string
            title: User name
            description: The API Key of your Lever sandbox account
        password:
            type: string
            title: ''
            description: ''
            default_value: ''
            hidden: true

linear:
    display_name: Linear
    categories:
        - popular
        - productivity
        - ticketing
    auth_mode: OAUTH2
    authorization_url: https://linear.app/oauth/authorize
    token_url: https://api.linear.app/oauth/token
    scope_separator: ','
    authorization_params:
        prompt: consent
    proxy:
        base_url: https://api.linear.app
        retry:
            at:
                - 'x-ratelimit-requests-reset'
            remaining: 'x-ratelimit-requests-remaining'
            error_code:
                - '400'
                - '5xx'
                - '401'
                - '429'
    disable_pkce: true
    webhook_routing_script: linearWebhookRouting
    post_connection_script: linearPostConnection
    pre_connection_deletion_script: linearPreConnectionDeletion
    webhook_user_defined_secret: true
    docs: https://nango.dev/docs/integrations/all/linear

linear-mcp:
    display_name: Linear (MCP)
    categories:
        - popular
        - productivity
        - ticketing
        - mcp
    auth_mode: MCP_OAUTH2
    authorization_url: https://mcp.linear.app/authorize
    token_url: https://mcp.linear.app/token
    registration_url: https://mcp.linear.app/register
    authorization_params:
        response_type: code
    token_params:
        grant_type: authorization_code
    refresh_params:
        grant_type: refresh_token
    docs: https://nango.dev/docs/integrations/all/linear

linkedin:
    display_name: LinkedIn
    categories:
        - ats
        - social
    auth_mode: OAUTH2
    authorization_url: https://www.linkedin.com/oauth/v2/authorization
    token_url: https://www.linkedin.com/oauth/v2/accessToken
    disable_pkce: true
    proxy:
        base_url: https://api.linkedin.com
    docs: https://nango.dev/docs/integrations/all/linkedin

linkhut:
    display_name: LinkHut
    auth_mode: OAUTH2
    authorization_url: https://ln.ht/_/oauth/authorize
    token_url: https://api.ln.ht/v1/oauth/token
    proxy:
        base_url: https://api.ln.ht
    docs: https://nango.dev/docs/integrations/all/linkhut

loom-scim:
    display_name: Loom (SCIM)
    categories:
        - other
    auth_mode: API_KEY
    proxy:
        base_url: https://${connectionConfig.domain}/scim
        headers:
            authorization: Bearer ${apiKey}
        verification:
            method: GET
            headers:
                content-type: application/json
            endpoints:
                - /Users
    docs: https://nango.dev/docs/integrations/all/loom-scim
    docs_connect: https://nango.dev/docs/integrations/all/loom-scim/connect
    connection_config:
        domain:
            type: string
            title: Loom SCIM Bridge URL
            description: The domain for your Loom SCIM Bridge
            example: scim.example.com
            pattern: '^[a-zA-Z0-9.-]+$'
            prefix: https://
            doc_section: '#step-4-get-your-scim-bridge-url'
    credentials:
        apiKey:
            type: string
            title: SCIM API Key
            description: Your Loom SCIM API Key
            secret: true
            doc_section: '#step-3-retrieve-your-loom-scim-api-key'

loops-so:
    display_name: Loops.so
    categories:
        - marketing
        - communication
    auth_mode: API_KEY
    proxy:
        base_url: https://app.loops.so/api
        headers:
            accept: application/json
            authorization: Bearer ${apiKey}
        verification:
            method: GET
            headers:
                content-type: application/json
            endpoints:
                - /v1/api-key
    docs: https://nango.dev/docs/integrations/all/loops-so
    credentials:
        apiKey:
            type: string
            title: API Key
            description: The API key for your Loops.so account
            pattern: '^[a-f0-9]{32}$'
            example: d2d561f5ff80136f69b4b5a31b9fb3c9

lucid-scim:
    display_name: Lucid (SCIM)
    categories:
        - productivity
    auth_mode: API_KEY
    proxy:
        base_url: https://users.lucid.app/scim
        headers:
            authorization: Bearer ${apiKey}
            accept: application/json
            content-type: application/json
        verification:
            method: GET
            headers:
                content-type: application/json
            endpoints:
                - /v2/Users
    docs: https://nango.dev/docs/integrations/all/lucid-scim
    docs_connect: https://nango.dev/docs/integrations/all/lucid-scim/connect
    credentials:
        apiKey:
            type: string
            title: API Key
            description: The SCIM API key generated from the Lucid admin panel
            doc_section: '#step-1-generate-the-bearer-token'

luma:
    display_name: Luma
    categories:
        - productivity
        - ticketing
    auth_mode: API_KEY
    proxy:
        headers:
            x-luma-api-key: ${apiKey}
        base_url: https://api.lu.ma
        verification:
            method: GET
            headers:
                content-type: application/json
            endpoints:
                - /public/v1/user/get-self
    docs: https://nango.dev/docs/integrations/all/luma
    credentials:
        apiKey:
            type: string
            title: API Key
            description: The API key for your Luma account

listmonk:
    display_name: Listmonk
    categories:
        - marketing
    auth_mode: BASIC
    proxy:
        base_url: https://${connectionConfig.domain}/api
        headers:
            content-type: application/json
        retry:
            after:
                - 'retry-after'
        verification:
            method: GET
            headers:
                content-type: application/json
            endpoints:
                - /lists
    docs: https://nango.dev/docs/integrations/all/listmonk
    connection_config:
        domain:
            type: string
            title: Domain
            description: The domain of your Listmonk account
            format: hostname
            prefix: https://
    credentials:
        username:
            type: string
            title: API User
            description: The API user to your Listmonk account
        password:
            type: string
            title: Token
            description: The token to your Listmonk account
            secret: true

make:
    display_name: Make
    categories:
        - productivity
    auth_mode: API_KEY
    proxy:
        base_url: https://${connectionConfig.environmentUrl}/api/v2
        headers:
            authorization: Token ${apiKey}
        verification:
            method: GET
            headers:
                content-type: application/json
            endpoints:
                - /users/me
    docs: https://nango.dev/docs/integrations/all/make
    docs_connect: https://nango.dev/docs/integrations/all/make/connect
    connection_config:
        environmentUrl:
            type: string
            title: Domain
            description: The domain of your Make account
            format: hostname
            prefix: https://
            doc_section: '#step-2-finding-your-domain'
    credentials:
        apiKey:
            type: string
            title: API Key
            description: The API key for your Make account
            doc_section: '#step-1-generating-an-api-key'

mailgun:
    display_name: Mailgun
    categories:
        - marketing
    auth_mode: BASIC
    proxy:
        base_url: https://${connectionConfig.region}.mailgun.net
        verification:
            method: GET
            headers:
                content-type: application/json
            endpoints:
                - /v4/domains
    docs: https://nango.dev/docs/integrations/all/mailgun
    docs_connect: https://nango.dev/docs/integrations/all/mailgun/connect
    connection_config:
        region:
            type: string
            title: Region
            description: The region of your Mailgun account
            pattern: '^[a-z]+$'
            example: us
            doc_section: '#step-1-finding-your-mailgun-region'

mailchimp:
    display_name: Mailchimp
    categories:
        - marketing
        - surveys
    auth_mode: OAUTH2
    authorization_url: https://login.mailchimp.com/oauth2/authorize
    token_url: https://login.mailchimp.com/oauth2/token
    authorization_params:
        response_type: code
    proxy:
        base_url: https://${connectionConfig.dc}.api.mailchimp.com
    docs: https://nango.dev/docs/integrations/all/mailchimp
    post_connection_script: mailchimpPostConnection
    connection_config:
        dc:
            type: string
            title: Data Center
            description: The data center for your account
            pattern: '^[a-z]+\d*$'
            example: us6
            automated: true

mcp-generic:
    display_name: MCP Server OAuth2 (Generic)
    categories:
        - mcp
    auth_mode: MCP_OAUTH2_GENERIC
    connection_config:
        mcp_server_url:
            type: string
            title: MCP Server URL
            description: The base URL of your MCP server
            example: https://mcp.notion.com/mcp
            pattern: '^https://[a-zA-Z0-9.-]+(?:\:[0-9]+)?(?:/.*)?$'
    docs: https://nango.dev/docs/integrations/all/mcp-generic

# Untested configuration. Please reach out if you have a test account that we can use to test it.
manatal:
    display_name: Manatal
    auth_mode: API_KEY
    categories:
        - crm
        - hr
    proxy:
        base_url: https://api.manatal.com/open/v3
        verification:
            method: GET
            headers:
                content-type: application/json
            endpoints:
                - /users
        headers:
            authorization: Token ${apiKey}
        paginate:
            type: link
            limit_name_in_request: page_size
            link_path_in_response_body: next
            response_path: results
    docs: https://nango.dev/docs/integrations/all/manatal
    docs_connect: https://nango.dev/docs/integrations/all/manatal/connect
    credentials:
        apiKey:
            type: string
            title: API Key
            description: The API key for your Manatal account
            doc_section: '#step-2-generate-an-api-key'

marketo:
    display_name: Marketo
    auth_mode: OAUTH2_CC
    proxy:
        base_url: https://${connectionConfig.endpointURL}
    token_url: https://${connectionConfig.identityURL}/identity/oauth/token
    token_params:
        grant_type: client_credentials
    docs: https://nango.dev/docs/integrations/all/marketo
    docs_connect: https://nango.dev/docs/integrations/all/marketo/connect
    connection_config:
        endpointURL:
            type: string
            title: Domain
            description: The domain of your Marketo account
            format: hostname
            example: xxx.mktorest.com
            prefix: https://
            suffix: /
            order: 1
            doc_section: '#step-3-find-your-domain-and-identity-url'
        identityURL:
            type: string
            title: Identity URL
            description: The identity URL of your Marketo account
            format: hostname
            prefix: https://
            example: xxx.mktorest.com
            suffix: /identity/oauth/token
            order: 2
            doc_section: '#step-3-find-your-domain-and-identity-url'

malwarebytes:
    display_name: Malwarebytes
    categories:
        - other
    auth_mode: OAUTH2_CC
    token_url: https://api.malwarebytes.com/oauth2/token
    token_request_auth_method: basic
    scope_separator: ' '
    token_params:
        grant_type: client_credentials
    proxy:
        base_url: https://api.malwarebytes.com
        headers:
            accountid: ${connectionConfig.accountId}
    connection_config:
        accountId:
            type: string
            title: Account Id
            description: Your Nebula account id
            pattern: '[\da-fA-F]{8}-?[\da-fA-F]{4}-?[\da-fA-F]{4}-?[\da-fA-F]{4}-?[\da-fA-F]{12}$'
            example: 9256034b-7967-4253-a5d9-260663e4fa4f
            order: 1
            doc_section: '#step-1-finding-your-account-id'

    docs: https://nango.dev/docs/integrations/all/malwarebytes
    docs_connect: https://nango.dev/docs/integrations/all/malwarebytes/connect

medallia:
    display_name: Medallia
    categories:
        - crm
        - support
        - surveys
    auth_mode: OAUTH2_CC
    token_url: https://${connectionConfig.reportingInstance}/oauth/${connectionConfig.tenantName}/token
    token_request_auth_method: basic
    token_params:
        grant_type: client_credentials
    proxy:
        retry:
            after:
                - 'x-ratelimit-reset'
        base_url: https://${connectionConfig.gatewayUrl}.apis.medallia.com
    docs: https://nango.dev/docs/integrations/all/medallia
    docs_connect: https://nango.dev/docs/integrations/all/medallia/connect
    connection_config:
        reportingInstance:
            type: string
            title: Domain
            description: The domain of your Medallia account
            format: hostname
            prefix: https://
            doc_section: '#step-3-connect-your-medallia-account'
        tenantName:
            type: string
            title: Tenant Name
            description: The tenant name of your Medallia account
            doc_section: '#step-3-connect-your-medallia-account'
        gatewayUrl:
            type: string
            title: Gateway URL
            description: The gateway URL of your Medallia account
            format: hostname
            prefix: https://
            doc_section: '#step-3-connect-your-medallia-account'

metabase:
    display_name: Metabase
    categories:
        - analytics
    auth_mode: API_KEY
    proxy:
        base_url: https://${connectionConfig.domain}.com
        headers:
            x-api-key: ${apiKey}
        verification:
            method: GET
            headers:
                content-type: application/json
            endpoints:
                - /api/database
    docs: https://nango.dev/docs/integrations/all/metabase
    docs_connect: https://nango.dev/docs/integrations/all/metabase/connect
    connection_config:
        domain:
            type: string
            title: Metabase Domain
            description: The domain (without the extension) of your Metabase account
            pattern: '^[a-z0-9.-]+$'
            example: metabase
            doc_section: '#step-2-finding-your-metabase-domain'
    credentials:
        apiKey:
            type: string
            title: API Key
            description: The API key for your Metabase account
            doc_section: '#step-1-generating-an-api-key'

microsoft:
    display_name: Microsoft
    auth_mode: OAUTH2
    categories:
        - communication
        - dev-tools
        - productivity
    authorization_url: https://login.microsoftonline.com/common/oauth2/v2.0/authorize
    token_url: https://login.microsoftonline.com/common/oauth2/v2.0/token
    disable_pkce: true
    default_scopes:
        - offline_access
        - .default
    authorization_params:
        response_type: code
        response_mode: query
    token_params:
        grant_type: authorization_code
    refresh_params:
        grant_type: refresh_token
    proxy:
        base_url: https://graph.microsoft.com
        retry:
            after:
                - 'retry-after'
        decompress: true
    docs: https://nango.dev/docs/integrations/all/microsoft

microsoft-excel:
    display_name: Microsoft Excel
    categories:
        - productivity
        - analytics
    alias: microsoft
    docs: https://nango.dev/docs/integrations/all/microsoft-excel

microsoft-oauth2-cc:
    display_name: Microsoft (Client Credentials)
    auth_mode: OAUTH2_CC
    categories:
        - communication
        - dev-tools
        - productivity
    token_url: https://login.microsoftonline.com/${connectionConfig.tenantId}/oauth2/v2.0/token
    token_params:
        grant_type: client_credentials
    proxy:
        base_url: https://graph.microsoft.com
    docs: https://nango.dev/docs/integrations/all/microsoft-oauth2-cc
    docs_connect: https://nango.dev/docs/integrations/all/microsoft-oauth2-cc/connect
    connection_config:
        tenantId:
            type: string
            title: Tenant ID
            description: The unique identifier for your organization that uses Microsoft services
            format: uuid
            example: a1b2c3d4-e5f6-47a8-9b0c-d1234567890f
            doc_section: '#step-1-finding-your-tenant-id'
            order: 1

microsoft-teams:
    display_name: Microsoft Teams
    categories:
        - productivity
        - video
        - popular
    alias: microsoft
    webhook_routing_script: microsoftTeamsWebhookRouting
    post_connection_script: microsoftTeamsPostConnection
    docs: https://nango.dev/docs/integrations/all/microsoft-teams

microsoft-tenant-specific:
    display_name: Microsoft (Tenant)
    categories:
        - erp
    auth_mode: OAUTH2
    authorization_url: https://login.microsoftonline.com/${connectionConfig.tenant}/oauth2/v2.0/authorize
    token_url: https://login.microsoftonline.com/${connectionConfig.tenant}/oauth2/v2.0/token
    disable_pkce: true
    default_scopes:
        - offline_access
    authorization_params:
        response_type: code
        response_mode: query
        prompt: consent
    token_params:
        grant_type: authorization_code
    refresh_params:
        grant_type: refresh_token
    proxy:
        base_url: https://graph.microsoft.com
    docs: https://nango.dev/docs/integrations/all/microsoft-tenant-specific
    connection_config:
        tenant:
            type: string
            title: Tenant
            description: The tenant of your Microsoft account

microsoft-business-central:
    display_name: Microsoft Business Central
    categories:
        - erp
    auth_mode: OAUTH2_CC
    token_url: https://login.microsoftonline.com/${connectionConfig.tenantId}/oauth2/v2.0/token
    token_params:
        grant_type: client_credentials
    proxy:
        base_url: https://api.businesscentral.dynamics.com/v2.0/${connectionConfig.tenantId}/${connectionConfig.environmentName}
    docs: https://nango.dev/docs/integrations/all/microsoft-business-central
    docs_connect: https://nango.dev/docs/integrations/all/microsoft-business-central/connect
    connection_config:
        tenantId:
            type: string
            title: Tenant ID
            description: The unique identifier for your organization that uses Microsoft services
            format: uuid
            example: a1b2c3d4-e5f6-47a8-9b0c-d1234567890f
            doc_section: '#step-1-finding-your-tenant-id'
            order: 1
        environmentName:
            type: string
            title: Enrivonment Name
            description: The environment name to your organization
            example: production
            pattern: '^[a-zA-Z0-9-_]+$'
            doc_section: '#step-2-finding-your-enrivonment-name'
            order: 2

microsoft-ads:
    display_name: Microsoft Ads
    alias: microsoft
    categories:
        - marketing
    default_scopes:
        - https://ads.microsoft.com/msads.manage
        - offline_access
    proxy:
        base_url: https://clientcenter.api.bingads.microsoft.com/Api
    refresh_params:
        grant_type: refresh_token
        scope: https://ads.microsoft.com/msads.manage
    docs: https://nango.dev/docs/integrations/all/microsoft-ads

microsoft-entra-id:
    display_name: Microsoft Entra ID
    categories:
        - other
    alias: microsoft
    docs: https://nango.dev/docs/integrations/all/microsoft-entra-id

microsoft-power-bi:
    display_name: Microsoft Power BI
    categories:
        - productivity
    alias: microsoft
    proxy:
        base_url: https://api.powerbi.com
    docs: https://nango.dev/docs/integrations/all/microsoft-power-bi

mindbody:
    display_name: Mindbody
    categories:
        - productivity
    auth_mode: API_KEY
    proxy:
        base_url: https://api.mindbodyonline.com
        headers:
            api-key: ${apiKey}
            siteid: ${connectionConfig.siteId}
            authorization: ${connectionConfig.staffUserToken}
        verification:
            method: GET
            headers:
                content-type: application/json
            endpoints:
                - /public/v6/site/locations
    docs: https://nango.dev/docs/integrations/all/mindbody
    docs_connect: https://nango.dev/docs/integrations/all/mindbody/connect
    credentials:
        apiKey:
            type: string
            title: API Key
            description: The API key for your Mindbody account
            pattern: '^[a-f0-9]{32}$'
            example: a1b2c3d4e5f6a1b2c3d4e5f6a1b2c3d4
            doc_section: '#step-2-generate-api-key'
    connection_config:
        siteId:
            type: string
            title: Site ID
            description: The site ID for your Mindbody account
            pattern: '^\d+$'
            example: '-99'
            doc_section: '#step-3-obtain-site-id-and-staff-user-token'
        staffUserToken:
            type: string
            title: Staff User Token
            description: The staff user token for your Mindbody account
            pattern: '^[a-f0-9]{32}$'
            example: a1b2c3d4e5f6a1b2c3d4e5f6a1b2c3d4
            doc_section: '#step-3-obtain-site-id-and-staff-user-token'

minimax:
    display_name: MiniMax
    categories:
        - productivity
        - dev-tools
    auth_mode: API_KEY
    proxy:
        base_url: https://api.minimaxi.chat
        headers:
            authorization: Bearer ${apiKey}
            group-id: ${connectionConfig.groupId}
        query:
            GroupId: ${connectionConfig.groupId}
    docs: https://nango.dev/docs/integrations/all/minimax
    docs_connect: https://nango.dev/docs/integrations/all/minimax/connect
    connection_config:
        groupId:
            type: string
            title: Group ID
            description: The unique identifier for your MiniMax account, linked to your account's privileges.
            example: '1234567890123456789'
            pattern: '^\d{19}$'
            doc_section: '#step-1-retrieve-your-group-id'
    credentials:
        apiKey:
            type: string
            title: API Key
            description: The API key for securely accessing the MiniMax API.
            doc_section: '#step-2-generate-an-api-key'

mip-cloud:
    display_name: MIP Cloud
    categories:
        - accounting
    auth_mode: TWO_STEP
    proxy:
        base_url: https://api.mip.com
        headers:
            authorization-token: ${accessToken}
    token_url: https://${connectionConfig.domain}/api/v1/sso/mipadv/login
    token_params:
        username: ${credentials.username}
        password: ${credentials.password}
        org: ${credentials.org}
    token_headers:
        content-type: application/json
    token_response:
        token: AccessToken
    docs: https://nango.dev/docs/integrations/all/mip-cloud
    docs_connect: https://nango.dev/docs/integrations/all/mip-cloud/connect
    credentials:
        username:
            type: string
            title: ID
            description: Your Login ID for MIP Fund Accounting
        password:
            type: string
            title: Password
            description: Your Password for MIP Fund Accounting.
            secret: true
        org:
            type: string
            title: ORG
            description: The MIP Fund Accounting database you will be using.
            optional: true
            example: ZQXP_98421_NTO
    connection_config:
        domain:
            type: string
            title: HOST REST Service URL
            description: The rest service URL for the cloud-based API service
            prefix: https://
            suffix: /api/v1/sso/mipadv/login
            format: hostname

mip-on-premise:
    display_name: MIP On Premise
    categories:
        - accounting
    auth_mode: TWO_STEP
    proxy:
        base_url: https://api.mip.com
        headers:
            authorization-token: ${accessToken}
    token_url: https://${connectionConfig.domain}/api/security/login
    token_params:
        login: ${credentials.login}
        password: ${credentials.password}
        org: ${credentials.org}
    token_headers:
        content-type: application/json
    token_response:
        token: AccessToken
    docs: https://nango.dev/docs/integrations/all/mip-on-premise
    docs_connect: https://nango.dev/docs/integrations/all/mip-on-premise/connect
    credentials:
        login:
            type: string
            title: ID
            description: Your Login ID for MIP Fund Accounting
        password:
            type: string
            title: Password
            description: Your Password for MIP Fund Accounting.
            secret: true
        org:
            type: string
            title: ORG
            description: The MIP Fund Accounting database you will be using.
    connection_config:
        domain:
            type: string
            title: HOST REST Service URL
            description: The URL of your locally installed REST API server.
            prefix: https://
            suffix: /api/security/login
            format: hostname

mixpanel:
    display_name: Mixpanel
    categories:
        - analytics
    auth_mode: BASIC
    proxy:
        base_url: https://mixpanel.com
    credentials:
        # https://developer.mixpanel.com/reference/service-accounts
        username:
            type: string
            title: Service Account Username
            description: Mixpanel Service Account Username
            doc_section: '#step-1-finding-mixpanel-api-key'
        password:
            type: string
            title: Service Account Secret
            description: Mixpanel Service Account Secret
            doc_section: '#step-1-finding-mixpanel-api-key'
    docs: https://nango.dev/docs/integrations/all/mixpanel
    docs_connect: https://nango.dev/docs/integrations/all/mixpanel/connect

miro:
    display_name: Miro
    categories:
        - design
        - productivity
    auth_mode: OAUTH2
    authorization_url: https://miro.com/oauth/authorize
    token_url: https://api.miro.com/v1/oauth/token
    authorization_params:
        response_type: code
    token_params:
        grant_type: authorization_code
    refresh_params:
        grant_type: refresh_token
    proxy:
        base_url: https://api.miro.com
    docs: https://nango.dev/docs/integrations/all/miro

miro-scim:
    display_name: Miro (SCIM API)
    categories:
        - design
        - productivity
    auth_mode: API_KEY
    proxy:
        base_url: https://miro.com/api
        verification:
            method: GET
            headers:
                content-type: application/json
            endpoints:
                - /v1/scim/Users
        headers:
            authorization: Bearer ${apiKey}
    docs: https://nango.dev/docs/integrations/all/miro-scim
    docs_connect: https://nango.dev/docs/integrations/all/miro-scim/connect
    credentials:
        apiKey:
            type: string
            title: API Key
            description: The API key for your Miro scim account
            doc_section: '#step-1-finding-miro-api-key'
missive:
    display_name: Missive
    categories:
        - productivity
    auth_mode: API_KEY
    proxy:
        headers:
            api_token: ${apiKey}
        base_url: https://missiveapp.com
    docs: https://nango.dev/docs/integrations/all/missive
    credentials:
        apiKey:
            type: string
            title: API Key
            description: The API key for your Missive account
monday:
    display_name: Monday
    categories:
        - productivity
        - ticketing
    auth_mode: OAUTH2
    authorization_url: https://auth.monday.com/oauth2/authorize
    token_url: https://auth.monday.com/oauth2/token
    proxy:
        base_url: https://api.monday.com
    docs: https://nango.dev/docs/integrations/all/monday

mural:
    display_name: Mural
    categories:
        - design
    auth_mode: OAUTH2
    authorization_url: https://app.mural.co/api/public/v1/authorization/oauth2
    token_url: https://app.mural.co/api/public/v1/authorization/oauth2/token
    authorization_params:
        response_type: code
    token_params:
        grant_type: authorization_code
    refresh_params:
        grant_type: refresh_token
    proxy:
        base_url: https://app.mural.co
    docs: https://nango.dev/docs/integrations/all/mural

nationbuilder:
    display_name: NationBuilder
    auth_mode: OAUTH2
    authorization_url: https://${connectionConfig.accountId}.nationbuilder.com/oauth/authorize
    token_url: https://${connectionConfig.accountId}.nationbuilder.com/oauth/token
    authorization_params:
        response_type: code
    token_params:
        grant_type: authorization_code
    refresh_params:
        grant_type: refresh_token
    default_scopes:
        - default
    docs: https://nango.dev/docs/integrations/all/nationbuilder
    proxy:
        base_url: https://${connectionConfig.accountId}.nationbuilder.com/api
    connection_config:
        accountId:
            type: string
            title: Account ID
            description: The account ID of your NationBuilder account

namely:
    display_name: Namely
    categories:
        - hr
    auth_mode: OAUTH2
    authorization_url: https://${connectionConfig.company}.namely.com/api/v1/oauth2/authorize
    token_url: https://${connectionConfig.company}.namely.com/api/v1/oauth2/token
    authorization_params:
        response_type: code
    token_params:
        grant_type: authorization_code
    refresh_params:
        grant_type: refresh_token
    proxy:
        base_url: https://${connectionConfig.company}.namely.com/api
    docs: https://nango.dev/docs/integrations/all/namely
    docs_connect: https://nango.dev/docs/integrations/all/namely/connect
    connection_config:
        company:
            type: string
            title: Company
            description: The name of your Namely company
            example: example
            doc_section: '#step-1-finding-your-company-name'

namely-pat:
    display_name: Namely (PAT)
    categories:
        - hr
    auth_mode: API_KEY
    proxy:
        headers:
            authorization: Bearer ${apiKey}
        base_url: https://${connectionConfig.company}.namely.com/api
    docs: https://nango.dev/docs/integrations/all/namely-pat
    docs_connect: https://nango.dev/docs/integrations/all/namely-pat/connect
    connection_config:
        company:
            type: string
            title: Company Name
            description: The name of your Namely company
            example: example
            order: 1
            doc_section: '#step-1-finding-your-company-name'
    credentials:
        apiKey:
            type: string
            title: Personal Access Token
            description: The Personal Access Token for your Namely account
            doc_section: '#step-2-generating-your-personal-access-token'

netsuite:
    display_name: NetSuite (OAuth)
    categories:
        - accounting
        - erp
    auth_mode: OAUTH2
    authorization_url: https://${connectionConfig.accountId}.app.netsuite.com/app/login/oauth2/authorize.nl
    authorization_params:
        prompt: consent
    token_url: https://${connectionConfig.accountId}.suitetalk.api.netsuite.com/services/rest/auth/oauth2/v1/token
    default_scopes:
        - rest_webservices
    proxy:
        base_url: https://${connectionConfig.accountId}.suitetalk.api.netsuite.com/services/rest/record/v1
        retry:
            after:
                - 'retry-after'
    docs: https://nango.dev/docs/integrations/all/netsuite
    connection_config:
        accountId:
            type: string
            title: Account ID
            description: The account ID of your NetSuite account
            pattern: '^[a-zA-Z0-9-_]+$'
            example: tstdrv231585

netsuite-tba:
    alias: netsuite
    display_name: NetSuite (TBA)
    auth_mode: TBA
    categories:
        - accounting
        - erp
        - popular
    docs: https://nango.dev/docs/integrations/all/netsuite-tba

next-cloud-ocs:
    display_name: Next Cloud OCS
    auth_mode: BASIC
    proxy:
        base_url: https://${connectionConfig.domain}/ocs/v1.php
        headers:
            'ocs-apirequest': 'true'
    docs: http://nango.dev/docs/integrations/all/next-cloud-ocs
    docs_connect: https://nango.dev/docs/integrations/all/next-cloud-ocs/connect
    connection_config:
        domain:
            type: string
            title: Domain
            description: The domain of your Next Cloud account
            format: hostname
            prefix: https://
            doc_section: '#step-1-locate-your-next-cloud-domain'

notion:
    display_name: Notion
    categories:
        - knowledge-base
        - popular
        - productivity
    auth_mode: OAUTH2
    authorization_url: https://api.notion.com/v1/oauth/authorize
    token_url: https://api.notion.com/v1/oauth/token
    authorization_params:
        response_type: code
        owner: user
    authorization_method: header
    body_format: json
    proxy:
        retry:
            after:
                - 'retry-after'
        base_url: https://api.notion.com
        headers:
            'notion-version': '2022-06-28'
        paginate:
            type: cursor
            cursor_path_in_response: next_cursor
            cursor_name_in_request: start_cursor
            limit_name_in_request: page_size
            response_path: results
    docs: https://nango.dev/docs/integrations/all/notion

notion-mcp:
    display_name: Notion (MCP)
    categories:
        - knowledge-base
        - productivity
        - mcp
    auth_mode: MCP_OAUTH2
    authorization_url: https://mcp.notion.com/authorize
    token_url: https://mcp.notion.com/token
    registration_url: https://mcp.notion.com/register
    authorization_params:
        response_type: code
    token_params:
        grant_type: authorization_code
    refresh_params:
        grant_type: refresh_token
    docs: https://nango.dev/docs/integrations/all/notion

notion-scim:
    display_name: Notion (SCIM API)
    categories:
        - knowledge-base
        - productivity
    auth_mode: API_KEY
    proxy:
        base_url: https://api.notion.com/scim
        verification:
            method: GET
            headers:
                content-type: application/json
            endpoints:
                - /v2/Users
        headers:
            authorization: Bearer ${apiKey}
    docs: https://nango.dev/docs/integrations/all/notion-scim
    docs_connect: https://nango.dev/docs/integrations/all/notion-scim/connect
    credentials:
        apiKey:
            type: string
            title: API Key
            description: The API key for your Notion scim account
            doc_section: '#step-1-finding-your-scim-api-key-token'

odoo:
    display_name: Odoo (OAuth)
    categories:
        - erp
    auth_mode: OAUTH2
    authorization_url: https://${connectionConfig.serverUrl}/restapi/1.0/common/oauth2/authorize
    token_url: https://${connectionConfig.serverUrl}/restapi/1.0/common/oauth2/access_token
    authorization_params:
        response_type: code
    token_params:
        grant_type: authorization_code
    refresh_params:
        grant_type: refresh_token
    proxy:
        base_url: https://${connectionConfig.serverUrl}
    docs: https://nango.dev/docs/integrations/all/odoo
    connection_config:
        serverUrl:
            type: string
            title: Domain
            description: The domain of your Odoo account
            format: hostname
            prefix: https://

odoo-cc:
    display_name: Odoo (Client Credentials)
    categories:
        - erp
    auth_mode: TWO_STEP
    body_format: form
    token_url: https://${connectionConfig.serverUrl}/restapi/1.0/common/oauth2/access_token
    token_params:
        client_id: ${credentials.consumerId}
        client_secret: ${credentials.consumerSecret}
        grant_type: client_credentials
    token_headers:
        content-type: application/x-www-form-urlencoded
    token_response:
        token: access_token
        token_expiration: access_token_validity
        token_expiration_strategy: expireIn
    proxy:
        base_url: https://${connectionConfig.serverUrl}/restapi
    docs: https://nango.dev/docs/integrations/all/odoo-cc
    docs_connect: https://nango.dev/docs/integrations/all/odoo-cc/connect
    credentials:
        consumerId:
            type: string
            title: Consumer ID
            description: Your App Consumer ID
            secret: true
            doc_section: '#step-2-generating-your-odoo-client-credentials'
        consumerSecret:
            type: string
            title: Consumer Secret
            description: Your App Consumer Secret
            secret: true
            doc_section: '#step-2-generating-your-odoo-client-credentials'
    connection_config:
        serverUrl:
            type: string
            title: Domain
            description: The domain to your Odoo account
            format: hostname
            example: example.odoo.com
            prefix: https://
            order: 1
            doc_section: '#step-1-finding-your-odoo-domain'

okta:
    display_name: Okta
    auth_mode: OAUTH2
    categories:
        - dev-tools
    authorization_url: https://${connectionConfig.subdomain}.okta.com/oauth2/v1/authorize
    token_url: https://${connectionConfig.subdomain}.okta.com/oauth2/v1/token
    authorization_params:
        response_type: code
        response_mode: query
    token_params:
        grant_type: authorization_code
    refresh_params:
        grant_type: refresh_token
    proxy:
        base_url: https://${connectionConfig.subdomain}.okta.com
        retry:
            at:
                - 'x-rate-limit-reset'
        paginate:
            type: 'link'
            limit_name_in_request: 'limit'
            link_rel_in_response_header: 'next'
    docs: https://nango.dev/docs/integrations/all/okta
    connection_config:
        subdomain:
            type: string
            title: Okta Domain
            description: The subdomain of your Okta account
            pattern: '^[a-z0-9_-]+$'
            example: domain
            suffix: .okta.com
            prefix: https://

okta-preview:
    alias: okta
    display_name: Okta (Preview)
    categories:
        - dev-tools
    authorization_url: https://${connectionConfig.subdomain}.oktapreview.com/oauth2/v1/authorize
    token_url: https://${connectionConfig.subdomain}.oktapreview.com/oauth2/v1/token
    proxy:
        base_url: https://${connectionConfig.subdomain}.oktapreview.com
    docs: https://nango.dev/docs/integrations/all/okta-preview
    connection_config:
        subdomain:
            type: string
            title: Okta Preview Domain
            description: The subdomain of your Okta Preview account
            pattern: '^[a-z0-9_-]+$'
            example: domain
            suffix: .oktapreview.com
            prefix: https://

one-drive:
    display_name: OneDrive for Business
    categories:
        - knowledge-base
        - storage
    alias: microsoft
    post_connection_script: onedrivePostConnection
    docs: https://nango.dev/docs/integrations/all/one-drive

one-drive-personal:
    display_name: OneDrive Personal
    categories:
        - knowledge-base
        - storage
    auth_mode: OAUTH2
    authorization_url: https://login.microsoftonline.com/consumers/oauth2/v2.0/authorize
    token_url: https://login.microsoftonline.com/consumers/oauth2/v2.0/token
    disable_pkce: true
    default_scopes:
        - offline_access
    authorization_params:
        response_type: code
        response_mode: query
    token_params:
        grant_type: authorization_code
    refresh_params:
        grant_type: refresh_token
    proxy:
        base_url: https://api.onedrive.com
        retry:
            after:
                - 'retry-after'
        decompress: true
    docs: https://docs.nango.dev/integrations/all/one-drive-personal

one-note:
    display_name: One Note
    categories:
        - productivity
    alias: microsoft
    docs: https://nango.dev/docs/integrations/all/one-note

openai:
    display_name: OpenAI
    categories:
        - productivity
        - dev-tools
    auth_mode: API_KEY
    proxy:
        base_url: https://api.openai.com
        headers:
            authorization: Bearer ${apiKey}
            content-type: application/json
        verification:
            method: GET
            headers:
                content-type: application/json
            endpoints:
                - /v1/models
        retry:
            after:
                - 'x-ratelimit-reset-requests'
    docs: https://nango.dev/docs/integrations/all/openai
    docs_connect: https://nango.dev/docs/integrations/all/openai/connect
    credentials:
        apiKey:
            type: string
            title: API Key
            description: The API key for your OpenAI account
            doc_section: '#step-1-retrieve-your-openai-api-key'
openai-admin:
    display_name: OpenAI (Admin)
    categories:
        - productivity
        - dev-tools
    auth_mode: API_KEY
    proxy:
        base_url: https://api.openai.com
        headers:
            authorization: Bearer ${apiKey}
            content-type: application/json
        verification:
            method: GET
            headers:
                content-type: application/json
            endpoints:
                - /v1/organization/users
        retry:
            after:
                - 'x-ratelimit-reset-requests'
    docs: https://nango.dev/docs/integrations/all/openai-admin
    docs_connect: https://nango.dev/docs/integrations/all/openai-admin/connect
    credentials:
        apiKey:
            type: string
            title: Admin Key
            description: The Admin API key for your OpenAI account
            doc_section: '#step-1-retrieve-your-openai-admin-key'
open-hands:
    display_name: Open Hands
    categories:
        - dev-tools
    auth_mode: API_KEY
    proxy:
        base_url: https://app.all-hands.dev
        headers:
            authorization: Bearer ${apiKey}
        verification:
            method: GET
            headers:
                content-type: application/json
            endpoints:
                - /api/conversations
    docs: https://nango.dev/docs/integrations/all/open-hands
    docs_connect: https://nango.dev/docs/integrations/all/open-hands/connect
    credentials:
        apiKey:
            type: string
            title: API Key
            description: The API Key for your Open Hands account
            pattern: '^[A-Za-z0-9]{32}$'
            example: 'aNVlyRBLGWJgnVp1vwXN7TkO1MCYxeIDz'
            doc_section: '#step-1-finding-your-api-key'

oracle-hcm:
    display_name: Oracle Fusion Cloud (HCM)
    categories:
        - hr
    auth_mode: BASIC
    proxy:
        base_url: https://${connectionConfig.restServerUrl}
        headers:
            content-type: application/vnd.oracle.adf.resourceitem+json
    docs: https://nango.dev/docs/integrations/all/oracle-hcm
    docs_connect: https://nango.dev/docs/integrations/all/oracle-hcm/connect
    credentials:
        username:
            type: string
            title: Username
            description: Your Oracle Cloud service username.
            doc_section: '#step-2-finding-your-credentials'
        password:
            type: string
            title: Password
            description: Your Oracle Cloud service password.
            doc_section: '#step-2-finding-your-credentials'
    connection_config:
        restServerUrl:
            type: string
            title: REST Server URL
            description: The REST server URL for your Oracle Fusion Cloud
            format: hostname
            prefix: https://
            example: servername.fa.us2.oraclecloud.com
            order: 1
            doc_section: '#step-1-finding-your-rest-server-url'

ory:
    display_name: Ory
    categories:
        - other
    auth_mode: OAUTH2_CC
    proxy:
        base_url: https://${connectionConfig.projectSlug}.projects.oryapis.com
    token_url: https://${connectionConfig.projectSlug}.projects.oryapis.com/oauth2/token
    scope_separator: ' '
    token_params:
        grant_type: client_credentials
    docs: https://nango.dev/docs/integrations/all/ory
    connection_config:
        projectSlug:
            type: string
            title: Project Slug
            description: The project slug of your Ory project

osu:
    display_name: Osu
    categories:
        - gaming
    auth_mode: OAUTH2
    authorization_url: https://osu.ppy.sh/oauth/authorize
    token_url: https://osu.ppy.sh/oauth/token
    default_scopes:
        - identify
    authorization_params:
        response_type: code
    token_params:
        grant_type: authorization_code
    refresh_params:
        grant_type: refresh_token
    proxy:
        base_url: https://osu.ppy.sh
    docs: https://nango.dev/docs/integrations/all/osu

oura:
    display_name: Oura
    categories:
        - sports
    auth_mode: OAUTH2
    authorization_url: https://cloud.ouraring.com/oauth/authorize
    token_url: https://api.ouraring.com/oauth/token
    scope_separator: ' '
    authorization_params:
        response_type: code
    token_params:
        grant_type: authorization_code
    refresh_params:
        grant_type: refresh_token
    proxy:
        base_url: https://api.ouraring.com
    docs: https://nango.dev/docs/integrations/all/oura

outlook:
    display_name: Outlook
    categories:
        - communication
    alias: microsoft
    docs: https://nango.dev/docs/integrations/all/outlook

outreach:
    display_name: Outreach
    categories:
        - marketing
    auth_mode: OAUTH2
    authorization_url: https://api.outreach.io/oauth/authorize
    token_url: https://api.outreach.io/oauth/token
    authorization_params:
        response_type: code
    token_params:
        grant_type: authorization_code
    refresh_params:
        grant_type: refresh_token
    proxy:
        base_url: https://api.outreach.io
    docs: https://nango.dev/docs/integrations/all/outreach

pagerduty:
    display_name: PagerDuty
    categories:
        - dev-tools
    auth_mode: OAUTH2
    authorization_url: https://app.pagerduty.com/oauth/authorize
    token_url: https://app.pagerduty.com/oauth/token
    proxy:
        base_url: https://api.pagerduty.com
    docs: https://nango.dev/docs/integrations/all/pagerduty

pandadoc:
    display_name: Pandadoc
    categories:
        - legal
    auth_mode: OAUTH2
    authorization_url: https://app.pandadoc.com/oauth2/authorize
    token_url: https://api.pandadoc.com/oauth2/access_token
    authorization_params:
        response_type: code
    token_params:
        grant_type: authorization_code
    refresh_params:
        grant_type: refresh_token
    proxy:
        base_url: https://api.pandadoc.com
    docs: https://nango.dev/docs/integrations/all/pandadoc

pandadoc-api-key:
    display_name: Pandadoc (API Key)
    categories:
        - legal
    auth_mode: API_KEY
    proxy:
        base_url: https://api.pandadoc.com
        verification:
            method: GET
            headers:
                content-type: application/json
            endpoints:
                - /public/v1/logs
        headers:
            authorization: API-Key ${apiKey}
    docs: https://nango.dev/docs/integrations/all/pandadoc-api-key
    docs_connect: https://nango.dev/docs/integrations/all/pandadoc-api-key/connect
    credentials:
        apiKey:
            type: string
            title: API Key
            description: The API key for your Pandadoc account
            doc_section: '#step-1-generating-your-api-key'
            example: 3039ba033eb1410caa0a2227158d63c9d6502cd8
            pattern: '^[a-fA-F0-9]+$'

paychex:
    display_name: Paychex
    categories:
        - hr
    auth_mode: OAUTH2_CC
    token_url: https://api.paychex.com/auth/oauth/v2/token
    token_params:
        grant_type: client_credentials
    proxy:
        base_url: https://api.paychex.com
    docs: https://nango.dev/docs/integrations/all/paychex
    docs_connect: https://nango.dev/docs/integrations/all/paychex/connect
    credentials:
        client_id:
            type: string
            title: API Key
            description: A unique identifier for your application on Paychex
            doc_section: '#step-1-generating-your-client-credentials'
        client_secret:
            type: string
            title: Client Secret
            description: A confidential key used to authenticate the identity of application (client)
            doc_section: '#step-1-generating-your-client-credentials'

paycor:
    display_name: Paycor
    categories:
        - hr
    auth_mode: OAUTH2
    authorization_url: https://hcm.paycor.com/AppActivation/Authorize
    token_url: https://apis.paycor.com/sts/v1/common/token?subscription-key=${connectionConfig.subscriptionKey}
    authorization_params:
        response_type: code
        subscription-key: ${connectionConfig.subscriptionKey}
    scope_separator: ' '
    default_scopes:
        - offline_access
    token_params:
        grant_type: authorization_code
    refresh_params:
        grant_type: refresh_token
    proxy:
        base_url: https://apis.paycor.com
        headers:
            ocp-apim-subscription-key: ${connectionConfig.subscriptionKey}
    docs: https://nango.dev/docs/integrations/all/paycor
    docs_connect: https://nango.dev/docs/integrations/all/paycor/connect
    connection_config:
        subscriptionKey:
            type: string
            title: Subscription Key
            description: The subscription key for your Paycor account
            automated: true
        tenantId:
            type: string
            title: Company ID
            example: '290180'
            pattern: '^\d+$'
            description: The company ID for your Paycor account
            doc_section: '#step-1-finding-your-company-id'

paycor-sandbox:
    display_name: Paycor (Sandbox)
    categories:
        - hr
    auth_mode: OAUTH2
    authorization_url: https://hcm-demo.paycor.com/AppActivation/Authorize
    token_url: https://apis-sandbox.paycor.com/sts/v1/common/token?subscription-key=${connectionConfig.subscriptionKey}
    authorization_params:
        response_type: code
        subscription-key: ${connectionConfig.subscriptionKey}
    scope_separator: ' '
    default_scopes:
        - offline_access
    token_params:
        grant_type: authorization_code
    refresh_params:
        grant_type: refresh_token
    proxy:
        base_url: https://apis-sandbox.paycor.com
        headers:
            ocp-apim-subscription-key: ${connectionConfig.subscriptionKey}
    docs: https://nango.dev/docs/integrations/all/paycor-sandbox
    docs_connect: https://nango.dev/docs/integrations/all/paycor-sandbox/connect
    connection_config:
        subscriptionKey:
            type: string
            title: Subscription Key
            description: The subscription key for your Paycor sandbox account
            automated: true
        tenantId:
            type: string
            title: Company ID
            example: '290180'
            pattern: '^\d+$'
            description: The company ID for your Paycor sandbox account
            doc_section: '#step-1-finding-your-company-id'

paycom:
    display_name: Paycom
    categories:
        - hr
    auth_mode: BASIC
    proxy:
        base_url: https://api.paycomonline.net
    docs: https://nango.dev/docs/integrations/all/paycom
    docs_connect: https://nango.dev/docs/integrations/all/paycom/connect
    credentials:
        username:
            type: string
            title: SID
            description: The SID of your Paycom account
            doc_section: '#step-1-finding-your-credentials'
        password:
            type: string
            title: API Token
            description: The API token of your Paycom account
            doc_section: '#step-1-finding-your-credentials'

payfit:
    display_name: Payfit
    categories:
        - hr
    auth_mode: OAUTH2
    authorization_url: https://oauth.payfit.com/authorize
    token_url: https://app.pagerduty.com/oauth/token
    authorization_params:
        response_type: code
    token_params:
        grant_type: authorization_code
    proxy:
        base_url: https://partner-api.payfit.com
    docs: https://nango.dev/docs/integrations/all/payfit

paylocity:
    display_name: Paylocity
    categories:
        - hr
    auth_mode: OAUTH2_CC
    proxy:
        base_url: https://${connectionConfig.environment}.paylocity.com
    token_url: https://${connectionConfig.environment}.paylocity.com/IdentityServer/connect/token
    scope_separator: ' '
    token_params:
        grant_type: client_credentials
    docs: https://nango.dev/docs/integrations/all/paylocity
    docs_connect: https://nango.dev/docs/integrations/all/paylocity/connect
    connection_config:
        environment:
            type: string
            title: Paylocity Environment
            description: Select the Paylocity environment for this integration.
            doc_section: '#step-1-select-the-correct-paylocity-environment'

paypal:
    display_name: Paypal
    categories:
        - payment
    auth_mode: OAUTH2
    authorization_url: https://www.paypal.com/signin/authorize
    token_url: https://api.paypal.com/v1/oauth2/token
    token_request_auth_method: basic
    authorization_params:
        response_type: code
    token_params:
        grant_type: authorization_code
    refresh_params:
        grant_type: refresh_token
    proxy:
        base_url: https://api-m.paypal.com
    docs: https://nango.dev/docs/integrations/all/paypal

paypal-sandbox:
    display_name: Paypal (Sandbox)
    auth_mode: OAUTH2
    authorization_url: https://www.sandbox.paypal.com/signin/authorize
    token_url: https://api-m.sandbox.paypal.com/v1/oauth2/token
    token_request_auth_method: basic
    authorization_params:
        response_type: code
    token_params:
        grant_type: authorization_code
    refresh_params:
        grant_type: refresh_token
    proxy:
        base_url: https://api-m.sandbox.paypal.com
    docs: https://nango.dev/docs/integrations/all/paypal-sandbox

pax8:
    display_name: Pax8
    categories:
        - other
    auth_mode: OAUTH2_CC
    body_format: json
    token_url: https://api.pax8.com/v1/token
    token_params:
        grant_type: client_credentials
        audience: ${connectionConfig.audience} || https://api.pax8.com
    proxy:
        base_url: https://api.pax8.com
    docs: https://nango.dev/docs/integrations/all/pax8
    docs_connect: https://nango.dev/docs/integrations/all/pax8/connect
    connection_config:
        audience:
            type: string
            title: ''
            description: ''
            automated: true

pendo:
    display_name: Pendo
    categories:
        - analytics
    auth_mode: API_KEY
    proxy:
        base_url: https://app.pendo.io
        verification:
            method: GET
            headers:
                content-type: application/json
            endpoints:
                - /api/v1/page
        headers:
            x-pendo-integration-key: ${apiKey}
    docs: https://nango.dev/docs/integrations/all/pendo
    docs_connect: https://nango.dev/docs/integrations/all/pendo/connect
    credentials:
        apiKey:
            type: string
            title: API Key
            description: The API key for your Pendo account
            doc_section: '#step-1-finding-pendo-api-key'

pennylane:
    display_name: Pennylane
    categories:
        - accounting
        - banking
        - invoicing
        - payment
    auth_mode: OAUTH2
    authorization_url: https://app.pennylane.com/oauth/authorize
    token_url: https://app.pennylane.com/oauth/token
    proxy:
        base_url: https://app.pennylane.com
    scope_separator: '+'
    authorization_params:
        response_type: code
    token_params:
        grant_type: authorization_code
    refresh_params:
        grant_type: refresh_token
    authorization_url_skip_encode:
        - scopes
    docs: https://nango.dev/docs/integrations/all/pennylane

peopledatalabs:
    display_name: People Data Labs
    categories:
        - analytics
    auth_mode: API_KEY
    proxy:
        base_url: https://api.peopledatalabs.com
        query:
            api_key: ${apiKey}
    docs: https://nango.dev/docs/integrations/all/peopledatalabs
    credentials:
        apiKey:
            type: string
            title: API Key
            description: The API key for your People Data Labs account

perplexity:
    display_name: Perplexity
    categories:
        - productivity
        - dev-tools
    auth_mode: API_KEY
    proxy:
        headers:
            authorization: Bearer ${apiKey}
        base_url: https://api.perplexity.ai
    docs: https://nango.dev/docs/integrations/all/perplexity
    credentials:
        apiKey:
            type: string
            title: API Key
            description: The API key for your Perplexity account
            pattern: '^pplx-[a-f0-9]+$'
            example: pplx-xxxxxx

perimeter81:
    display_name: Perimeter81
    categories:
        - productivity
    auth_mode: TWO_STEP
    proxy:
        base_url: https://api.perimeter81.com/api/rest
    token_url: https://api.${connectionConfig.domain}.com/api/v1/auth/authorize
    token_params:
        apiKey: ${credentials.apiKey}
        grantType: api_key
    token_headers:
        content-type: application/json
    token_response:
        token: data.accessToken
        token_expiration: data.accessTokenExpire
        token_expiration_strategy: expireAt
    docs: https://nango.dev/docs/integrations/all/perimeter81
    docs_connect: https://nango.dev/docs/integrations/all/perimeter81/connect
    connection_config:
        domain:
            type: string
            title: Domain
            description: The domain for Perimeter81
            pattern: '^(perimeter81|eu\.sase\.checkpoint)$'
            example: '(perimeter81,eu.sase.checkpoint)'
            doc_section: '#step-1-finding-your-perimeter81-domain-and-perimeter81-api-key'
            suffix: .com
            prefix: https://api.
            order: 1
    credentials:
        apiKey:
            type: string
            title: API Key
            description: The API key for your Perimeter81 account
            secret: true

personio:
    display_name: Personio (v1)
    categories:
        - hr
    auth_mode: OAUTH2_CC
    proxy:
        base_url: https://api.personio.de/v1
        headers:
            x-personio-partner-id: ${connectionConfig.partnerId}
            x-personio-app-id: ${connectionConfig.appId}
    token_url: https://api.personio.de/v1/auth
    body_format: json
    docs: https://nango.dev/docs/integrations/all/personio
    docs_connect: https://nango.dev/docs/integrations/all/personio/connect
    connection_config:
        partnerId:
            type: string
            title: Partner ID
            description: The partner ID of your Personio account
            doc_section: '#step-1-finding-personio-client-id'
        appId:
            type: string
            title: App ID
            description: The app ID of your Personio account
            doc_section: '#step-2-finding-personio-client-secret'

personio-v2:
    display_name: Personio (v2)
    categories:
        - hr
    auth_mode: OAUTH2_CC
    proxy:
        base_url: https://api.personio.de/v2
        headers:
            content-type: application/x-www-form-urlencoded
    token_url: https://api.personio.de/v2/auth/token
    scope_separator: ' '
    docs: https://nango.dev/docs/integrations/all/personio-v2
    token_params:
        grant_type: client_credentials

personio-recruiting:
    display_name: Personio Recruiting
    categories:
        - hr
    auth_mode: API_KEY
    proxy:
        base_url: https://api.personio.de/v1
        headers:
            authorization: Bearer ${apiKey}
            x-company-id: ${connectionConfig.companyId}
            x-personio-partner-id: ${connectionConfig.partnerId}
            x-personio-app-id: ${connectionConfig.appId}
        verification:
            method: GET
            endpoints:
                - /xml?language=en
            base_url_override: https://${connectionConfig.company}.jobs.personio.de
            headers:
                accept: application/xml
                content-type: xml
    docs: https://nango.dev/docs/integrations/all/personio-recruiting
    connection_config:
        companyId:
            type: string
            title: Company ID
            description: The company ID of your Personio account
        company:
            type: string
            title: Company Name
            description: The company name of your Personio account
        partnerId:
            type: string
            title: Partner ID
            description: The partner ID of your Personio account
        appId:
            type: string
            title: App ID
            description: The app ID of your Personio account
    credentials:
        apiKey:
            type: string
            title: API Key
            description: The API key for your Pingboard account

pingboard:
    display_name: Pingboard
    categories:
        - productivity
    auth_mode: OAUTH2_CC
    proxy:
        base_url: https://app.pingboard.com/api/v2
    token_url: https://app.pingboard.com/oauth/token
    scope_separator: ' '
    token_params:
        grant_type: client_credentials
    docs: https://nango.dev/docs/integrations/all/pingboard

pinterest:
    display_name: Pinterest
    categories:
        - design
        - marketing
        - social
        - video
    auth_mode: OAUTH2
    authorization_url: https://www.pinterest.com/oauth
    token_url: https://api.pinterest.com/v5/oauth/token
    token_request_auth_method: basic
    authorization_params:
        response_type: code
    token_params:
        grant_type: authorization_code
    refresh_params:
        grant_type: refresh_token
    proxy:
        base_url: https://api.pinterest.com
    docs: https://nango.dev/docs/integrations/all/pinterest

pipedrive:
    display_name: Pipedrive
    categories:
        - crm
    auth_mode: OAUTH2
    authorization_url: https://oauth.pipedrive.com/oauth/authorize
    token_url: https://oauth.pipedrive.com/oauth/token
    token_response_metadata:
        - api_domain
    proxy:
        base_url: ${connectionConfig.api_domain}/api
        decompress: true
        paginate:
            type: offset
            offset_name_in_request: start
            response_path: data
            limit_name_in_request: limit
    docs: https://nango.dev/docs/integrations/all/pipedrive
    connection_config:
        api_domain:
            type: string
            title: ''
            description: ''
            automated: true

pipedream:
    display_name: Pipedream (API Key)
    categories:
        - dev-tools
        - productivity
    auth_mode: API_KEY
    proxy:
        headers:
            authorization: Bearer ${apiKey}
        base_url: https://api.pipedream.com
        verification:
            method: GET
            headers:
                content-type: application/json
            endpoints:
                - /v1/users/me
    docs: https://nango.dev/docs/integrations/all/pipedream
    docs_connect: https://nango.dev/docs/integrations/all/pipedream/connect
    credentials:
        apiKey:
            type: string
            title: API Key
            description: The API Key for your Pipedream account
            pattern: '^[a-f0-9]{32}$'
            example: 9a1b2c3d4e5f67890abcdeffedcba123
            doc_section: '#step-1-finding-your-api-key'

pipedream-oauth2-cc:
    display_name: Pipedream (Client Credentials)
    categories:
        - dev-tools
        - productivity
    auth_mode: OAUTH2_CC
    token_url: https://api.pipedream.com/v1/oauth/token
    token_params:
        grant_type: client_credentials
    proxy:
        base_url: https://api.pipedream.com
    docs: https://nango.dev/docs/integrations/all/pipedream-oauth2-cc
    docs_connect: https://nango.dev/docs/integrations/all/pipedream-oauth2-cc/connect

pivotaltracker:
    display_name: Pivotal Tracker
    categories:
        - productivity
    auth_mode: API_KEY
    proxy:
        headers:
            x-trackertoken: ${apiKey}
        base_url: https://www.pivotaltracker.com/services/v5
        verification:
            method: GET
            headers:
                content-type: application/json
            endpoints:
                - /accounts
    docs: https://nango.dev/docs/integrations/all/pivotaltracker
    credentials:
        apiKey:
            type: string
            title: API Key
            description: The API key for your Pivotal Tracker account

plain:
    display_name: Plain
    categories:
        - support
    auth_mode: API_KEY
    proxy:
        headers:
            authorization: Bearer ${apiKey}
        base_url: https://core-api.uk.plain.com/graphql
        verification:
            method: GET
            headers:
                content-type: application/json
            endpoints:
                - /v1?query=%7B__schema%7Btypes%7Bname,kind,fields%7Bname%7D%7D%7D%7D
    docs: https://nango.dev/docs/integrations/all/plain
    docs_connect: https://nango.dev/docs/integrations/all/plain/connect
    credentials:
        apiKey:
            type: string
            title: API Key
            description: The API key for your Plain account
            doc_section: '#step-1-generating-your-api-key'

podium:
    display_name: Podium
    categories:
        - communication
        - marketing
    auth_mode: OAUTH2
    authorization_url: https://api.podium.com/oauth/authorize
    token_url: https://api.podium.com/oauth/token
    scope_separator: ' '
    body_format: json
    authorization_params:
        response_type: code
    token_params:
        grant_type: authorization_code
    refresh_params:
        grant_type: refresh_token
    proxy:
        headers:
            podium-version: ${connectionConfig.apiVersion}
            content-type: application/json
        base_url: https://api.podium.com
        retry:
            after:
                - 'x-ratelimit-reset'
    docs: https://nango.dev/docs/integrations/all/podium
    connection_config:
        apiVersion:
            type: string
            title: API Version
            description: The API version of your Podium account

posthog:
    display_name: PostHog
    categories:
        - dev-tools
    auth_mode: API_KEY
    proxy:
        headers:
            authorization: Bearer ${apiKey}
        base_url: https://${connectionConfig.subdomain}.posthog.com
        verification:
            method: GET
            headers:
                content-type: application/json
            endpoints:
                - /api/users/@me
    docs: https://nango.dev/docs/integrations/all/posthog
    docs_connect: https://nango.dev/docs/integrations/all/posthog/connect
    connection_config:
        subdomain:
            type: string
            title: PostHog Domain
            description: The subdomain of your PostHog account
            pattern: '^[a-z0-9_-]+$'
            example: domain
            suffix: .posthog.com
            prefix: https://
    credentials:
        apiKey:
            type: string
            title: API Key
            description: The API key for your PostHog account
            doc_section: '#step-1-finding-your-posthog-api-key'

prive:
    display_name: Prive
    categories:
        - e-commerce
    auth_mode: API_KEY
    proxy:
        headers:
            authorization: Bearer ${apiKey}
            content-type: application/json
        base_url: https://subs.api.tryprive.com
    docs: https://nango.dev/docs/integrations/all/prive
    docs_connect: https://nango.dev/docs/integrations/all/prive/connect
    credentials:
        apiKey:
            type: string
            title: API Key
            description: The API key for your Prive account
            doc_section: '#step-1-requesting-your-prive-api-key'

private-api-bearer:
    display_name: Private API (Bearer Auth)
    auth_mode: API_KEY
    proxy:
        headers:
            authorization: Bearer ${apiKey}
        base_url: https://my-private-api
    docs: https://nango.dev/docs/integrations/all/private-api-bearer
    docs_connect: https://nango.dev/docs/integrations/all/private-api-bearer/connect
    credentials:
        apiKey:
            type: string
            title: API Key
            description: Your API Key

private-api-basic:
    display_name: Private API (Basic Auth)
    auth_mode: BASIC
    proxy:
        base_url: https://my-private-api
    docs: https://nango.dev/docs/integrations/all/private-api-basic
    docs_connect: https://nango.dev/docs/integrations/all/private-api-basic/connect
    credentials:
        username:
            type: string
            title: Username
            description: Your username
        password:
            type: string
            title: Password
            description: Your password

precisefp:
    display_name: PreciseFP
    categories:
        - crm
        - productivity
    auth_mode: OAUTH2
    authorization_url: https://app.precisefp.com/oauth/authorize
    token_url: https://app.precisefp.com/oauth/token
    authorization_params:
        response_type: code
        scope: '*'
    token_params:
        grant_type: authorization_code
    refresh_params:
        grant_type: refresh_token
    authorization_method: header
    proxy:
        base_url: https://app.precisefp.com
    docs: https://nango.dev/docs/integrations/all/precisefp

productboard:
    display_name: Productboard
    categories:
        - productivity
    auth_mode: OAUTH2
    authorization_url: https://app.productboard.com/oauth2/authorize
    token_url: https://app.productboard.com/oauth2/token
    scope_separator: ' '
    authorization_params:
        response_type: code
    token_params:
        grant_type: authorization_code
    refresh_params:
        grant_type: refresh_token
    proxy:
        headers:
            x-version: '1'
        base_url: https://api.productboard.com
    docs: https://nango.dev/docs/integrations/all/productboard

qualtrics:
    display_name: Qualtrics
    categories:
        - surveys
    auth_mode: OAUTH2
    authorization_url: https://${connectionConfig.subdomain}.qualtrics.com/oauth2/auth
    token_url: https://${connectionConfig.subdomain}.qualtrics.com/oauth2/token
    proxy:
        base_url: https://${connectionConfig.subdomain}.qualtrics.com
    docs: https://nango.dev/docs/integrations/all/qualtrics
    connection_config:
        subdomain:
            type: string
            title: Qualtrics Domain
            description: The subdomain of your Qualtrics account
            pattern: '^[a-z0-9_-]+$'
            example: domain
            suffix: .qualtrics.com
            prefix: https://

quickbase:
    display_name: Quickbase
    categories:
        - productivity
    auth_mode: API_KEY
    proxy:
        base_url: https://api.quickbase.com/v1/
        headers:
            qb-realm-hostname: ${connectionConfig.domain}
            user-agent: ${connectionConfig.appDetails} || App (support@nango.dev)
            authorization: QB-USER-TOKEN ${apiKey}
        query:
            apiKey: ${apiKey}
    docs: https://nango.dev/docs/integrations/all/quickbase
    docs_connect: https://nango.dev/docs/integrations/all/quickbase/connect
    connection_config:
        domain:
            type: string
            title: Realm Hostname
            description: Your Quickbase Realm Hostname
            example: demo.quickbase.com
            format: hostname
            doc_section: '#step-1-finding-your-realm-hostname'
        appDetails:
            type: string
            title: App Details
            description: The details of your app
            automated: true
    credentials:
        apiKey:
            type: string
            title: User Token
            description: Your User Token
            pattern: '^[a-z0-9_-]+$'
            example: bb_aa_xxxxxx_xxxxxxxxxxxxxxxxx
            doc_section: '#step-2-finding-your-user-token'

quickbooks:
    display_name: Quickbooks
    categories:
        - accounting
        - popular
    auth_mode: OAUTH2
    authorization_url: https://appcenter.intuit.com/connect/oauth2
    token_url: https://oauth.platform.intuit.com/oauth2/v1/tokens/bearer
    redirect_uri_metadata:
        - realmId
    proxy:
        connection_config:
            realmId: ${connectionConfig.realmId}
        base_url: https://quickbooks.api.intuit.com
    docs: https://nango.dev/docs/integrations/all/quickbooks
    docs_connect: https://nango.dev/docs/integrations/all/quickbooks/connect
    connection_config:
        realmId:
            type: string
            title: Quickbooks Realm ID
            optional: true
            description: The realmId of your quickbooks company
            pattern: '^\d{16}$'
            example: '9341453474484455'
            doc_section: '#step-1-finding-your-realm-id'

quickbooks-sandbox:
    alias: quickbooks
    display_name: Quickbooks (Sandbox)
    proxy:
        connection_config:
            realmId: ${connectionConfig.realmId}
        base_url: https://sandbox-quickbooks.api.intuit.com
    docs: https://nango.dev/docs/integrations/all/quickbooks-sandbox
    docs_connect: https://nango.dev/docs/integrations/all/quickbooks-sandbox/connect
    connection_config:
        realmId:
            type: string
            title: Quickbooks Realm ID
            optional: true
            description: The realmId of your quickbooks sandbox company
            pattern: '^\d{16}$'
            example: '9341453474484455'
            doc_section: '#step-1-finding-your-realm-id'

ragieai:
    display_name: Ragie AI
    categories:
        - dev-tools
    auth_mode: API_KEY
    proxy:
        base_url: https://api.ragie.ai
        headers:
            authorization: Bearer ${apiKey}
        verification:
            method: GET
            headers:
                content-type: application/json
            endpoints:
                - /documents
    docs: https://nango.dev/docs/integrations/all/ragieai
    credentials:
        apiKey:
            type: string
            title: API Key
            description: The API key for your ragie.ai account
            example: tnt_IZ56tqGVgX9_k8CKnxQ9MvQgzDXcDGgtcjXABkwusxSOR8QzwxxeA1B
            pattern: '^tnt_[a-zA-Z0-9_]+$'

ramp:
    display_name: Ramp
    categories:
        - banking
    auth_mode: OAUTH2
    authorization_url: https://app.ramp.com/v1/authorize
    token_url: https://api.ramp.com/developer/v1/token
    authorization_method: header
    proxy:
        base_url: https://api.ramp.com
    docs: https://nango.dev/docs/integrations/all/ramp

ramp-sandbox:
    display_name: Ramp (Sandbox)
    auth_mode: OAUTH2
    authorization_url: https://demo.ramp.com/v1/authorize
    token_url: https://demo-api.ramp.com/developer/v1/token
    authorization_method: header
    proxy:
        base_url: https://demo-api.ramp.com
    docs: https://nango.dev/docs/integrations/all/ramp-sandbox

rapidapi:
    display_name: RapidAPI
    categories:
        - dev-tools
    auth_mode: API_KEY
    proxy:
        headers:
            x-rapidapi-key: ${apiKey}
            x-rapidapi-host: ${connectionConfig.subdomain}.p.rapidapi.com
        base_url: https://${connectionConfig.subdomain}.p.rapidapi.com
    docs: https://nango.dev/docs/integrations/all/rapidapi
    credentials:
        apiKey:
            type: string
            title: API Key
            description: The API key for your RapidAPI account
            example: b7c156af2dmgh5c635305f3744bap168553jsp75193c8367ef
            pattern: '^[a-zA-Z0-9]+$'
    connection_config:
        subdomain:
            type: string
            title: Subdomain
            description: The subdomain of the Rapid API.
            pattern: '^[a-z0-9_-]+$'
            example: api-football-v1
            suffix: .p.rapidapi.com
            prefix: https://

razorpay:
    display_name: Razorpay
    categories:
        - payment
    auth_mode: BASIC
    proxy:
        base_url: https://api.razorpay.com
        verification:
            method: GET
            headers:
                content-type: application/json
            endpoints:
                - /v1/orders
    docs: https://nango.dev/docs/integrations/all/razorpay
    docs_connect: https://nango.dev/docs/integrations/all/razorpay/connect
    credentials:
        username:
            type: string
            title: Key ID
            description: Your Key ID
            pattern: '^rzp_(test|live)_[A-Za-z0-9]+$'
            example: 'rzp_test_*************'
            doc_section: '#step-1-finding-your-key-id-and-secret'
        password:
            type: string
            title: Key Secret
            description: Your Key Secret
            secret: true
            pattern: '^[a-zA-Z0-9]+$'
            doc_section: '#step-1-finding-your-key-id-and-secret'

readwise:
    display_name: Readwise
    categories:
        - productivity
    auth_mode: API_KEY
    proxy:
        base_url: https://readwise.io/api/v2
        headers:
            authorization: Token ${apiKey}
        verification:
            method: GET
            headers:
                content-type: application/json
            endpoints:
                - /auth
        retry:
            after:
                - 'retry-after'
    docs: https://nango.dev/docs/integrations/all/readwise
    docs_connect: https://nango.dev/docs/integrations/all/readwise/connect
    credentials:
        apiKey:
            type: string
            title: Access Token
            description: The Access Token for your Readwise account
            example: zCDL1fUOpu4Cg3WMlMl1S7ecKsaBQlfCzw7sbVfc0wBqUJMI56
            pattern: '^[a-zA-Z0-9]+$'
            doc_section: '#step-1-generating-your-access-token'

readwise-reader:
    display_name: Readwise Reader
    categories:
        - productivity
    auth_mode: API_KEY
    proxy:
        base_url: https://readwise.io/api/v3
        headers:
            authorization: Token ${apiKey}
        verification:
            method: GET
            headers:
                content-type: application/json
            base_url_override: https://readwise.io
            endpoints:
                - /api/v2/auth
        retry:
            after:
                - 'retry-after'
    docs: https://nango.dev/docs/integrations/all/readwise-reader
    docs_connect: https://nango.dev/docs/integrations/all/readwise-reader/connect
    credentials:
        apiKey:
            type: string
            title: Access Token
            description: The Access Token for your Readwise account
            example: zCDL1fUOpu4Cg3WMlMl1S7ecKsaBQlfCzw7sbVfc0wBqUJMI56
            pattern: '^[a-zA-Z0-9]+$'
            doc_section: '#step-1-generating-your-access-token'

recharge:
    display_name: Recharge
    categories:
        - e-commerce
    auth_mode: API_KEY
    proxy:
        headers:
            x-recharge-access-token: ${apiKey}
        base_url: https://api.rechargeapps.com
    docs: https://nango.dev/docs/integrations/all/recharge
    docs_connect: https://nango.dev/docs/integrations/all/recharge/connect
    credentials:
        apiKey:
            type: string
            title: API Token
            description: The API Token for your Recharge account
            example: sk_test_1p1_**************************************************
            pattern: '^[a-zA-Z0-9_]+$'
            doc_section: '#step-1-generating-your-api-token'

recruitcrm:
    display_name: Recruitcrm
    categories:
        - hr
    auth_mode: API_KEY
    proxy:
        base_url: https://api.recruitcrm.com
        headers:
            authorization: Bearer ${apiKey}
        verification:
            method: GET
            headers:
                content-type: application/json
            endpoints:
                - /api/v1/users/search
    docs: https://nango.dev/docs/integrations/all/recruitcrm
    docs_connect: https://nango.dev/docs/integrations/all/recruitcrm/connect
    credentials:
        apiKey:
            type: string
            title: API Key
            description: The API Key for your Recruitcrm account
            example: 9SKXL**************************************
            doc_section: '#step-1-generating-your-api-key'

recruitee:
    display_name: Recruitee
    categories:
        - ats
    auth_mode: API_KEY
    proxy:
        base_url: https://api.recruitee.com/c/${connectionConfig.companyId}
        headers:
            authorization: Bearer ${apiKey}
        connection_config:
            companyName: ${connectionConfig.companyName}
        verification:
            method: GET
            endpoints:
<<<<<<< HEAD
                - /candidates
    docs: https://nango.dev/docs/integrations/all/recruitee
    docs_connect: https://nango.dev/docs/integrations/all/recruitee/connect
=======
                - /departments
    docs: https://docs.nango.dev/integrations/all/recruitee
    docs_connect: https://docs.nango.dev/integrations/all/recruitee/connect
>>>>>>> b96b0762
    connection_config:
        companyId:
            type: string
            title: Company ID
            description: The Company ID for your Recruitee account
            example: '126786'
            pattern: '^[0-9]+$'
            order: 1
            doc_section: '#step-1-finding-your-company-id-and-company-name'
        companyName:
            type: string
            title: Company Name
            description: The Company name for your Recruitee account
            example: acme
            optional: true
            doc_section: '#step-1-finding-your-company-id-and-company-name'
    credentials:
        apiKey:
            type: string
            title: Personal API Token
            description: The Personal API Token for your Recruitee account
            example: 'OTlHOGlWNUFJRkErekoxd1lXMGd6dz09'
            pattern: '^[A-Za-z0-9+/]+={0,2}$'
            doc_section: '#step-2-generating-your-personal-api-token'

recruiterflow:
    display_name: Recruiterflow
    categories:
        - hr
    auth_mode: API_KEY
    proxy:
        base_url: https://api.recruiterflow.com
        headers:
            rf-api-key: ${apiKey}
        verification:
            method: GET
            headers:
                content-type: application/json
            endpoints:
                - /api/external/user/list
    docs: https://nango.dev/docs/integrations/all/recruiterflow
    docs_connect: https://nango.dev/docs/integrations/all/recruiterflow/connect
    credentials:
        apiKey:
            type: string
            title: API Key
            description: The API Key for your Recruiterflow account
            doc_section: '#step-1-generating-your-api-key'
            example: 7b0c0d****************************
            pattern: '^[a-zA-Z0-9_]+$'

reddit:
    display_name: Reddit
    categories:
        - social
    auth_mode: OAUTH2
    authorization_url: https://www.reddit.com/api/v1/authorize
    token_url: https://www.reddit.com/api/v1/access_token
    authorization_method: header
    authorization_params:
        duration: permanent
    proxy:
        base_url: https://oauth.reddit.com
    docs: https://nango.dev/docs/integrations/all/reddit

redtail-crm-sandbox:
    display_name: Redtail CRM (Sandbox)
    categories:
        - crm
    auth_mode: TWO_STEP
    token_url: https://review.crm.redtailtechnology.com/api/public/v1/authentication
    token_request_method: GET
    token_headers:
        authorization: Basic ${base64(${credentials.apiKey}:${credentials.username}:${credentials.password})}
    token_response:
        token: authenticated_user.user_key
    proxy:
        headers:
            authorization: Userkeyauth ${base64(${credentials.apiKey}:${accessToken})}
        base_url: https://review.crm.redtailtechnology.com/api/public
    docs: https://nango.dev/docs/integrations/all/redtail-crm-sandbox
    docs_connect: https://nango.dev/docs/integrations/all/redtail-crm-sandbox/connect
    credentials:
        username:
            type: string
            title: Username
            description: The username for your Redtail CRM account
            doc_section: '#step-2-finding-your-credentials'
        password:
            type: string
            title: Password
            description: The password for your Redtail CRM account
            secret: true
            doc_section: '#step-2-finding-your-credentials'
        apiKey:
            type: string
            title: API Key
            description: The API Key for your Redtail CRM account
            example: f1c2d3a4-5b67-4c89-ae01-123456789abc
            format: uuid
            secret: true
            doc_section: '#step-1-finding-your-api-token'
refiner:
    display_name: Refiner
    categories:
        - surveys
    auth_mode: API_KEY
    proxy:
        headers:
            authorization: Bearer ${apiKey}
        base_url: https://api.refiner.io/v1
        verification:
            method: GET
            headers:
                content-type: application/json
            endpoints:
                - /account
    docs: https://nango.dev/docs/integrations/all/refiner
    credentials:
        apiKey:
            type: string
            title: API Key
            description: The API key for your Refiner account

replicate:
    display_name: Replicate
    auth_mode: API_KEY
    proxy:
        headers:
            authorization: Bearer ${apiKey}
        base_url: https://api.replicate.com
        verification:
            method: GET
            headers:
                content-type: application/json
            endpoints:
                - /v1/account
    docs: https://nango.dev/docs/integrations/all/replicate
    credentials:
        apiKey:
            type: string
            title: API Key
            description: The API key for your Replicate account

retell-ai:
    display_name: Retell AI
    categories:
        - dev-tools
        - productivity
    auth_mode: API_KEY
    proxy:
        base_url: https://api.retellai.com
        headers:
            authorization: Bearer ${apiKey}
            content-type: application/json
    docs: https://nango.dev/docs/integrations/all/retell-ai
    docs_connect: https://nango.dev/docs/integrations/all/retell-ai/connect
    credentials:
        apiKey:
            type: string
            title: API Key
            description: The API key for Retell AI
            example: key-xxxxxxxxxxxxxxxxxxxxxxxxxxxxxxxxxxxxxxxx
            doc_section: '#step-1-finding-your-retell-ai-api-key'

ring-central:
    display_name: RingCentral
    categories:
        - support
    auth_mode: OAUTH2
    authorization_url: https://platform.ringcentral.com/restapi/oauth/authorize
    token_url: https://platform.ringcentral.com/restapi/oauth/token
    authorization_method: header
    authorization_params:
        response_type: code
    token_params:
        grant_type: authorization_code
    refresh_params:
        grant_type: refresh_token
    proxy:
        base_url: https://platform.ringcentral.com
        retry:
            after:
                - 'retry-after'
    docs: https://nango.dev/docs/integrations/all/ring-central

ring-central-sandbox:
    display_name: RingCentral (Sandbox)
    auth_mode: OAUTH2
    authorization_url: https://platform.devtest.ringcentral.com/restapi/oauth/authorize
    token_url: https://platform.devtest.ringcentral.com/restapi/oauth/token
    authorization_method: header
    authorization_params:
        response_type: code
    token_params:
        grant_type: authorization_code
    refresh_params:
        grant_type: refresh_token
    proxy:
        base_url: https://platform.devtest.ringcentral.com
        retry:
            after:
                - 'retry-after'
    docs: https://nango.dev/docs/integrations/all/ring-central-sandbox

rippling:
    display_name: Rippling
    categories:
        - hr
    auth_mode: API_KEY
    proxy:
        headers:
            authorization: Bearer ${apiKey}
            user-agent: Node.js/20.12.2 (linux; x64)
        base_url: https://rest.ripplingapis.com
    docs: https://nango.dev/docs/integrations/all/rippling
    docs_connect: https://nango.dev/docs/integrations/all/rippling/connect
    credentials:
        apiKey:
            type: string
            title: API Token
            description: The API Token for your Rippling account
            doc_section: '#step-1-generating-your-api-token'

rippling-shop-app:
    display_name: Rippling Shop App
    categories:
        - hr
    auth_mode: OAUTH2
    authorization_url: https://app.rippling.com/apps/PLATFORM/${connectionConfig.appName}/authorize
    token_url: https://api.rippling.com/api/o/token/
    authorization_params:
        response_type: code
    token_params:
        grant_type: authorization_code
    refresh_params:
        grant_type: refresh_token
    proxy:
        base_url: https://api.rippling.com
    post_connection_script: ripplingShopAppPostConnection
    docs: https://nango.dev/docs/integrations/all/rippling-shop-app
    connection_config:
        appName:
            type: string
            title: ''
            description: ''
            automated: true

roam-scim:
    display_name: Roam (SCIM API)
    categories:
        - productivity
    auth_mode: API_KEY
    proxy:
        base_url: https://api.ro.am/scim
        headers:
            authorization: Bearer ${apiKey}
            accept: application/json
            content-type: application/json
        verification:
            method: GET
            headers:
                content-type: application/json
            endpoints:
                - /v2/Users
    docs: https://nango.dev/docs/integrations/all/roam-scim
    docs_connect: https://nango.dev/docs/integrations/all/roam-scim/connect
    credentials:
        apiKey:
            type: string
            title: SCIM API Token
            description: The SCIM API token generated from your Roam organization settings.
            example: rmk-uu9zt58h-EYHyLJ3ay4Mc-wuWQTOk-Y2yY-gZlW7Ys8AdVXBRZks_SGrCyZ09_IDvX9ikahdxushGYKcT77Fjw
            pattern: '^rmk-[A-Za-z0-9_-]{86}$'
            doc_section: '#step-1-generating-your-scim-api-token'

rock-gym-pro:
    display_name: Rock Gym Pro
    categories:
        - crm
    auth_mode: BASIC
    proxy:
        base_url: https://api.rockgympro.com
        verification:
            method: GET
            headers:
                content-type: application/json
            endpoints:
                - /v1/ping
        paginate:
            type: offset
            offset_name_in_request: page
            limit_name_in_request: limit
    docs: https://nango.dev/docs/integrations/all/rock-gym-pro
    credentials:
        username:
            type: string
            title: API Username
            description: Your Rock Gym Pro API username
        password:
            type: string
            title: API Password
            description: Your Rock Gym Pro API password

roller:
    display_name: Roller
    categories:
        - ticketing
    auth_mode: OAUTH2_CC
    token_url: https://api.roller.app/token
    body_format: json
    credentials:
        client_id:
            type: string
            title: Client ID
            description: Roller client ID
        client_secret:
            type: string
            title: Client Secret
            description: Roller client secret
    proxy:
        base_url: https://api.roller.app

    docs: https://nango.dev/docs/integrations/all/roller

rootly:
    display_name: Rootly
    categories:
        - dev-tools
    auth_mode: API_KEY
    proxy:
        headers:
            authorization: Bearer ${apiKey}
        base_url: https://api.rootly.com
        verification:
            method: GET
            headers:
                content-type: application/json
            endpoints:
                - /v1/users/me
    docs: https://nango.dev/docs/integrations/all/rootly
    docs_connect: https://nango.dev/docs/integrations/all/rootly/connect
    credentials:
        apiKey:
            type: string
            title: API Key
            description: The API key for your Rootly account
            example: rootly_db86a6••••••••••••••••••••••••••••••••••••••••••••••••••••••••••••••
            pattern: '^rootly_[a-f0-9]{64}$'
            doc_section: '#step-1-generating-your-api-key'

segment:
    display_name: Segment
    categories:
        - analytics
        - marketing
    auth_mode: OAUTH2
    authorization_url: https://id.segmentapis.com/oauth2/auth
    token_url: https://id.segmentapis.com/oauth2/token
    token_request_auth_method: basic
    proxy:
        base_url: https://api.segment.io
    docs: https://nango.dev/docs/integrations/all/segment

sage:
    display_name: Sage
    categories:
        - accounting
        - erp
    auth_mode: OAUTH2
    authorization_url: https://www.sageone.com/oauth2/auth/central
    token_url: https://oauth.accounting.sage.com/token
    authorization_params:
        filter: apiv3.1
    proxy:
        base_url: https://api.accounting.sage.com
    docs: https://nango.dev/docs/integrations/all/sage

sage-hr:
    display_name: Sage HR
    categories:
        - hr
    auth_mode: API_KEY
    proxy:
        base_url: https://${connectionConfig.subdomain}.sage.hr
        headers:
            x-auth-token: ${apiKey}
        verification:
            method: GET
            headers:
                content-type: application/json
            endpoints:
                - /api/employees
    docs: https://nango.dev/docs/integrations/all/sage-hr
    docs_connect: https://nango.dev/docs/integrations/all/sage-hr/connect
    credentials:
        apiKey:
            type: string
            title: API Key
            description: The API Key for your Sage HR account
            doc_section: '#step-1-enabling-api-access'
            example: apikey****************************
            pattern: '^[a-zA-Z0-9.]+$'
    connection_config:
        subdomain:
            type: string
            title: Sage HR Subdomain
            description: The subdomain of your Sage HR account
            pattern: '^[a-zA-Z0-9-]+$'
            example: subdomain
            suffix: .sage.hr
            prefix: https://

sage-intacct-oauth:
    display_name: Sage Intacct (OAuth)
    categories:
        - accounting
        - erp
        - popular
    auth_mode: OAUTH2
    authorization_url: https://api.intacct.com/ia/api/v1/oauth2/authorize
    token_url: https://api.intacct.com/ia/api/v1/oauth2/token
    authorization_params:
        response_type: code
    token_params:
        grant_type: authorization_code
    refresh_params:
        grant_type: refresh_token
    proxy:
        base_url: https://api.intacct.com/ia/api
    docs: https://nango.dev/docs/integrations/all/sage-intacct-oauth

sage-intacct:
    display_name: Sage Intacct
    categories:
        - accounting
        - erp
    auth_mode: TWO_STEP
    proxy:
        base_url: https://api.intacct.com/ia/xml/xmlgw.phtml
    token_url: https://api.intacct.com/ia/xml/xmlgw.phtml
    body_format: xml
    token_params:
        request:
            control:
                senderid: ${credentials.senderId}
                password: ${credentials.senderPassword}
                controlid: ${now}
                uniqueid: false
                dtdversion: '3.0'
                includewhitespace: false
            operation:
                authentication:
                    login:
                        userid: ${credentials.userId}
                        companyid: ${credentials.companyId}
                        password: ${credentials.userPassword}
                content:
                    function:
                        $controlid: '{{$guid}}'
                        getAPISession: ''
    token_headers:
        content-type: application/xml
    token_response:
        token: response.operation.result.data.api.sessionid
        token_expiration: response.operation.authentication.sessiontimeout
        token_expiration_strategy: expireAt
    docs: https://nango.dev/docs/integrations/all/sage-intacct
    docs_connect: https://nango.dev/docs/integrations/all/sage-intacct/connect
    credentials:
        senderId:
            type: string
            title: Sender ID
            description: Your Sage Intacct Sender ID
            doc_section: '#step-1-how-to-retrieve-the-sender-id'
        senderPassword:
            type: string
            title: Sender Password
            description: Your Sage Intacct Sender Password
            secret: true
        userId:
            type: string
            title: User ID
            description: Your Sage Intacct User ID
            doc_section: '#step-2-how-to-retrieve-the-user-id'
        companyId:
            type: string
            title: Company ID
            description: Your Sage Intacct Company ID
            doc_section: '#step-3-how-to-retrieve-the-company-id'
        userPassword:
            type: string
            title: User Password
            description: Your Sage Intacct User Password
            secret: true

sage-people:
    display_name: Sage People
    categories:
        - hr
    auth_mode: OAUTH2
    authorization_url: https://login.salesforce.com/services/oauth2/authorize
    token_url: https://login.salesforce.com/services/oauth2/token
    authorization_params:
        prompt: consent
    default_scopes:
        - offline_access
        - api
    proxy:
        base_url: https://${connectionConfig.instance_url}/services/apexrest/spapi
        headers:
            accept: application/json
    token_response_metadata:
        - instance_url
    docs: https://nango.dev/docs/integrations/all/sage-people
    docs_connect: https://nango.dev/docs/integrations/all/sage-people/connect
    connection_config:
        instance_url:
            type: string
            title: Instance URL
            description: The instance URL of your Salesforce account
            format: uri
            pattern: '^https?://.*$'
            automated: true

salesforce:
    display_name: Salesforce
    categories:
        - crm
        - popular
    auth_mode: OAUTH2
    authorization_url: https://login.salesforce.com/services/oauth2/authorize
    token_url: https://login.salesforce.com/services/oauth2/token
    authorization_params:
        prompt: consent
    default_scopes:
        - offline_access
    token_response_metadata:
        - instance_url
    proxy:
        base_url: ${connectionConfig.instance_url}
    webhook_routing_script: salesforceWebhookRouting
    post_connection_script: salesforcePostConnection
    docs: https://nango.dev/docs/integrations/all/salesforce
    connection_config:
        instance_url:
            type: string
            title: Instance URL
            description: The instance URL of your Salesforce account
            format: uri
            pattern: '^https?://.*$'
            automated: true

salesforce-sandbox:
    display_name: Salesforce (Sandbox)
    auth_mode: OAUTH2
    authorization_url: https://test.salesforce.com/services/oauth2/authorize
    token_url: https://test.salesforce.com/services/oauth2/token
    default_scopes:
        - offline_access
    token_response_metadata:
        - instance_url
    proxy:
        base_url: ${connectionConfig.instance_url}
    docs: https://nango.dev/docs/integrations/all/salesforce-sandbox
    connection_config:
        instance_url:
            type: string
            title: Instance URL
            description: The instance URL of your Salesforce account
            format: uri
            pattern: '^https?://.*$'
            automated: true

salesforce-experience-cloud:
    display_name: Salesforce Experience Cloud
    auth_mode: OAUTH2
    authorization_url: https://${connectionConfig.subdomain}.my.site.com/services/oauth2/authorize
    token_url: https://${connectionConfig.subdomain}.my.site.com/services/oauth2/token
    default_scopes:
        - offline_access
    token_response_metadata:
        - instance_url
    proxy:
        base_url: ${connectionConfig.instance_url}
    docs: https://nango.dev/docs/integrations/all/salesforce-experience-cloud
    connection_config:
        subdomain:
            type: string
            title: Salesforce Domain
            description: The subdomain of your Salesforce Experience Cloud account
            pattern: '^[a-z0-9_-]+$'
            example: domain
            suffix: .my.site.com
            prefix: https://
        instance_url:
            type: string
            title: Instance URL
            description: The instance URL of your Salesforce Experience Cloud account
            format: uri
            pattern: '^https?://.*$'
            automated: true
salesforce-cdp:
    display_name: Salesforce (Data Cloud)
    categories:
        - storage
    auth_mode: TWO_STEP
    token_url: https://login.salesforce.com/services/oauth2/token
    body_format: form
    token_params:
        grant_type: urn:ietf:params:oauth:grant-type:jwt-bearer
        assertion: ${credentials.jwt}
    token_headers:
        content-type: application/x-www-form-urlencoded
    additional_steps:
        - body_format: form
          token_params:
              grant_type: urn:salesforce:grant-type:external:cdp
              subject_token: ${step1.access_token}
              subject_token_type: urn:ietf:params:oauth:token-type:access_token
          token_headers:
              content-type: application/x-www-form-urlencoded
          token_url: ${step1.instance_url}/services/a360/token
    token_response_metadata:
        - instance_url
    proxy:
        base_url: ${connectionConfig.instance_url}
    token_response:
        token: access_token
        token_expiration: expires_in
        token_expiration_strategy: expireIn
    docs: https://nango.dev/docs/integrations/all/salesforce-cdp
    docs_connect: https://nango.dev/docs/integrations/all/salesforce-cdp/connect
    credentials:
        jwt:
            type: string
            title: Encoded JWT
            description: This is your pre-generated, encoded JSON Web Token (JWT)
            secret: true
            doc_section: '#step-1-generating-your-encoded-jwt'
sap-concur:
    display_name: SAP Concur
    categories:
        - erp
    auth_mode: OAUTH2_CC
    token_url: https://${connectionConfig.region}.api.concursolutions.com/oauth2/v0/token
    scope_separator: ' '
    token_params:
        grant_type: client_credentials
    proxy:
        base_url: https://${connectionConfig.region}.api.concursolutions.com
    docs: https://nango.dev/docs/integrations/all/sap-concur
    docs_connect: https://nango.dev/docs/integrations/all/sap-concur/connect
    connection_config:
        companyUUID:
            type: string
            title: Company UUID
            description: The unique identifier for your SAP Concur company
            doc_section: '#step-2-generate-company-request-token'
        companyRequestToken:
            type: string
            title: Company Request Token
            description: The request token generated for the company
            doc_section: '#step-2-generate-company-request-token'
        region:
            type: string
            title: Region
            description: The SAP Concur Data Center region (e.g., `us`, `eu`, `cn`)
            example: us
            doc_section: '#step-3-determine-your-region'

sap-success-factors:
    display_name: SAP SuccessFactors
    categories:
        - hr
    body_format: form
    auth_mode: TWO_STEP
    token_url: https://${connectionConfig.apiServer}/oauth/token
    token_params:
        company_id: ${connectionConfig.companyId}
        client_id: ${credentials.apiKey}
        grant_type: urn:ietf:params:oauth:grant-type:saml2-bearer
        assertion: ${credentials.assertion}
        new_token: true
    token_headers:
        content-type: application/x-www-form-urlencoded
    proxy:
        base_url: https://${connectionConfig.apiServer}
    token_response:
        token: access_token
        token_expiration: expires_in
        token_expiration_strategy: expireIn
    docs: https://nango.dev/docs/integrations/all/sap-success-factors
    docs_connect: https://nango.dev/docs/integrations/all/sap-success-factors/connect
    connection_config:
        apiServer:
            type: string
            title: API Server
            description: The API Server to connect to your SAP SuccessFactors account
            format: hostname
            example: api41preview.sapsf.com
            prefix: https://
            doc_section: '#step-1-finding-your-api-server'
            order: 1
        companyId:
            type: string
            title: Company ID
            description: The company ID of your SAP SuccessFactors account
            example: SFSALES012345
            pattern: '^[A-Z0-9]+$'
            doc_section: '#step-2-finding-your-company-id'
            order: 2
    credentials:
        apiKey:
            type: string
            title: API Key
            description: The API key for your SAP SuccessFactors account
            secret: true
            example: YzA4MTVhMTQzZTUzMjc3NTk0ZDY2Nzc1ZmVkOA
            pattern: ^[A-Za-z0-9+/]{32,44}={0,2}$
            doc_section: '#step-3-generating-your-api-key'
        assertion:
            type: string
            title: SAML Assertion
            description: The SAML Assertion generated for your SAP SuccessFactors account
            secret: true
            doc_section: '#step-4-generating-your-saml-assertion'

scrapedo:
    display_name: Scrape.do
    categories:
        - other
    auth_mode: API_KEY
    proxy:
        base_url: https://api.scrape.do
        query:
            token: ${apiKey}
    docs: https://nango.dev/docs/integrations/all/scrapedo
    docs_connect: https://nango.dev/docs/integrations/all/scrapedo/connect
    credentials:
        apiKey:
            type: string
            title: API Token
            description: The API Token for your Scrape.do account
            example: 3c12d71308a346c41d10b19a2b2ac1ea5cacb53588d
            pattern: '^[a-zA-Z0-9]+$'
            doc_section: '#step-1-finding-your-api-key'

salesloft:
    display_name: Salesloft
    categories:
        - marketing
    auth_mode: OAUTH2
    authorization_url: https://accounts.salesloft.com/oauth/authorize
    token_url: https://accounts.salesloft.com/oauth/token
    proxy:
        base_url: https://api.salesloft.com
    docs: https://nango.dev/docs/integrations/all/salesloft

sendgrid:
    display_name: SendGrid
    categories:
        - marketing
    auth_mode: API_KEY
    proxy:
        headers:
            authorization: Bearer ${apiKey}
        base_url: https://api.sendgrid.com
    docs: https://nango.dev/docs/integrations/all/sendgrid
    docs_connect: https://nango.dev/docs/integrations/all/sendgrid/connect
    credentials:
        apiKey:
            type: string
            title: API Key
            description: The API key for your Sendgrid account
            doc_section: '#step-1-generating-your-sendgrid-api-key'

sentry:
    display_name: Sentry
    categories:
        - dev-tools
        - analytics
    auth_mode: API_KEY
    proxy:
        base_url: https://${connectionConfig.hostname}/api
        headers:
            authorization: Bearer ${apiKey}
    docs: https://nango.dev/docs/integrations/all/sentry
    docs_connect: https://nango.dev/docs/integrations/all/sentry/connect
    connection_config:
        hostname:
            type: string
            title: Hostname
            description: The Hostname of your Sentry account
            example: us.sentry.io
            format: hostname
            pattern: '^[a-z0-9_-]+\.sentry\.io|^sentry\.io$'
            prefix: https://
            order: 1
            doc_section: '#step-1-finding-your-hostname'
    credentials:
        apiKey:
            type: string
            title: Auth Token
            description: The Authentication token for your Sentry account
            example: sntryu_795225***************b9864a*********************
            pattern: '^sntryu_[a-f0-9]{64}$'
            doc_section: '#step-2-generating-your-sentry-auth-token'

sentry-oauth:
    display_name: Sentry (Public Integrations)
    installation: outbound
    categories:
        - dev-tools
        - analytics
    auth_mode: OAUTH2
    token_url: https://sentry.io/api/0/sentry-app-installations/${connectionConfig.installation.uuid}/authorizations/
    webhook_routing_script: sentryOauthWebhookRouting
    post_connection_script: sentryOauthPostConnection
    authorization_code_param_in_webhook: data.installation.code
    webhook_response_metadata:
        - installation.uuid
    proxy:
        base_url: https://${connectionConfig.hostname}/api
        connection_config:
            actor: ${connectionConfig.actor}
    docs: https://nango.dev/docs/integrations/all/sentry-oauth
    docs_connect: https://nango.dev/docs/integrations/all/sentry-oauth/connect
    connection_config:
        hostname:
            type: string
            title: Hostname
            description: The Hostname of your Sentry account
            example: us.sentry.io
            format: hostname
            pattern: '^[a-z0-9_-]+\.sentry\.io|^sentry\.io$'
            prefix: https://
            order: 1
            doc_section: '#step-1-finding-your-hostname'
        actor:
            type: string
            title: User ID
            description: The unique identifier of the user who will accept and install the public integration
            doc_section: '#step-2-finding-your-user-id'
        installation.uuid:
            type: string
            title: ''
            description: ''
            automated: true

sedna:
    display_name: Sedna (OAuth)
    auth_mode: OAUTH2_CC
    categories:
        - communication
    proxy:
        base_url: https://${connectionConfig.tenant}.sednanetwork.com/platform
    token_url: https://${connectionConfig.tenant}.sednanetwork.com/platform/oauth/token
    token_params:
        grant_type: client_credentials
    scope_separator: ','
    docs: https://nango.dev/docs/integrations/all/sedna
    connection_config:
        tenant:
            type: string
            title: Tenant
            description: The tenant name to your sedna account

sedna-basic:
    display_name: Sedna (Basic Auth)
    auth_mode: BASIC
    categories:
        - communication
    proxy:
        base_url: https://${connectionConfig.tenant}.sednanetwork.com/platform
    docs: https://nango.dev/docs/integrations/all/sedna-basic
    connection_config:
        tenant:
            type: string
            title: Tenant
            description: The tenant name to your sedna account

setmore:
    display_name: Setmore
    categories:
        - productivity
    auth_mode: TWO_STEP
    token_request_method: GET
    token_url: https://developer.setmore.com/api/v1/o/oauth2/token?refreshToken=${credentials.refreshToken}
    proxy:
        base_url: https://developer.setmore.com/api
    token_response:
        token: data.token.access_token
        token_expiration: data.token.expires_in
        token_expiration_strategy: expireIn
    docs: https://nango.dev/docs/integrations/all/setmore
    docs_connect: https://nango.dev/docs/integrations/all/setmore/connect
    credentials:
        refreshToken:
            type: string
            title: Access Token
            pattern: '^r1\/[A-Za-z0-9\-]+$'
            example: r1/Ab12Cd34Ef56Gh78Ij90KlMnOpQr-StUvWxYz123456
            description: The access token provided to you by Setmore team
            doc_section: '#step-1-requesting-access-to-the-api'

sellsy:
    display_name: Sellsy
    auth_mode: OAUTH2
    categories:
        - invoicing
        - accounting
        - crm
    authorization_url: https://login.sellsy.com/oauth2/authorization
    token_url: https://login.sellsy.com/oauth2/access-tokens
    authorization_params:
        response_type: code
    token_params:
        grant_type: authorization_code
    refresh_params:
        grant_type: refresh_token
    proxy:
        base_url: https://api.sellsy.com
    docs: https://nango.dev/docs/integrations/all/sellsy

sellsy-oauth2-cc:
    display_name: Sellsy (Client Credentials)
    auth_mode: OAUTH2_CC
    categories:
        - invoicing
        - accounting
        - crm
    token_url: https://login.sellsy.com/oauth2/access-tokens
    token_params:
        grant_type: client_credentials
    proxy:
        base_url: https://api.sellsy.com
    docs: https://nango.dev/docs/integrations/all/sellsy-oauth2-cc
    docs_connect: https://nango.dev/docs/integrations/all/sellsy-oauth2-cc/connect
    credentials:
        client_id:
            type: string
            title: Client ID
            description: Your Client ID
        client_secret:
            type: string
            title: Secret shopper
            description: Your Secret shopper

servicem8:
    display_name: ServiceM8
    categories:
        - productivity
    auth_mode: OAUTH2
    authorization_url: https://go.servicem8.com/oauth/authorize
    token_url: https://go.servicem8.com/oauth/access_token
    proxy:
        base_url: https://api.servicem8.com
    scope_separator: ' '
    authorization_params:
        response_type: code
    token_params:
        grant_type: authorization_code
    refresh_params:
        grant_type: refresh_token
    docs: https://nango.dev/docs/integrations/all/servicem8

signnow:
    display_name: SignNow
    categories:
        - legal
    auth_mode: OAUTH2
    authorization_url: https://app.signnow.com/authorize
    token_url: https://api.signnow.com/oauth2/token
    disable_pkce: true
    token_request_auth_method: basic
    authorization_params:
        response_type: code
    token_params:
        grant_type: authorization_code
    refresh_params:
        grant_type: refresh_token
    proxy:
        base_url: https://api.signnow.com
    docs: https://nango.dev/docs/integrations/all/signnow

signnow-sandbox:
    display_name: SignNow (Sandbox)
    categories:
        - legal
    auth_mode: OAUTH2
    authorization_url: https://app-eval.signnow.com/authorize
    token_url: https://api-eval.signnow.com/oauth2/token
    disable_pkce: true
    token_request_auth_method: basic
    authorization_params:
        response_type: code
    token_params:
        grant_type: authorization_code
    refresh_params:
        grant_type: refresh_token
    proxy:
        base_url: https://api-eval.signnow.com
    docs: https://nango.dev/docs/integrations/all/signnow-sandbox

servicenow:
    display_name: ServiceNow
    categories:
        - productivity
    auth_mode: OAUTH2
    authorization_url: https://${connectionConfig.subdomain}.service-now.com/oauth_auth.do
    token_url: https://${connectionConfig.subdomain}.service-now.com/oauth_token.do
    authorization_params:
        response_type: code
    token_params:
        grant_type: authorization_code
    refresh_params:
        grant_type: refresh_token
    proxy:
        base_url: https://${connectionConfig.subdomain}.service-now.com
    docs: https://nango.dev/docs/integrations/all/servicenow
    connection_config:
        subdomain:
            type: string
            title: ServiceNow Domain
            description: The subdomain of your ServiceNow account
            pattern: '^[a-z0-9_-]+$'
            example: domain
            suffix: .service-now.com
            prefix: https://

skio:
    display_name: Skio
    categories:
        - e-commerce
    auth_mode: API_KEY
    proxy:
        headers:
            authorization: API ${apiKey}
        base_url: https://graphql.skio.com
    credentials_verification_script: skioCredentialsVerification
    docs: https://nango.dev/docs/integrations/all/skio
    docs_connect: https://nango.dev/docs/integrations/all/skio/connect
    credentials:
        apiKey:
            type: string
            title: API Token
            description: The API Token for your Skio account
            format: uuid
            example: a1b2c3d4-e5f6-47a8-9b0c-d1234567890f
            doc_section: '#step-1-generating-your-api-key'

sharepoint-online:
    display_name: SharePoint Online (v2)
    categories:
        - storage
        - communication
    alias: microsoft
    post_connection_script: onedrivePostConnection
    docs: https://nango.dev/docs/integrations/all/sharepoint-online

sharepoint-online-oauth2-cc:
    display_name: SharePoint Online (Client Credentials V2)
    categories:
        - storage
        - communication
    auth_mode: OAUTH2_CC
    token_url: https://login.microsoftonline.com/${connectionConfig.tenantId}/oauth2/v2.0/token
    token_params:
        grant_type: client_credentials
    proxy:
        base_url: https://graph.microsoft.com
    docs: https://nango.dev/docs/integrations/all/sharepoint-online-oauth2-cc
    docs_connect: https://nango.dev/docs/integrations/all/sharepoint-online-oauth2-cc/connect
    connection_config:
        tenantId:
            type: string
            title: Tenant ID
            description: The unique identifier for your organization that uses Microsoft services
            format: uuid
            example: a1b2c3d4-e5f6-47a8-9b0c-d1234567890f
            doc_section: '#step-1-finding-your-tenant-id'
            order: 1

sharepoint-online-v1:
    display_name: SharePoint Online (v1)
    categories:
        - storage
        - communication
    auth_mode: TWO_STEP
    token_url: https://login.microsoftonline.com/${connectionConfig.tenantId}/oauth2/token
    body_format: form
    token_params:
        client_id: ${credentials.clientId}
        grant_type: client_credentials
        resource: https://${connectionConfig.tenantId}.sharepoint.com
        client_assertion_type: urn:ietf:params:oauth:client-assertion-type:jwt-bearer
        client_assertion: ${credentials.assertion}
    token_headers:
        content-type: application/x-www-form-urlencoded
    proxy:
        base_url: https://${connectionConfig.tenantName}.sharepoint.com
        headers:
            accept: application/json;odata=verbose
    token_response:
        token: access_token
        token_expiration: expires_in
        token_expiration_strategy: expireIn
    docs: https://nango.dev/docs/integrations/all/sharepoint-online-v1
    docs_connect: https://nango.dev/docs/integrations/all/sharepoint-online-v1/connect
    connection_config:
        tenantId:
            type: string
            title: Tenant ID
            description: The unique identifier for your organization that uses Microsoft services
            format: uuid
            example: a1b2c3d4-e5f6-47a8-9b0c-d1234567890f
            doc_section: '#step-1-finding-your-tenant-id'
            order: 1
        tenantName:
            type: string
            title: Tenant Name
            description: The initial domain name for your Microsoft services tenant
            example: mycompany
            pattern: '^[a-zA-Z0-9]+$'
            doc_section: '#step-2-finding-your-tenant-name'
            order: 2
    credentials:
        clientId:
            type: string
            title: Client ID
            description: Your application Client ID
            secret: true
            doc_section: '#step-3-finding-your-client-id'
        assertion:
            type: string
            title: Client Assertion
            description: Your generated client assertion
            secret: true
            doc_section: '#step-4-generating-your-client-assertion'

shipstation:
    display_name: Shipstation
    categories:
        - e-commerce
    auth_mode: BASIC
    proxy:
        base_url: https://ssapi.shipstation.com
        retry:
            after:
                - 'x-rate-limit-reset'
        verification:
            method: GET
            headers:
                content-type: application/json
            endpoints:
                - /users
    docs: https://nango.dev/docs/integrations/all/shipstation
    docs_connect: https://nango.dev/docs/integrations/all/shipstation/connect
    credentials:
        username:
            type: string
            title: API Key
            description: Your ShipStation API key
            doc_section: '#step-1-finding-shipstation-api-key-and-api-secret'
        password:
            type: string
            title: API Secret
            description: Your Shipstation API secret
            # https://www.shipstation.com/docs/api/requirements/#authentication
            # Shipstation is using basic auth with API key and secret
            doc_section: '#step-1-finding-shipstation-api-key-and-api-secret'

shopify:
    display_name: Shopify (OAuth)
    categories:
        - e-commerce
        - popular
    auth_mode: OAUTH2
    authorization_url: https://${connectionConfig.subdomain}.myshopify.com/admin/oauth/authorize
    token_url: https://${connectionConfig.subdomain}.myshopify.com/admin/oauth/access_token
    proxy:
        base_url: https://${connectionConfig.subdomain}.myshopify.com
        headers:
            x-shopify-access-token: ${accessToken}
    docs: https://nango.dev/docs/integrations/all/shopify
    docs_connect: https://nango.dev/docs/integrations/all/shopify/connect
    connection_config:
        subdomain:
            type: string
            title: Shopify Domain
            description: The subdomain of your Shopify account
            pattern: '^[a-z0-9_-]+$'
            example: domain
            suffix: .myshopify.com
            prefix: https://
            doc_section: '#step-1-finding-your-shopify-domain'

shopify-api-key:
    display_name: Shopify (API Key)
    categories:
        - e-commerce
    auth_mode: API_KEY
    proxy:
        base_url: https://${connectionConfig.subdomain}.myshopify.com
        headers:
            x-shopify-access-token: ${apiKey}
            content-type: application/json
        verification:
            method: POST
            headers:
                content-type: application/json
            endpoints:
                - /admin/api/2024-10/graphql.json?query=%7B__schema%7Btypes%7Bname%2Ckind%2Cfields%7Bname%7D%7D%7D%7D
    docs: https://nango.dev/docs/integrations/all/shopify-api-key
    docs_connect: https://nango.dev/docs/integrations/all/shopify-api-key/connect
    connection_config:
        subdomain:
            type: string
            title: Shopify Domain
            description: The subdomain of your Shopify account
            pattern: '^[a-z0-9_-]+$'
            example: domain
            suffix: .myshopify.com
            prefix: https://
            doc_section: '#step-1-finding-your-shopify-domain'
            order: 1
    credentials:
        apiKey:
            type: string
            title: API Access Token
            description: The API access token generated
            example: shpat_***************c03266f
            pattern: '^(shpat|shpca|shppa)_[a-f0-9]{32}$'
            doc_section: '#step-2-generating-your-api-access-token'

shopify-partner:
    display_name: Shopify Partner
    categories:
        - e-commerce
    auth_mode: API_KEY
    proxy:
        base_url: https://partners.shopify.com/${connectionConfig.partnerId}/api/
        headers:
            x-shopify-access-token: ${apiKey}
            content-type: application/json
        verification:
            method: POST
            headers:
                content-type: application/json
            endpoints:
                - 2025-04/graphql.json
    docs: https://nango.dev/docs/integrations/all/shopify-partner
    docs_connect: https://nango.dev/docs/integrations/all/shopify-partner/connect
    credentials:
        apiKey:
            type: string
            title: Partner Access Token
            description: The access token for your Shopify Partner account
    connection_config:
        partnerId:
            type: string
            title: Partner ID
            description: Your Shopify Partner ID

shopify-scim:
    display_name: Shopify (SCIM API)
    categories:
        - e-commerce
    auth_mode: API_KEY
    proxy:
        base_url: https://shopifyscim.com/scim
        headers:
            authorization: Bearer ${apiKey}
            accept: application/json
            content-type: application/json
        verification:
            method: GET
            headers:
                content-type: application/json
            endpoints:
                - /v2/Users
        retry:
            after:
                - 'retry-after'
    docs: https://nango.dev/docs/integrations/all/shopify-scim
    docs_connect: https://nango.dev/docs/integrations/all/shopify-scim/connect
    credentials:
        apiKey:
            type: string
            title: SCIM API Token
            description: The SCIM API token generated from your Shopify organization settings.
            doc_section: '#step-1-generating-your-scim-api-token'

shortcut:
    display_name: Shortcut
    categories:
        - dev-tools
        - productivity
    auth_mode: API_KEY
    proxy:
        base_url: https://api.app.shortcut.com
        headers:
            shortcut-token: ${apiKey}
        verification:
            method: GET
            headers:
                content-type: application/json
            endpoints:
                - /api/v3/member
    docs: https://nango.dev/docs/integrations/all/shortcut
    credentials:
        apiKey:
            type: string
            title: API Key
            description: The API key for your Shortcut account

slack:
    display_name: Slack
    categories:
        - popular
        - productivity
    auth_mode: OAUTH2
    authorization_url: https://slack.com/oauth/v2/authorize
    scope_separator: ','
    alternate_access_token_response_path: authed_user.access_token
    token_url: https://slack.com/api/oauth.v2.access
    disable_pkce: true
    token_response_metadata:
        - incoming_webhook.url
        - incoming_webhook.channel
        - incoming_webhook.channel_id
        - bot_user_id
        - team.id
    proxy:
        base_url: https://slack.com/api
        retry:
            after:
                - 'retry-after'
        paginate:
            type: cursor
            cursor_path_in_response: response_metadata.next_cursor
            cursor_name_in_request: cursor
            limit_name_in_request: limit
    webhook_routing_script: slackWebhookRouting
    docs: https://nango.dev/docs/integrations/all/slack

smartlead-ai:
    display_name: Smartlead.ai
    categories:
        - communication
        - marketing
    auth_mode: API_KEY
    proxy:
        base_url: https://server.smartlead.ai/api
        retry:
            after:
                - x-ratelimit-reset
        query:
            api_key: ${apiKey}
        verification:
            method: GET
            headers:
                content-type: application/json
            endpoints:
                - /v1/client
    docs: https://nango.dev/docs/integrations/all/smartlead-ai
    docs_connect: https://nango.dev/docs/integrations/all/smartlead-ai/connect
    credentials:
        apiKey:
            type: string
            title: API Key
            description: The API key for your Smartlead.ai account
            pattern: '^[a-f0-9]{8}-[a-f0-9]{4}-[a-f0-9]{4}-[a-f0-9]{4}-[a-f0-9]{12}_[a-zA-Z0-9]+$'
            example: 12345678-1234-1234-1234-123456789012_abcdefg
            doc_section: '#step-1-generating-your-api-key'

smartrecruiters-api-key:
    display_name: Smartrecruiters
    auth_mode: API_KEY
    proxy:
        base_url: https://api.smartrecruiters.com
        headers:
            x-smarttoken: ${apiKey}
        verification:
            method: GET
            headers:
                content-type: application/json
            endpoints:
                - /feed/publications
    docs: https://nango.dev/docs/integrations/all/smartrecruiters-api-key
    credentials:
        apiKey:
            type: string
            title: API Key
            description: The API key for your Smartrecruiters account

smartsheet:
    display_name: Smartsheet
    auth_mode: OAUTH2
    authorization_url: https://app.smartsheet.com/b/authorize
    token_url: https://api.${connectionConfig.domain}/2.0/token
    authorization_params:
        response_type: code
    token_params:
        grant_type: authorization_code
    refresh_params:
        grant_type: refresh_token
    proxy:
        base_url: https://api.${connectionConfig.domain}
    docs: https://nango.dev/docs/integrations/all/smartsheet
    docs_connect: https://nango.dev/docs/integrations/all/smartsheet/connect
    connection_config:
        domain:
            type: string
            title: Domain
            description: The domain where your account is hosted
            example: smartsheet.com
            prefix: https://api.
            pattern: '^(smartsheet\.com|smartsheet\.eu|smartsheet\.au|smartsheetgov\.com)$'

smugmug:
    display_name: Smugmug
    auth_mode: OAUTH1
    request_url: https://api.smugmug.com/services/oauth/1.0a/getRequestToken
    authorization_url: https://api.smugmug.com/services/oauth/1.0a/authorize
    token_url: https://api.smugmug.com/services/oauth/1.0a/getAccessToken
    scope_separator: ','
    signature_method: 'PLAINTEXT'
    proxy:
        base_url: https://www.smugmug.com
    docs: https://nango.dev/docs/integrations/all/smugmug

snapchat:
    display_name: Snapchat (Ads API)
    auth_mode: OAUTH2
    categories:
        - video
        - social
    authorization_url: https://accounts.snapchat.com/login/oauth2/authorize
    disable_pkce: true
    token_url: https://accounts.snapchat.com/login/oauth2/access_token
    authorization_params:
        response_type: code
    token_params:
        grant_type: authorization_code
    refresh_params:
        grant_type: refresh_token
    proxy:
        base_url: https://adsapi.snapchat.com
    docs: https://nango.dev/docs/integrations/all/snapchat

snowflake:
    display_name: Snowflake
    categories:
        - dev-tools
    auth_mode: OAUTH2
    authorization_url: https://${connectionConfig.snowflake_account_url}/oauth/authorize
    token_url: https://${connectionConfig.snowflake_account_url}/oauth/token-request
    token_request_auth_method: basic
    authorization_params:
        response_type: code
    token_params:
        grant_type: authorization_code
    refresh_params:
        grant_type: refresh_token
    proxy:
        base_url: https://${connectionConfig.snowflake_account_url}
    post_connection_script: snowflakePostConnection
    docs: https://nango.dev/docs/integrations/all/snowflake
    connection_config:
        snowflake_account_url:
            type: string
            title: Domain
            description: The domain of your Snowflake account
            format: hostname
            prefix: https://

snowflake-jwt:
    display_name: Snowflake (JWT)
    categories:
        - dev-tools
    auth_mode: JWT
    signature:
        protocol: RSA
    token:
        signing_key: ${credentials.privateKey}
        expires_in_ms: 3600000
        header:
            alg: RS256
            typ: JWT
        payload:
            iss: ${credentials.accountIdentifier}.${credentials.userName}.${fingerprint(${credentials.privateKey})}
            sub: ${credentials.accountIdentifier}.${credentials.userName}
    proxy:
        headers:
            accept: application/json
            authorization: Bearer ${accessToken}
            x-snowflake-authorization-token-type: KEYPAIR_JWT
        base_url: https://${connectionConfig.subdomain}.snowflakecomputing.com
        verification:
            method: POST
            endpoints:
                - /api/v2/statements
            data: { 'statement': 'SELECT CURRENT_TIMESTAMP' }
            headers:
                x-snowflake-authorization-token-type: KEYPAIR_JWT
                content-type: application/json
    docs: https://nango.dev/docs/integrations/all/snowflake-jwt
    docs_connect: https://nango.dev/docs/integrations/all/snowflake-jwt/connect
    connection_config:
        subdomain:
            type: string
            title: Subdomain
            description: The subdomain for your Snowflake instance
            example: KXOPMLU-RE00572
            order: 1
            doc_section: '#step-1-finding-your-subdomain'
    credentials:
        accountIdentifier:
            type: string
            title: Account Identifier
            description: The unique identifier for your Snowflake account.
            example: KXOPMLU-RE00572
            doc_section: '#step-2-finding-your-account-identifier'
        userName:
            type: string
            title: User Name
            description: The username for your Snowflake account used for authentication
            example: MYUSER
            doc_section: '#step-3-finding-your-user-name'
        privateKey:
            type: string
            title: Private Key
            description: The private key associated with your Snowflake account for JWT authentication
            example: -----BEGIN PRIVATE KEY-----\nMIIEvQIBADANBgkqhkiG9w0BAQEFAAOCAQ8AMIIBCgKCAQEA\n-----END PRIVATE KEY-----
            pattern: '^-----BEGIN PRIVATE KEY-----\s*([A-Za-z0-9+/=\s]+)\s*-----END PRIVATE KEY-----$'
            secret: true
            doc_section: '#step-4-generating-your-private-key'

splitwise:
    display_name: Splitwise
    categories:
        - payment
        - social
    auth_mode: OAUTH2
    authorization_url: https://secure.splitwise.com/oauth/authorize
    token_url: https://secure.splitwise.com/oauth/token
    proxy:
        base_url: https://secure.splitwise.com
    docs: https://nango.dev/docs/integrations/all/splitwise

spotify:
    display_name: Spotify (OAuth)
    categories:
        - other
    auth_mode: OAUTH2
    authorization_url: https://accounts.spotify.com/authorize
    token_url: https://accounts.spotify.com/api/token
    authorization_params:
        response_type: code
    token_params:
        grant_type: authorization_code
    refresh_params:
        grant_type: refresh_token
    proxy:
        base_url: https://api.spotify.com
    docs: https://nango.dev/docs/integrations/all/spotify

spotify-oauth2-cc:
    display_name: Spotify (Client Credentials)
    categories:
        - other
    auth_mode: OAUTH2_CC
    token_url: https://accounts.spotify.com/api/token
    token_request_auth_method: basic
    scope_separator: ' '
    token_params:
        grant_type: client_credentials
    proxy:
        base_url: https://api.spotify.com
    docs: https://nango.dev/docs/integrations/all/spotify-oauth2-cc

squarespace:
    display_name: Squarespace
    categories:
        - dev-tools
        - design
    auth_mode: OAUTH2
    authorization_url: https://login.squarespace.com/api/1/login/oauth/provider/authorize
    token_url: https://login.squarespace.com/api/1/login/oauth/provider/tokens
    token_request_auth_method: basic
    scope_separator: ','
    authorization_params:
        response_type: code
    token_params:
        grant_type: authorization_code
    refresh_params:
        grant_type: refresh_token
    proxy:
        base_url: https://api.squarespace.com
        headers:
            user-agent: ${connectionConfig.customappDescription}
    docs: https://nango.dev/docs/integrations/all/squarespace
    connection_config:
        customappDescription:
            type: string
            title: User Agent
            description: The user agent of your custom app

squareup:
    display_name: Squareup
    categories:
        - payment
    auth_mode: OAUTH2
    authorization_url: https://connect.squareup.com/oauth2/authorize
    token_url: https://connect.squareup.com/oauth2/token
    disable_pkce: true
    decode_url: true
    authorization_params:
        response_type: code
        session: false
    token_params:
        grant_type: authorization_code
    refresh_params:
        grant_type: refresh_token
    proxy:
        base_url: https://connect.squareup.com
    docs: https://nango.dev/docs/integrations/all/squareup

squareup-sandbox:
    display_name: Squareup (Sandbox)
    categories:
        - payment
    auth_mode: OAUTH2
    authorization_url: https://connect.squareupsandbox.com/oauth2/authorize
    token_url: https://connect.squareupsandbox.com/oauth2/token
    disable_pkce: true
    authorization_params:
        response_type: code
        session: false
    token_params:
        grant_type: authorization_code
    refresh_params:
        grant_type: refresh_token
    proxy:
        base_url: https://connect.squareupsandbox.com
    docs: https://nango.dev/docs/integrations/all/squareup-sandbox

stackexchange:
    display_name: Stack Exchange
    categories:
        - knowledge-base
        - support
    auth_mode: OAUTH2
    authorization_url: https://stackoverflow.com/oauth
    token_url: https://stackoverflow.com/oauth/access_token/json
    default_scopes:
        - no_expiry
    proxy:
        base_url: https://api.stackexchange.com
    docs: https://nango.dev/docs/integrations/all/stackexchange

strava:
    display_name: Strava (Mobile)
    categories:
        - social
        - sports
    auth_mode: OAUTH2
    authorization_url: https://www.strava.com/oauth/mobile/authorize
    token_url: https://www.strava.com/api/v3/oauth/token
    scope_separator: ','
    authorization_params:
        response_type: code
        approval_prompt: auto
    token_params:
        grant_type: authorization_code
    refresh_params:
        grant_type: refresh_token
    proxy:
        base_url: https://www.strava.com
    docs: https://nango.dev/docs/integrations/all/strava

strava-web:
    display_name: Strava (Web)
    categories:
        - social
        - sports
    auth_mode: OAUTH2
    authorization_url: https://www.strava.com/oauth/authorize
    token_url: https://www.strava.com/api/v3/oauth/token
    scope_separator: ','
    authorization_params:
        response_type: code
        approval_prompt: force
    token_params:
        grant_type: authorization_code
    refresh_params:
        grant_type: refresh_token
    proxy:
        base_url: https://www.strava.com
    docs: https://nango.dev/docs/integrations/all/strava-web

stripe:
    display_name: Stripe Connect
    categories:
        - payment
    auth_mode: OAUTH2
    authorization_url: https://connect.stripe.com/oauth/authorize
    token_url: https://connect.stripe.com/oauth/token
    proxy:
        base_url: https://api.stripe.com
    docs: https://nango.dev/docs/integrations/all/stripe

stripe-express:
    display_name: Stripe Express
    categories:
        - payment
    auth_mode: OAUTH2
    authorization_url: https://connect.stripe.com/express/oauth/authorize
    token_url: https://connect.stripe.com/oauth/token
    token_response_metadata:
        - stripe_user_id
    proxy:
        base_url: https://api.stripe.com
    docs: https://nango.dev/docs/integrations/all/stripe-express

stripe-app:
    display_name: Stripe App
    categories:
        - payment
    auth_mode: OAUTH2
    authorization_url: https://marketplace.stripe.com/oauth/v2/authorize
    token_url: https://api.stripe.com/v1/oauth/token
    disable_pkce: true
    proxy:
        base_url: https://api.stripe.com
    refresh_params:
        grant_type: refresh_token
    docs: https://nango.dev/docs/integrations/all/stripe-app

stripe-app-sandbox:
    display_name: Stripe App (Sandbox)
    auth_mode: OAUTH2
    authorization_url: https://marketplace.stripe.com/oauth/v2/${connectionConfig.appDomain}/authorize
    token_url: https://api.stripe.com/v1/oauth/token
    disable_pkce: true
    proxy:
        base_url: https://api.stripe.com
    refresh_params:
        grant_type: refresh_token
    docs: https://nango.dev/docs/integrations/all/stripe-app-sandbox
    docs_connect: https://nango.dev/docs/integrations/all/stripe-app-sandbox/connect
    connection_config:
        appDomain:
            type: string
            title: App Domain
            description: The unique identifier Stripe assigns to your app instance
            doc_section: '#step-1-finding-your-app-domain'

supabase:
    display_name: Supabase
    categories:
        - dev-tools
        - storage
    auth_mode: API_KEY
    proxy:
        base_url: https://${connectionConfig.projectUrl}
        headers:
            authorization: Bearer ${credentials.apiKey}
            apikey: ${credentials.apiKey}
    docs: https://nango.dev/docs/integrations/all/supabase
    docs_connect: https://nango.dev/docs/integrations/all/supabase/connect
    connection_config:
        projectUrl:
            type: string
            title: Project URL
            description: The Supabase project url
            example: project.supabase.co
            format: hostname
            prefix: https://
            doc_section: '#step-1-find-your-project-url'
    credentials:
        apiKey:
            type: string
            title: API Key
            description: The anon or service_role API key for your Supabase project
            example: eyJhbGciOiJIUzI1NiIsInR5cCI6IkpXVCJ9...
            pattern: '^[A-Za-z0-9\._-]+$'
            doc_section: '#step-2-get-your-api-key'

survey-monkey:
    display_name: SurveyMonkey
    categories:
        - surveys
    auth_mode: OAUTH2
    authorization_url: https://api.surveymonkey.com/oauth/authorize
    token_url: https://api.surveymonkey.com/oauth/token
    disable_pkce: true
    authorization_params:
        response_type: code
    token_params:
        grant_type: authorization_code
    proxy:
        base_url: https://api.surveymonkey.com
    docs: https://nango.dev/docs/integrations/all/survey-monkey

tailscale:
    display_name: Tailscale (OAuth)
    auth_mode: TWO_STEP
    categories:
        - dev-tools
        - productivity
    token_url: https://api.tailscale.com/api/v2/oauth/token
    token_params:
        client_id: ${credentials.clientId}
        client_secret: ${credentials.clientSecret}
    body_format: form
    proxy:
        base_url: https://api.tailscale.com/api
        connection_config:
            organizationName: ${connectionConfig.organizationName}
    token_response:
        token: access_token
        token_expiration: expires_in
        token_expiration_strategy: expireIn
    docs: https://nango.dev/docs/integrations/all/tailscale
    docs_connect: https://nango.dev/docs/integrations/all/tailscale/connect
    connection_config:
        organizationName:
            type: string
            title: Organization Name
            description: Your Tailscale organization name
            example: example.com
            order: 1
            doc_section: '#step-1-finding-your-organization-name'
    credentials:
        clientId:
            type: string
            title: Client ID
            description: Your OAuth Client ID
            example: kcLBRFmtYZ11CNTRL
            pattern: '^[A-Za-z0-9]+CNTRL$'
            doc_section: '#step-2-generating-your-oauth-client-credentials'
        clientSecret:
            type: string
            title: Client secret
            description: Your OAuth Client secret
            secret: true
            example: 'tskey-client-kdC27MPR3X11CNTRL-tjtxjop8mdawckVitWkNdaBaNRtZ48GN'
            pattern: '^tskey-client-[A-Za-z0-9]+CNTRL-[A-Za-z0-9]+$'
            doc_section: '#step-2-generating-your-oauth-client-credentials'

tailscale-api-key:
    display_name: Tailscale (API Key)
    categories:
        - dev-tools
        - productivity
    auth_mode: API_KEY
    proxy:
        base_url: https://api.tailscale.com/api
        headers:
            authorization: Bearer ${apiKey}
        verification:
            method: GET
            endpoints:
                - /v2/tailnet/${connectionConfig.organizationName}/users
    docs: https://nango.dev/docs/integrations/all/tailscale-api-key
    docs_connect: https://nango.dev/docs/integrations/all/tailscale-api-key/connect
    connection_config:
        organizationName:
            type: string
            title: Organization Name
            description: Your Tailscale organization name
            example: example.com
            order: 1
            doc_section: '#step-1-finding-your-organization-name'
    credentials:
        apiKey:
            type: string
            title: API Access Token
            description: The API Access Token for your Tailscale account
            example: tskey-api-k7Hpb9Lcv611CNTRL-WJ9YG52LqXJXY9oJ7RtmXJdzWkdRMgBG
            pattern: '^tskey-api-[A-Za-z0-9]+CNTRL-[A-Za-z0-9]+$'
            doc_section: '#step-2-generating-an-api-access-token'

tapclicks:
    display_name: TapClicks
    auth_mode: OAUTH2_CC
    categories:
        - marketing
        - analytics
    token_url: https://api.tapclicks.com/oauth/accesstoken
    token_params:
        grant_type: client_credentials
    proxy:
        base_url: https://api.tapclicks.com/v2
    docs: https://nango.dev/docs/integrations/all/tapclicks
    docs_connect: https://nango.dev/docs/integrations/all/tapclicks/connect

tableau:
    display_name: Tableau (PAT)
    categories:
        - analytics
    auth_mode: TWO_STEP
    token_url: https://${connectionConfig.hostname}/api/${connectionConfig.version}/auth/signin
    proxy:
        headers:
            accept: application/json
            content-type: application/json
            x-tableau-auth: ${accessToken}
        base_url: https://${connectionConfig.hostname}/api/${connectionConfig.version}
    token_params:
        credentials:
            personalAccessTokenName: ${credentials.pat}
            personalAccessTokenSecret: ${credentials.secret}
            site:
                contentUrl: ${credentials.contentUrl}
    token_headers:
        content-type: application/json
        accept: application/json
    token_response:
        token: credentials.token
        token_expiration: credentials.estimatedTimeToExpiration
        token_expiration_strategy: expireAt
    docs: https://nango.dev/docs/integrations/all/tableau
    docs_connect: https://nango.dev/docs/integrations/all/tableau/connect
    credentials:
        pat:
            type: string
            title: Personal Access Token
            description: Your Personal Access Token
            doc_section: '#step-2-generating-your-personal-access-token'
        secret:
            type: string
            title: Personal Access Token Secret
            description: Your Personal Access Token Secret
            secret: true
            doc_section: '#step-2-generating-your-personal-access-token'
        contentUrl:
            type: string
            title: Content Url
            optional: true
            example: test-eaec4a3fe2
            doc_section: '#step-5-finding-your-content-url'
            description: Your content URL
    connection_config:
        hostname:
            type: string
            title: HostName
            description: The domain of your Tableau instance
            format: hostname
            order: 1
            example: dub01.online.tableau.com
            doc_section: '#step-3-finding-your-hostname'
            prefix: https://
        version:
            type: string
            title: API Version
            order: 2
            example: '3.26'
            doc_section: '#step-4-finding-your-api-version'
            description: The version of the Tableau API to use

teamtailor:
    display_name: Teamtailor
    categories:
        - ats
    auth_mode: API_KEY
    proxy:
        base_url: https://${connectionConfig.extension}.teamtailor.com
        retry:
            after:
                - 'x-rate-limit-reset'
        headers:
            authorization: Token token=${apiKey}
            x-api-version: '20210218'
        verification:
            method: GET
            headers:
                content-type: application/json
            endpoints:
                - /v1/users
    docs: https://nango.dev/docs/integrations/all/teamtailor
    connection_config:
        extension:
            type: string
            title: Teamtailor Domain
            description: The subdomain of your Teamtailor instance
            pattern: '^[a-z0-9_-]+$'
            example: domain
            suffix: .teamtailor.com
            prefix: https://
    credentials:
        apiKey:
            type: string
            title: API Key
            description: The API key for your Teamtailor account

teamwork:
    display_name: Teamwork
    categories:
        - productivity
        - ticketing
    auth_mode: OAUTH2
    authorization_url: https://www.teamwork.com/launchpad/login
    token_url: https://www.teamwork.com/launchpad/v1/token.json
    token_response_metadata:
        - installation.apiEndPoint
    proxy:
        base_url: ${connectionConfig.installation.apiEndPoint}
    docs: https://nango.dev/docs/integrations/all/teamwork

terraform:
    display_name: Terraform
    categories:
        - dev-tools
    auth_mode: API_KEY
    proxy:
        base_url: https://app.terraform.io
        headers:
            authorization: Bearer ${apiKey}
        retry:
            after:
                - 'x-ratelimit-reset'
        verification:
            method: GET
            headers:
                content-type: application/json
            endpoints:
                - /api/v2/organizations
    docs: https://nango.dev/docs/integrations/all/terraform
    docs_connect: https://nango.dev/docs/integrations/all/terraform/connect
    credentials:
        apiKey:
            type: string
            title: API Token
            description: The API Token for your Terraform account
            doc_section: '#step-1-generating-your-api-token'
            example: VbQo****************************
            pattern: '^[a-zA-Z0-9.]{50,}$'

ticktick:
    display_name: TickTick
    categories:
        - productivity
        - ticketing
    auth_mode: OAUTH2
    authorization_url: https://ticktick.com/oauth/authorize
    token_url: https://ticktick.com/oauth/token
    scope_separator: ' '
    proxy:
        base_url: https://api.ticktick.com
    docs: https://nango.dev/docs/integrations/all/ticktick

tiktok-accounts:
    display_name: TikTok Accounts
    categories:
        - social
    auth_mode: OAUTH2
    authorization_url: https://www.tiktok.com/v2/auth/authorize/
    token_url: https://business-api.tiktok.com/open_api/v1.3/tt_user/oauth2/token/
    refresh_url: https://business-api.tiktok.com/open_api/v1.3/tt_user/oauth2/refresh_token/
    proxy:
        base_url: https://business-api.tiktok.com/open_api/v1.3/
    authorization_params:
        response_type: code
    authorization_url_replacements:
        client_id: client_key
    token_params:
        grant_type: authorization_code
    refresh_params:
        grant_type: refresh_token
    scope_separator: ','
    docs: https://nango.dev/docs/integrations/all/tiktok-accounts

tiktok-ads:
    display_name: TikTok Ads
    categories:
        - social
    auth_mode: OAUTH2
    authorization_url: https://business-api.tiktok.com/portal/auth
    token_url: https://business-api.tiktok.com/open_api/v1.3/oauth2/access_token/
    proxy:
        base_url: https://business-api.tiktok.com/open_api/v1.3/
        headers:
            access-token: ${accessToken}
    token_params:
        grant_type: authorization_code
    authorization_url_replacements:
        client_id: app_id
    docs: https://nango.dev/docs/integrations/all/tiktok-ads

timely:
    display_name: Timely
    categories:
        - productivity
    auth_mode: OAUTH2
    authorization_url: https://api.timelyapp.com/1.1/oauth/authorize
    token_url: https://api.timelyapp.com/1.1/oauth/token
    disable_pkce: true
    authorization_params:
        response_type: code
    token_params:
        grant_type: authorization_code
    proxy:
        base_url: https://api.timelyapp.com
    docs: https://nango.dev/docs/integrations/all/timely

thrivecart-oauth:
    display_name: ThriveCart (OAuth)
    categories:
        - e-commerce
        - payment
    auth_mode: OAUTH2
    authorization_url: https://thrivecart.com/authorization/new
    token_url: https://thrivecart.com/authorization/token
    scope_separator: ' '
    proxy:
        base_url: https://thrivecart.com/api/external
    docs: https://nango.dev/docs/integrations/all/thrivecart-oauth

thrivecart-api-key:
    display_name: ThriveCart (API Key)
    categories:
        - e-commerce
        - payment
    auth_mode: API_KEY
    proxy:
        base_url: https://thrivecart.com/api/external
        headers:
            authorization: Bearer ${apiKey}
        verification:
            method: GET
            headers:
                content-type: application/json
            endpoints:
                - /ping
    docs: https://nango.dev/docs/integrations/all/thrivecart-api-key
    credentials:
        apiKey:
            type: string
            title: API Key
            description: The API key for your ThriveCart account
            example: 'ASYDV5S8-0BSO1SH2-4BH5PO7U-YF8SV3CZ'
            pattern: '^[A-Z0-9]{8}-[A-Z0-9]{10}-[A-Z0-9]{8}-[A-Z0-9]{8}$'

trakstar-hire:
    display_name: Trakstar Hire
    categories:
        - ats
    auth_mode: BASIC
    proxy:
        base_url: https://api.recruiterbox.com
        verification:
            method: GET
            endpoints:
                - /v2/openings
            headers:
                content-type: application/json
    docs: https://nango.dev/docs/integrations/all/trakstar-hire
    docs_connect: https://nango.dev/docs/integrations/all/trakstar-hire/connect
    credentials:
        username:
            type: string
            title: API Key
            description: Your Trakstar API Key
            pattern: '^[a-f0-9]+$'
            example: a3f8b92c4d6e715f0a1b3c4d5e6f7890
            doc_section: '#step-1-generating-your-api-key'
        password:
            type: string
            title: ''
            description: ''
            default_value: ''
            hidden: true

trafft:
    display_name: Trafft
    categories:
        - productivity
    auth_mode: OAUTH2_CC
    token_url: https://${connectionConfig.subdomain}.admin.trafft.com/api/v2/token
    token_params:
        grant_type: client_credentials
    proxy:
        base_url: https://${connectionConfig.subdomain}.admin.trafft.com/api
    docs: https://nango.dev/docs/integrations/all/trafft
    docs_connect: https://nango.dev/docs/integrations/all/trafft/connect
    connection_config:
        subdomain:
            type: string
            title: Subdomain
            description: The subdomain of your Trafft instance
            example: subdomain
            format: hostname
            prefix: https://
            suffix: .admin.trafft.com
            doc_section: '#step-1-access-api-settings'

tremendous:
    display_name: Tremendous
    categories:
        - payment
    auth_mode: OAUTH2
    authorization_url: https://api.tremendous.com/oauth/authorize
    token_url: https://api.tremendous.com/oauth/token
    scope_separator: ' '
    authorization_params:
        response_type: code
    token_params:
        grant_type: authorization_code
    refresh_params:
        grant_type: refresh_token
    proxy:
        base_url: https://api.tremendous.com/api/v2
    docs: https://nango.dev/docs/integrations/all/tremendous

tremendous-sandbox:
    display_name: Tremendous (Sandbox)
    categories:
        - payment
    auth_mode: OAUTH2
    authorization_url: https://testflight.tremendous.com/oauth/authorize
    token_url: https://testflight.tremendous.com/oauth/token
    scope_separator: ' '
    authorization_params:
        response_type: code
    token_params:
        grant_type: authorization_code
    refresh_params:
        grant_type: refresh_token
    proxy:
        base_url: https://testflight.tremendous.com/api/v2
    docs: https://nango.dev/docs/integrations/all/tremendous-sandbox

trello:
    display_name: Trello
    categories:
        - productivity
        - ticketing
    auth_mode: OAUTH1
    request_url: https://trello.com/1/OAuthGetRequestToken
    authorization_url: https://trello.com/1/OAuthAuthorizeToken
    token_url: https://trello.com/1/OAuthGetAccessToken
    signature_method: 'HMAC-SHA1'
    scope_separator: ','
    authorization_params:
        expiration: never
    proxy:
        base_url: https://api.trello.com
    docs: https://nango.dev/docs/integrations/all/trello

trello-scim:
    display_name: Trello (SCIM API)
    categories:
        - productivity
        - ticketing
    auth_mode: API_KEY
    proxy:
        base_url: https://trello.com/scim
        headers:
            authorization: Bearer ${apiKey}
        verification:
            method: GET
            headers:
                content-type: application/json
            endpoints:
                - /v2/users?sortBy=displayName&count=10
    docs: https://nango.dev/docs/integrations/all/trello-scim
    docs_connect: https://nango.dev/docs/integrations/all/trello-scim/connect
    credentials:
        apiKey:
            type: string
            title: API Key
            description: The API key for your Trello scim account
            doc_section: '#step-1-finding-your-trello-api-key'

tldv:
    display_name: tl;dv
    categories:
        - productivity
    auth_mode: API_KEY
    proxy:
        base_url: https://pasta.tldv.io
        headers:
            x-api-key: ${apiKey}
    docs: https://nango.dev/docs/integrations/all/tldv
    docs_connect: https://nango.dev/docs/integrations/all/tldv/connect
    credentials:
        apiKey:
            type: string
            title: API Key
            description: The API key for your tl;dv account
            doc_section: '#step-1-finding-your-api-key'

tsheetsteam:
    display_name: TSheets
    categories:
        - hr
        - productivity
    auth_mode: OAUTH2
    authorization_url: https://rest.tsheets.com/api/v1/authorize
    token_url: https://rest.tsheets.com/api/v1/grant
    authorization_params:
        response_type: code
    token_params:
        grant_type: authorization_code
    refresh_params:
        grant_type: refresh_token
    proxy:
        base_url: https://rest.tsheets.com/api/v1
    docs: https://nango.dev/docs/integrations/all/tsheetsteam

todoist:
    display_name: Todoist
    categories:
        - productivity
        - ticketing
    auth_mode: OAUTH2
    authorization_url: https://todoist.com/oauth/authorize
    token_url: https://todoist.com/oauth/access_token
    scope_separator: ','
    proxy:
        base_url: https://api.todoist.com
    docs: https://nango.dev/docs/integrations/all/todoist

tumblr:
    display_name: Tumblr
    categories:
        - social
        - communication
    auth_mode: OAUTH2
    authorization_url: https://www.tumblr.com/oauth2/authorize
    token_url: https://api.tumblr.com/v2/oauth2/token
    scope_separator: ' '
    authorization_params:
        response_type: code
    token_params:
        grant_type: authorization_code
    refresh_params:
        grant_type: refresh_token
    proxy:
        base_url: https://api.tumblr.com/v2
    docs: https://nango.dev/docs/integrations/all/tumblr

twitch:
    display_name: Twitch
    categories:
        - gaming
        - social
        - sports
        - video
    auth_mode: OAUTH2
    authorization_url: https://id.twitch.tv/oauth2/authorize
    token_url: https://id.twitch.tv/oauth2/token
    authorization_params:
        force_verify: false
        response_type: code
    token_params:
        grant_type: authorization_code
    refresh_params:
        grant_type: refresh_token
    proxy:
        base_url: https://api.twitch.tv
    docs: https://nango.dev/docs/integrations/all/twitch

twitter:
    display_name: Twitter (v1)
    categories:
        - marketing
        - social
    auth_mode: OAUTH1
    request_url: https://api.twitter.com/oauth/request_token
    authorization_url: https://api.twitter.com/oauth/authorize
    token_url: https://api.twitter.com/oauth/access_token
    signature_method: 'HMAC-SHA1'
    request_params:
        x_auth_access_type: write
    proxy:
        base_url: https://api.twitter.com
    docs: https://nango.dev/docs/integrations/all/twitter
twitter-v2:
    display_name: Twitter (v2)
    categories:
        - marketing
        - social
    auth_mode: OAUTH2
    authorization_url: https://twitter.com/i/oauth2/authorize
    token_url: https://api.twitter.com/2/oauth2/token
    token_request_auth_method: basic
    authorization_params:
        response_type: code
        response_mode: query
    token_params:
        grant_type: authorization_code
    refresh_params:
        grant_type: refresh_token
    default_scopes:
        - offline.access
    proxy:
        base_url: https://api.twitter.com
    docs: https://nango.dev/docs/integrations/all/twitter-v2
twitter-oauth2-cc:
    display_name: Twitter (Client Credentials)
    categories:
        - marketing
        - social
    auth_mode: OAUTH2_CC
    token_url: https://api.twitter.com/oauth2/token
    token_request_auth_method: basic
    scope_separator: ' '
    token_params:
        grant_type: client_credentials
    proxy:
        base_url: https://api.twitter.com
    docs: https://nango.dev/docs/integrations/all/twitter-oauth2-cc

twinfield:
    display_name: Twinfield
    auth_mode: OAUTH2
    authorization_url: https://login.twinfield.com/auth/authentication/connect/authorize
    token_url: https://login.twinfield.com/auth/authentication/connect/token
    authorization_params:
        response_type: code
        nonce: AnotherRandomStringTwinfield
    refresh_params:
        grant_type: refresh_token
    scope_separator: ' '
    default_scopes:
        - openid
        - twf.user
        - twf.organisation
        - twf.organisationUser
        - offline_access
    disable_pkce: true
    proxy:
        base_url: https://${connectionConfig.cluster}.twinfield.com
    docs: https://nango.dev/docs/integrations/all/twinfield
    connection_config:
        cluster:
            type: string
            title: Twinfield Cluster
            description: The cluster to your Twinfield instance
            pattern: '^[a-z0-9_-]+$'
            example: accounting
            suffix: .twinfield.com
            prefix: https://

twenty-crm:
    display_name: Twenty CRM
    categories:
        - crm
    auth_mode: API_KEY
    proxy:
        base_url: https://api.twenty.com/rest
        headers:
            authorization: Bearer ${apiKey}
        retry:
            after:
                - 'retry-after'
        verification:
            method: GET
            headers:
                content-type: application/json
            endpoints:
                - /companies
    docs: https://nango.dev/docs/integrations/all/twenty-crm
    credentials:
        apiKey:
            type: string
            title: API Key
            description: The API key for your Twenty CRM account
            example: 'eyJhbGciOiJIUzI1NiIsInR5cCI6IkpXVCJ9.eyJzdWIiOiIyMTIxMjEyMS0yNmExLTRkODktYjQ2YS0wNDI0NTViODM3N2YiLCJ0eXBlIjoiQVBJX0tFWSIsIndvcmtzcGFjZUlkIjoiMjEyMTIxMjEtMjZhMS00ZDg5LWI0NmEtMDQyNDU1YjgzNzdmIiwiaWF0IjoxNzMxMzA5MzQwLCJleHAiOjQ4ODQ5MDU3MzksImp0aSI6ImVmZTg4MjcxLTM4OWItNDk5Mi04MjYwLWZjNGIxZmYxYjRiMSJ9.n3tohFIEBBRMsyas_agbh3-KvKXYUnjyhrYzTHYC3vc'
            pattern: '^[A-Za-z0-9_-]+\.[A-Za-z0-9_-]+\.[A-Za-z0-9_-]+$'

twenty-crm-self-hosted:
    display_name: Twenty CRM (Self Hosted)
    categories:
        - crm
    auth_mode: API_KEY
    proxy:
        base_url: https://${connectionConfig.domain}/rest
        headers:
            authorization: Bearer ${apiKey}
        retry:
            after:
                - 'retry-after'
        verification:
            method: GET
            headers:
                content-type: application/json
            endpoints:
                - /companies
    docs: https://nango.dev/docs/integrations/all/twenty-crm-self-hosted
    credentials:
        apiKey:
            type: string
            title: API Key
            description: The API key for your Twenty CRM account
            example: 'eyJhbGciOiJIUzI1NiIsInR5cCI6IkpXVCJ9.eyJzdWIiOiIyMTIxMjEyMS0yNmExLTRkODktYjQ2YS0wNDI0NTViODM3N2YiLCJ0eXBlIjoiQVBJX0tFWSIsIndvcmtzcGFjZUlkIjoiMjEyMTIxMjEtMjZhMS00ZDg5LWI0NmEtMDQyNDU1YjgzNzdmIiwiaWF0IjoxNzMxMzA5MzQwLCJleHAiOjQ4ODQ5MDU3MzksImp0aSI6ImVmZTg4MjcxLTM4OWItNDk5Mi04MjYwLWZjNGIxZmYxYjRiMSJ9.n3tohFIEBBRMsyas_agbh3-KvKXYUnjyhrYzTHYC3vc'
            pattern: '^[A-Za-z0-9_-]+\.[A-Za-z0-9_-]+\.[A-Za-z0-9_-]+$'
    connection_config:
        domain:
            type: string
            title: Twenty CRM domain
            description: The domain of your Twnety CRM instance
            pattern: '^[A-Za-z0-9.-]+\.[A-Za-z]{2,}$'
            example: domain

twilio:
    display_name: Twilio
    categories:
        - dev-tools
        - communication
    auth_mode: BASIC
    proxy:
        base_url: https://api.twilio.com
        verification:
            method: GET
            headers:
                content-type: application/json
            endpoints:
                - /2010-04-01/Accounts/${credentials.username}/Messages.json
    docs: https://nango.dev/docs/integrations/all/twilio
    docs_connect: https://nango.dev/docs/integrations/all/twilio/connect
    credentials:
        username:
            type: string
            title: Account SID
            description: Your Twilio Account SID
            pattern: '^AC[a-zA-Z0-9]{32}$'
            doc_section: '#step-1-finding-your-account-sid'
        password:
            type: string
            title: Auth Token
            description: Your Twilio Auth Token
            secret: true
            doc_section: '#step-2-finding-your-auth-token'

typeform:
    display_name: Typeform
    categories:
        - surveys
    auth_mode: OAUTH2
    authorization_url: https://api.typeform.com/oauth/authorize
    token_url: https://api.typeform.com/oauth/token
    disable_pkce: true
    default_scopes:
        - offline
    authorization_params:
        response_type: code
    token_params:
        grant_type: authorization_code
    refresh_params:
        grant_type: refresh_token
    proxy:
        base_url: https://api.typeform.com
    docs: https://nango.dev/docs/integrations/all/typeform

typefully:
    display_name: Typefully
    categories:
        - analytics
        - communication
        - social
    auth_mode: API_KEY
    proxy:
        base_url: https://api.typefully.com
        headers:
            x-api-key: Bearer ${apiKey}
        verification:
            method: GET
            headers:
                content-type: application/json
            endpoints:
                - /v1/notifications/
    docs: https://nango.dev/docs/integrations/all/typefully
    credentials:
        apiKey:
            type: string
            title: API Key
            description: The API key for your Typefully account

uber:
    display_name: Uber
    auth_mode: OAUTH2
    authorization_url: https://login.uber.com/oauth/v2/authorize
    token_url: https://login.uber.com/oauth/v2/token
    authorization_params:
        response_type: code
    token_params:
        grant_type: authorization_code
    refresh_params:
        grant_type: refresh_token
    proxy:
        base_url: https://api.uber.com
    docs: https://nango.dev/docs/integrations/all/uber

ukg-pro-wfm:
    display_name: UKG Pro (Workforce Management)
    categories:
        - hr
    auth_mode: OAUTH2
    authorization_url: https://welcome-us.ukg.net/authorize
    token_url: https://welcome-us.ukg.net/oauth/token
    scope_separator: ' '
    authorization_params:
        response_type: code
        audience: https://wfm.ukg.net/api
        realm: ${connectionConfig.tenantName}
    token_params:
        grant_type: authorization_code
    refresh_params:
        grant_type: refresh_token
    proxy:
        base_url: https://${connectionConfig.hostname}/api
    docs: https://nango.dev/docs/integrations/all/ukg-pro-wfm
    docs_connect: https://nango.dev/docs/integrations/all/ukg-pro-wfm/connect
    connection_config:
        hostname:
            type: string
            title: Tenant URL
            description: The tenant URL of your UKG Pro instance
            format: hostname
            example: wfm.us1.ukg.com
            suffix: /api
            prefix: https://
            doc_section: '#step-1-finding-your-tenant-url-and-tenant-name'
        tenantName:
            type: string
            title: Tenant Name
            description: The tenant name of your UKG Pro instance
            example: wfm
            doc_section: '#step-1-finding-your-tenant-url-and-tenant-name'

ukg-pro:
    display_name: UKG Pro
    categories:
        - hr
    auth_mode: BASIC
    proxy:
        base_url: https://${connectionConfig.hostname}
        headers:
            content-type: application/json
            us-customer-api-key: ${connectionConfig.customerApiKey}
    docs: https://nango.dev/docs/integrations/all/ukg-pro
    docs_connect: https://nango.dev/docs/integrations/all/ukg-pro/connect
    credentials:
        username:
            type: string
            title: Service Account Username
            description: The username for your UKG Pro service account
            doc_section: '#step-2-creating-a-web-service-account'
        password:
            type: string
            title: Service Account Password
            description: The password generated for your UKG Pro service account
            doc_section: '#step-2-creating-a-web-service-account'
            secret: true
    connection_config:
        customerApiKey:
            type: string
            order: 2
            title: Customer API Key
            description: Your UKG Pro Customer API Key found in Service Account Administration
            doc_section: '#step-1-finding-your-customer-api-key'
            secret: true
        hostname:
            type: string
            order: 1
            title: Hostname
            description: The tenant URL of your UKG Pro instance
            format: hostname
            example: servicet.ultipro.com
            prefix: https://
            doc_section: '#step-3-finding-your-hostname'

ukg-ready:
    display_name: UKG Ready
    categories:
        - hr
    auth_mode: OAUTH2_CC
    token_url: https://${connectionConfig.hostname}/ta/rest/v2/companies/${connectionConfig.realmId}/oauth2/token
    token_params:
        grant_type: client_credentials
    proxy:
        base_url: https://${connectionConfig.hostname}
    docs: https://nango.dev/docs/integrations/all/ukg-ready
    docs_connect: https://nango.dev/docs/integrations/all/ukg-ready/connect
    connection_config:
        realmId:
            type: string
            title: Company ID
            description: A unique identifier for your company.
            example: '23444234'
            doc_section: '#step-3-finding-your-company-id'
        hostname:
            type: string
            title: Hostname
            description: The hostname to your UKG Ready instance
            format: hostname
            example: secure.us.rdy.ukg
            suffix: /ta
            prefix: https://
            doc_section: '#step-4-finding-your-hostname'
unanet:
    display_name: Unanet
    categories:
        - crm
        - erp
        - accounting
    auth_mode: BASIC
    proxy:
        headers:
            x-compass-firm-id: ${connectionConfig.firmId}
            x-compass-api-key: ${connectionConfig.apiKey}
        base_url: https://compass.cosential.com
        verification:
            method: GET
            headers:
                content-type: application/json
            endpoints:
                - /api/projects
    docs: https://nango.dev/docs/integrations/all/unanet
    docs_connect: https://nango.dev/docs/integrations/all/unanet/connect
    connection_config:
        firmId:
            type: string
            title: Firm ID
            description: The firm ID of your Unanet instance
            doc_section: '#step-2-finding-the-firm-id'
        apiKey:
            type: string
            title: API Key
            description: The API key of your Unanet instance
            secret: true
            doc_section: '#step-3-finding-the-api-key'
    credentials:
        username:
            type: string
            title: User name
            description: Your Unanet username
            doc_section: '#step-1-finding-username-and-password'
        password:
            type: string
            title: Password
            description: Your Unanet password
            default_value: ''
            doc_section: '#step-1-finding-username-and-password'

unauthenticated:
    display_name: Unauthenticated
    auth_mode: NONE
    webhook_routing_script: unauthenticatedWebhookRouting
    docs: https://nango.dev/docs/integrations/all/unauthenticated

unipile:
    display_name: Unipile
    categories:
        - crm
        - marketing
    auth_mode: API_KEY
    proxy:
        base_url: https://${connectionConfig.subdomain}.unipile.com:${connectionConfig.port}
        headers:
            x-api-key: ${apiKey}
        verification:
            method: GET
            headers:
                content-type: application/json
            endpoints:
                - /api/v1/accounts
    docs: https://nango.dev/docs/integrations/all/unipile
    credentials:
        apiKey:
            type: string
            title: API Key
            description: The API key for your Unipile instance
    connection_config:
        subdomain:
            type: string
            title: Subdomain
            description: The subdomain of your Unipile instance
            pattern: '^[a-z0-9_-]+$'
            example: api1
            suffix: .unipile.com
            prefix: https://
        port:
            type: string
            title: Port
            description: The port of your Unipile instance
            pattern: '^[0-9]+$'
            example: '13113'

vercel:
    display_name: Vercel
    categories:
        - dev-tools
    auth_mode: API_KEY
    proxy:
        base_url: https://api.vercel.com
        headers:
            authorization: Bearer ${apiKey}
        verification:
            method: GET
            headers:
                content-type: application/json
            endpoints:
                - /v2/user
    docs: https://nango.dev/docs/integrations/all/vercel
    docs_connect: https://nango.dev/docs/integrations/all/vercel
    credentials:
        apiKey:
            type: string
            title: Token
            description: The Token for your Vercel account
            pattern: '^[A-Za-z0-9]{24}$'
            example: 'oo7W9rGs3liLWhTwmERWrsFs'
            doc_section: '#step-1-finding-your-api-key'

vimeo:
    display_name: Vimeo (OAuth)
    categories:
        - video
    auth_mode: OAUTH2
    authorization_url: https://api.vimeo.com/oauth/authorize
    token_url: https://api.vimeo.com/oauth/access_token
    token_request_auth_method: basic
    scope_separator: ' '
    authorization_params:
        response_type: code
    token_params:
        grant_type: authorization_code
    proxy:
        base_url: https://api.vimeo.com
    docs: https://nango.dev/docs/integrations/all/vimeo

vimeo-basic:
    display_name: Vimeo (Basic Auth)
    categories:
        - video
    auth_mode: BASIC
    proxy:
        base_url: https://api.vimeo.com
        verification:
            method: GET
            headers:
                content-type: application/json
            endpoints:
                - /
    docs: https://nango.dev/docs/integrations/all/vimeo-basic

wakatime:
    display_name: Wakatime
    categories:
        - analytics
        - dev-tools
    auth_mode: OAUTH2
    authorization_url: https://wakatime.com/oauth/authorize
    token_url: https://wakatime.com/oauth/token
    proxy:
        base_url: https://wakatime.com
    docs: https://nango.dev/docs/integrations/all/wakatime

wave-accounting:
    display_name: Wave Accounting
    categories:
        - accounting
    auth_mode: OAUTH2
    authorization_url: https://api.waveapps.com/oauth2/authorize
    token_url: https://api.waveapps.com/oauth2/token/
    proxy:
        base_url: https://gql.waveapps.com
    docs: https://nango.dev/docs/integrations/all/wave-accounting

wealthbox:
    display_name: Wealthbox
    categories:
        - crm
    auth_mode: OAUTH2
    authorization_url: https://app.crmworkspace.com/oauth/authorize
    token_url: https://app.crmworkspace.com/oauth/token
    authorization_params:
        response_type: code
    token_params:
        grant_type: authorization_code
    refresh_params:
        grant_type: refresh_token
    proxy:
        base_url: https://api.crmworkspace.com
    docs: https://nango.dev/docs/integrations/all/wealthbox

webflow:
    display_name: Webflow
    categories:
        - dev-tools
        - design
        - cms
    auth_mode: OAUTH2
    authorization_url: https://webflow.com/oauth/authorize
    token_url: https://api.webflow.com/oauth/access_token
    authorization_params:
        response_type: code
    token_params:
        grant_type: authorization_code
    proxy:
        base_url: https://api.webflow.com
    docs: https://nango.dev/docs/integrations/all/webflow

webex:
    display_name: Webex
    categories:
        - communication
    auth_mode: OAUTH2
    scope_separator: ' '
    authorization_url: https://webexapis.com/v1/authorize
    token_url: https://webexapis.com/v1/access_token
    authorization_params:
        response_type: code
    token_params:
        grant_type: authorization_code
    refresh_params:
        grant_type: refresh_token
    proxy:
        base_url: https://webexapis.com
        retry:
            after:
                - 'retry-after'
    docs: https://nango.dev/docs/integrations/all/webex

whatsapp-business:
    display_name: WhatsApp Business
    categories:
        - communication
        - marketing
    auth_mode: API_KEY
    proxy:
        headers:
            authorization: Bearer ${apiKey}
            content-type: application/json
        base_url: https://graph.facebook.com
        verification:
            headers:
                content-type: application/json
            endpoints:
                - /v21.0/me
            method: GET
    docs: https://nango.dev/docs/integrations/all/whatsapp-business
    credentials:
        apiKey:
            type: string
            title: API Key
            description: The access token to your whatsapp account
            pattern: '^[a-zA-Z0-9]+$'

whoop:
    display_name: Whoop
    categories:
        - sports
    auth_mode: OAUTH2
    authorization_url: https://api.prod.whoop.com/oauth/oauth2/auth
    token_url: https://api.prod.whoop.com/oauth/oauth2/token
    authorization_params:
        response_type: code
    proxy:
        base_url: https://api.prod.whoop.com/
        retry:
            after:
                - 'x-ratelimit-reset'
        paginate:
            type: cursor
            offset_name_in_request: nextToken
            limit_name_in_request: limit
    docs: https://nango.dev/docs/integrations/all/whoop

wildix-pbx:
    display_name: Wildix PBX
    auth_mode: OAUTH2
    authorization_url: https://${connectionConfig.subdomain}.wildixin.com/authorization/oauth2
    token_url: https://${connectionConfig.subdomain}.wildixin.com/authorization/oauth2Token
    authorization_params:
        response_type: code
    redirect_uri_metadata:
        - subdomain
    docs: https://nango.dev/docs/integrations/all/wildix-pbx
    proxy:
        base_url: https://${connectionConfig.subdomain}.wildixin.com
    connection_config:
        subdomain:
            type: string
            title: Wildix Domain
            description: The subdomain of your Wildix instance
            pattern: '^[a-z0-9_-]+$'
            example: domain
            suffix: .wildixin.com
            prefix: https://

wordpress:
    display_name: WordPress
    categories:
        - dev-tools
        - design
        - cms
    auth_mode: OAUTH2
    authorization_url: https://public-api.wordpress.com/oauth2/authorize
    token_url: https://public-api.wordpress.com/oauth2/token
    scope_separator: ' '
    authorization_params:
        response_type: code
    token_params:
        grant_type: authorization_code
    proxy:
        base_url: https://public-api.wordpress.com/rest/v1
    docs: https://nango.dev/docs/integrations/all/wordpress

woocommerce:
    display_name: WooCommerce
    categories:
        - e-commerce
        - dev-tools
        - design
    auth_mode: BASIC
    proxy:
        base_url: https://${connectionConfig.storeURL}
        verification:
            method: GET
            headers:
                content-type: application/json
            endpoints:
                - /wp-json/wc/v3/customers
    docs: https://nango.dev/docs/integrations/all/woocommerce
    docs_connect: https://nango.dev/docs/integrations/all/woocommerce/connect
    connection_config:
        storeURL:
            type: string
            title: Domain
            description: The domain of your WooCommerce store
    credentials:
        username:
            type: string
            title: User name
            description: Your woocommerce Consumer Key
            doc_section: '#step-1-finding-your-woocommerce-consumer-key'
        password:
            type: string
            title: Password
            description: Your woocommerce Consumer Secret
            default_value: ''
            doc_section: '#step-2-finding-your-woocommerce-consumer-secret'

workable:
    display_name: Workable (API Key)
    categories:
        - ats
    auth_mode: API_KEY
    proxy:
        headers:
            authorization: Bearer ${apiKey}
        base_url: https://${connectionConfig.subdomain}.workable.com
        retry:
            at:
                - 'x-rate-limit-reset'
    post_connection_script: workablePostConnection
    docs: https://nango.dev/docs/integrations/all/workable
    docs_connect: https://nango.dev/docs/integrations/all/workable/connect
    connection_config:
        subdomain:
            type: string
            title: Workable Domain
            description: The subdomain of your Workable account
            pattern: '^[a-z0-9_-]+$'
            example: domain
            suffix: .workable.com
            prefix: https://
            optional: true
    credentials:
        apiKey:
            type: string
            title: API Key
            description: The API key for your Workable account
            doc_section: '#step-1-finding-workable-api-key'

workable-oauth:
    display_name: Workable (OAuth)
    categories:
        - ats
    auth_mode: OAUTH2
    authorization_url: https://www.workable.com/oauth/authorize
    token_url: https://www.workable.com/oauth/token
    scope_separator: '+'
    authorization_params:
        response_type: code
    token_params:
        grant_type: authorization_code
    refresh_params:
        grant_type: refresh_token
    proxy:
        base_url: https://${connectionConfig.subdomain}.workable.com
        retry:
            at:
                - 'x-rate-limit-reset'
    docs: https://nango.dev/docs/integrations/all/workable-oauth
    connection_config:
        subdomain:
            type: string
            title: Workable Domain
            description: The subdomain of your Workable account
            pattern: '^[a-z0-9_-]+$'
            example: domain
            suffix: .workable.com
            prefix: https://

workday:
    display_name: Workday
    categories:
        - hr
        - popular
    auth_mode: BASIC
    proxy:
        base_url: https://${connectionConfig.hostname}/ccx/service/${connectionConfig.tenant}
    docs: https://nango.dev/docs/integrations/all/workday
    docs_connect: https://nango.dev/docs/integrations/all/workday/connect
    connection_config:
        hostname:
            type: string
            title: Hostname
            description: The hostname of your Workday account
            format: hostname
            example: wd3-impl-services1.workday.com
            prefix: https://
            order: 1
            doc_section: '#step-1-finding-your-hostname'
        tenant:
            type: string
            title: Tenant
            description: The tenant of your Workday account
            example: acme
            order: 2
            doc_section: '#step-2-finding-your-tenant'
    credentials:
        username:
            type: string
            example: ISU Nango@acme
            title: Username
            description: Workday API Username
            pattern: '^[^@]+@[^@]+$'
            doc_section: '#step-4-generating-your-username'
        password:
            type: string
            title: Password
            description: Workday API Password
            doc_section: '#step-5-finding-your-password'

workday-oauth:
    display_name: Workday (OAuth)
    categories:
        - hr
        - popular
    auth_mode: OAUTH2
    token_request_auth_method: basic
    authorization_url: https://${connectionConfig.authorizationDomain}/${connectionConfig.tenant}/authorize
    token_url: https://${connectionConfig.tokenDomain}/ccx/oauth2/${connectionConfig.tenant}/token
    authorization_params:
        response_type: code
    token_params:
        grant_type: authorization_code
    refresh_params:
        grant_type: refresh_token
    proxy:
        base_url: https://${connectionConfig.tokenDomain}/ccx/api
    docs: https://nango.dev/docs/integrations/all/workday-oauth
    docs_connect: https://nango.dev/docs/integrations/all/workday-oauth/connect
    connection_config:
        authorizationDomain:
            type: string
            title: Authorization Domain
            description: The domain used to authorize your Workday account
            format: hostname
            example: impl.workday.com
            prefix: https://
            order: 1
            suffix: /mytenant
            doc_section: '#step-1-finding-your-authorization-domain'
        tokenDomain:
            type: string
            title: Token Domain
            description: The domain used to obtain the token for your Workday account
            format: hostname
            example: wd3-impl-services1.workday.com
            prefix: https://
            order: 2
            suffix: /ccx
            doc_section: '#step-2-finding-your-token-domain'
        tenant:
            type: string
            title: Tenant
            description: The tenant of your Workday account
            example: yourtenant
            order: 2
            doc_section: '#step-3-finding-your-tenant'
wrike:
    display_name: Wrike
    categories:
        - productivity
    auth_mode: OAUTH2
    authorization_url: https://login.wrike.com/oauth2/authorize/v4
    token_url: https://login.wrike.com/oauth2/token
    scope_separator: ','
    authorization_params:
        response_type: code
    token_params:
        grant_type: authorization_code
    refresh_params:
        grant_type: refresh_token
    token_response_metadata:
        - host
    proxy:
        base_url: https://${connectionConfig.host}/api/v4
    docs: https://nango.dev/docs/integrations/all/wrike
    connection_config:
        host:
            type: string
            title: Domain
            description: The domain of your Wrike account
            format: hostname
            prefix: https://

xai:
    display_name: xAI
    categories:
        - productivity
        - dev-tools
    auth_mode: API_KEY
    proxy:
        base_url: https://api.x.ai
        headers:
            authorization: Bearer ${apiKey}
            content-type: application/json
        verification:
            method: GET
            headers:
                content-type: application/json
            endpoints:
                - /v1/api-key
    docs: https://nango.dev/docs/integrations/all/xai
    docs_connect: https://nango.dev/docs/integrations/all/xai/connect
    credentials:
        apiKey:
            type: string
            title: API Key
            description: The API key for your xAI account
            example: xai-******************************************************
            pattern: 'xai-[A-Za-z0-9]+$'
            doc_section: '#step-1-generating-your-api-key'

xero:
    display_name: Xero
    categories:
        - accounting
        - popular
    auth_mode: OAUTH2
    authorization_url: https://login.xero.com/identity/connect/authorize
    token_url: https://identity.xero.com/connect/token
    authorization_params:
        response_type: code
    default_scopes:
        - offline_access
        - openid
    proxy:
        base_url: https://api.xero.com
        retry:
            after:
                - 'retry-after'
    post_connection_script: xeroPostConnection
    webhook_routing_script: xeroWebhookRouting
    webhook_user_defined_secret: true
    docs: https://nango.dev/docs/integrations/all/xero

xero-oauth2-cc:
    display_name: Xero (Client Credentials)
    categories:
        - accounting
        - popular
    auth_mode: OAUTH2_CC
    token_url: https://identity.xero.com/connect/token
    token_request_auth_method: basic
    token_params:
        grant_type: client_credentials
    proxy:
        base_url: https://api.xero.com
        retry:
            after:
                - 'retry-after'
    docs: https://nango.dev/docs/integrations/all/xero-oauth2-cc
    docs_connect: https://nango.dev/docs/integrations/all/xero-oauth2-cc/connect

yahoo:
    display_name: Yahoo
    categories:
        - social
    auth_mode: OAUTH2
    authorization_url: https://api.login.yahoo.com/oauth2/request_auth
    token_url: https://api.login.yahoo.com/oauth2/get_token
    proxy:
        base_url: https://${connectionConfig.apiDomain}
    docs: https://nango.dev/docs/integrations/all/yahoo
    connection_config:
        apiDomain:
            type: string
            title: API Domain
            description: The domain to the API you want to connect to
            format: hostname
            example: fantasysports.yahooapis.com
            prefix: https://

yotpo:
    display_name: Yotpo
    categories:
        - e-commerce
    auth_mode: TWO_STEP
    proxy:
        base_url: https://api.yotpo.com
        headers:
            x-yotpo-token: ${accessToken}
    token_url: https://api.yotpo.com/core/v3/stores/${connectionConfig.storeId}/access_tokens
    token_params:
        secret: ${credentials.apiSecret}
    token_headers:
        content-type: application/json
    token_response:
        token: access_token
    docs: https://nango.dev/docs/integrations/all/yotpo
    docs_connect: https://nango.dev/docs/integrations/all/yotpo/connect
    connection_config:
        storeId:
            type: string
            title: App Key
            description: Your Yotpo Store Key.
            pattern: '^[A-Za-z0-9]{40}$'
            doc_section: '#step-1-retrieving-your-app-key'
            example: rvR3359XuCuuuEgCgcHNrQ9TE8zwC5dMzWMULHZm
            order: 1
    credentials:
        apiSecret:
            type: string
            title: Secret Key
            description: Your Yotpo app's secret key.
            secret: true
            example: tHrwXaIBaWETHLRwxWaNktfYeEteyTcSjiNJY4IH
            doc_section: '#step-2-generating-your-secret-key'
            pattern: '^[A-Za-z0-9]{40}$'

yandex:
    display_name: Yandex
    categories:
        - social
    auth_mode: OAUTH2
    authorization_url: https://oauth.yandex.com/authorize
    token_url: https://oauth.yandex.com/token
    authorization_params:
        response_type: code
    token_params:
        grant_type: authorization_code
    refresh_params:
        grant_type: refresh_token
    proxy:
        base_url: https://translate.yandex.net
    docs: https://nango.dev/docs/integrations/all/yandex

youtube:
    display_name: YouTube
    alias: google
    categories:
        - video
    docs: https://nango.dev/docs/integrations/all/youtube

zapier:
    display_name: Zapier
    categories:
        - dev-tools
    auth_mode: OAUTH2
    authorization_url: https://api.zapier.com/v2/authorize
    token_url: https://zapier.com/oauth/token
    scope_separator: ' '
    default_scopes:
        - authentication
        - authentication:write
        - profile
        - zap
        - zap:write
    proxy:
        base_url: https://api.zapier.com
    authorization_params:
        response_type: code
        response_mode: query
        state: N@nG0s%rinG
    token_params:
        grant_type: authorization_code
    refresh_params:
        grant_type: refresh_token
    docs: https://nango.dev/docs/integrations/all/zapier

zapier-nla:
    display_name: Zapier NLA
    auth_mode: OAUTH2
    authorization_url: https://nla.zapier.com/oauth/authorize/
    token_url: https://nla.zapier.com/oauth/token/
    proxy:
        base_url: https://nla.zapier.com
    docs: https://nango.dev/docs/integrations/all/zapier-nla

zapier-scim:
    display_name: Zapier (SCIM API)
    categories:
        - dev-tools
    auth_mode: API_KEY
    proxy:
        base_url: https://zapier.com/scim/v2
        headers:
            authorization: Bearer ${apiKey}
            accept: application/json, application/scim+json
            content-type: application/json
        retry:
            after:
                - 'retry-after'
        verification:
            method: GET
            headers:
                content-type: application/json
            endpoints:
                - /Users
    docs: https://nango.dev/docs/integrations/all/zapier-scim
    docs_connect: https://nango.dev/docs/integrations/all/zapier-scim/connect
    credentials:
        apiKey:
            type: string
            title: SCIM API Token
            description: The SCIM API token generated from the Provision tab in your Zapier account.
            doc_section: '#getting-your-scim-api-token'

zendesk:
    display_name: Zendesk
    categories:
        - popular
        - support
        - ticketing
    auth_mode: OAUTH2
    authorization_url: https://${connectionConfig.subdomain}.zendesk.com/oauth/authorizations/new
    token_url: https://${connectionConfig.subdomain}.zendesk.com/oauth/tokens
    proxy:
        base_url: https://${connectionConfig.subdomain}.zendesk.com
        retry:
            after:
                - 'retry-after'
        paginate:
            type: link
            limit_name_in_request: per_page
            link_path_in_response_body: next_page
    docs: https://nango.dev/docs/integrations/all/zendesk
    docs_connect: https://nango.dev/docs/integrations/all/zendesk/connect
    connection_config:
        subdomain:
            type: string
            title: Zendesk Domain
            description: The subdomain of your Zendesk account
            pattern: '^[a-z0-9_-]+$'
            example: domain
            suffix: .zendesk.com
            prefix: https://
            doc_section: '#step-1-finding-your-subdomain'

zenefits:
    display_name: Zenefits
    categories:
        - hr
    auth_mode: OAUTH2
    authorization_url: https://secure.zenefits.com/oauth2/platform-authorize
    token_url: https://secure.zenefits.com/oauth2/token
    authorization_params:
        response_type: code
    token_params:
        grant_type: authorization_code
    refresh_params:
        grant_type: refresh_token
    proxy:
        base_url: https://api.zenefits.com
    docs: https://nango.dev/docs/integrations/all/zenefits

zoho:
    display_name: Zoho
    categories:
        - accounting
    auth_mode: OAUTH2
    authorization_url: https://accounts.zoho.${connectionConfig.extension}/oauth/v2/auth
    token_url: https://accounts.zoho.${connectionConfig.extension}/oauth/v2/token
    authorization_params:
        prompt: consent
        access_type: offline
    proxy:
        base_url: https://www.zohoapis.${connectionConfig.extension}
        paginate:
            type: offset
            response_path: data
            offset_name_in_request: page
            limit_name_in_request: per_page
    docs: https://nango.dev/docs/integrations/all/zoho
    connection_config:
        extension:
            type: string
            title: Domain Extension
            description: The domain extension of your Zoho account
            pattern: '^[a-z.]+$'
            prefix: https://accounts.zoho.
            example: com
            suffix: /

zoho-books:
    display_name: Zoho Books
    alias: zoho
    docs: https://nango.dev/docs/integrations/all/zoho-books
    docs_connect: https://nango.dev/docs/integrations/all/zoho-books/connect
    connection_config:
        extension:
            type: string
            title: Domain Extension
            description: The domain extension of your Zoho Books account
            pattern: '^[a-z.]+$'
            prefix: https://books.zoho.
            example: com
            suffix: /

zoho-crm:
    display_name: Zoho CRM
    alias: zoho
    docs: https://nango.dev/docs/integrations/all/zoho-crm
    docs_connect: https://nango.dev/docs/integrations/all/zoho-crm/connect
    connection_config:
        extension:
            type: string
            title: Domain Extension
            description: The domain extension of your Zoho CRM account
            pattern: '^[a-z.]+$'
            prefix: https://crm.zoho.
            example: com
            suffix: /

zoho-calendar:
    display_name: Zoho Calendar
    categories:
        - productivity
    alias: zoho
    proxy:
        base_url: https://calendar.zoho.com/api
    docs: https://nango.dev/docs/integrations/all/zoho-calendar
    docs_connect: https://nango.dev/docs/integrations/all/zoho-calendar/connect
    connection_config:
        extension:
            type: string
            title: Domain Extension
            description: The domain extension of your Zoho Calendar account
            pattern: '^[a-z.]+$'
            prefix: https://calendar.zoho.
            example: com
            suffix: /

zoho-desk:
    display_name: Zoho Desk
    categories:
        - support
        - ticketing
    alias: zoho
    proxy:
        base_url: https://desk.zoho.com/api
    docs: https://nango.dev/docs/integrations/all/zoho-desk
    docs_connect: https://nango.dev/docs/integrations/all/zoho-desk/connect
    connection_config:
        extension:
            type: string
            title: Domain Extension
            description: The domain extension of your Zoho Desk account
            pattern: '^[a-z.]+$'
            prefix: https://desk.zoho.
            example: com
            suffix: /

zoho-inventory:
    display_name: Zoho Inventory
    categories:
        - e-commerce
    alias: zoho
    docs: https://nango.dev/docs/integrations/all/zoho-inventory
    docs_connect: https://nango.dev/docs/integrations/all/zoho-inventory/connect
    connection_config:
        extension:
            type: string
            title: Domain Extension
            description: The domain extension of your Zoho Inventory account
            pattern: '^[a-z.]+$'
            prefix: https://inventory.zoho.
            example: com
            suffix: /

zoho-invoice:
    display_name: Zoho Invoice
    categories:
        - invoicing
    alias: zoho
    docs: https://nango.dev/docs/integrations/all/zoho-invoice
    docs_connect: https://nango.dev/docs/integrations/all/zoho-invoice/connect
    connection_config:
        extension:
            type: string
            title: Domain Extension
            description: The domain extension of your Zoho Invoice account
            pattern: '^[a-z.]+$'
            prefix: https://invoice.zoho.
            example: com
            suffix: /

zoho-mail:
    display_name: Zoho Mail
    categories:
        - productivity
        - communication
    alias: zoho
    proxy:
        base_url: https://mail.zoho.${connectionConfig.extension}
    docs: https://nango.dev/docs/integrations/all/zoho-mail
    docs_connect: https://nango.dev/docs/integrations/all/zoho-mail/connect
    connection_config:
        extension:
            type: string
            title: Domain Extension
            description: The domain extension of your Zoho Mail account
            pattern: '^[a-z.]+$'
            prefix: https://mail.zoho.
            example: com
            suffix: /

zoho-bigin:
    display_name: Zoho Bigin
    alias: zoho
    docs: https://nango.dev/docs/integrations/all/zoho-bigin
    docs_connect: https://nango.dev/docs/integrations/all/zoho-bigin/connect
    connection_config:
        extension:
            type: string
            title: Domain Extension
            description: The domain extension of your Zoho Bigin account
            pattern: '^[a-z.]+$'
            prefix: https://bigin.zoho.
            example: com
            suffix: /

zoho-people:
    display_name: Zoho People
    categories:
        - hr
    alias: zoho
    proxy:
        base_url: https://people.zoho.com
    docs: https://nango.dev/docs/integrations/all/zoho-people
    docs_connect: https://nango.dev/docs/integrations/all/zoho-people/connect
    connection_config:
        extension:
            type: string
            title: Domain Extension
            description: The domain extension of your Zoho People account
            pattern: '^[a-z.]+$'
            prefix: https://people.zoho.
            example: com
            suffix: /

zoom:
    display_name: Zoom
    categories:
        - video
    auth_mode: OAUTH2
    authorization_url: https://zoom.us/oauth/authorize
    token_url: https://zoom.us/oauth/token
    scope_separator: ','
    authorization_params:
        response_type: code
    refresh_params:
        grant_type: refresh_token
    proxy:
        base_url: https://api.zoom.us/v2
        paginate:
            type: cursor
            cursor_path_in_response: next_page_token
            cursor_name_in_request: next_page_token
            limit_name_in_request: page_size
    docs: https://nango.dev/docs/integrations/all/zoom

zoominfo:
    display_name: ZoomInfo
    categories:
        - crm
        - marketing
    auth_mode: OAUTH2_CC
    proxy:
        retry:
            after:
                - 'x-ratelimit-reset'
        base_url: https://api.zoominfo.com
    token_url: https://api.zoominfo.com/authenticate
    token_request_auth_method: custom
    body_format: json
    docs: https://nango.dev/docs/integrations/all/zoominfo
    docs_connect: https://nango.dev/docs/integrations/all/zoominfo/connect

snipe-it:
    display_name: Snipe-IT
    categories:
        - productivity
        - other
    auth_mode: API_KEY
    proxy:
        base_url: https://${connectionConfig.hostname}/api/
        headers:
            authorization: Bearer ${apiKey}
            accept: application/json
            content-type: application/json
    credentials_verification_script: snipeItCredentialsVerification
    docs: https://nango.dev/docs/integrations/all/snipe-it
    docs_connect: https://nango.dev/docs/integrations/all/snipe-it/connect
    credentials:
        apiKey:
            type: string
            title: API Token
            description: Your Snipe-IT API token
            doc_section: '#step-1-create-an-api-token'
            pattern: '^[A-Za-z0-9_-]+\.[A-Za-z0-9_-]+\.[A-Za-z0-9_-]+$'
    connection_config:
        hostname:
            type: string
            title: Domain
            format: hostname
            description: Your Snipe-IT hostname (e.g., yourcompany)
            example: yourcompany
            suffix: .snipe-it.io
            prefix: https://
            doc_section: '#step-2-finding-your-domain'
            order: 1

zuora:
    display_name: Zuora
    categories:
        - erp
    auth_mode: OAUTH2_CC
    token_url: https://${connectionConfig.subdomain}.zuora.com/oauth/token
    token_params:
        grant_type: client_credentials
    proxy:
        base_url: https://${connectionConfig.subdomain}.zuora.com
        retry:
            after:
                - 'ratelimit-reset'
    docs: https://nango.dev/docs/integrations/all/zuora
    docs_connect: https://nango.dev/docs/integrations/all/zuora/connect
    connection_config:
        subdomain:
            type: string
            title: Subdomain
            description: The Subdomain to your Zuora Base URL
            suffix: .zuora.com
            prefix: https://
            example: rest.test
            doc_section: '#step-1-finding-your-zuora-subdomain'
            order: 1<|MERGE_RESOLUTION|>--- conflicted
+++ resolved
@@ -10052,15 +10052,9 @@
         verification:
             method: GET
             endpoints:
-<<<<<<< HEAD
-                - /candidates
+                - /departments
     docs: https://nango.dev/docs/integrations/all/recruitee
     docs_connect: https://nango.dev/docs/integrations/all/recruitee/connect
-=======
-                - /departments
-    docs: https://docs.nango.dev/integrations/all/recruitee
-    docs_connect: https://docs.nango.dev/integrations/all/recruitee/connect
->>>>>>> b96b0762
     connection_config:
         companyId:
             type: string
