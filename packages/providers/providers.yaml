--- conflicted
+++ resolved
@@ -5525,7 +5525,7 @@
             title: API Key
             description: The API key for securely accessing the MiniMax API.
             doc_section: '#step-2-generate-an-api-key'
-<<<<<<< HEAD
+
 mip-cloud:
     display_name: MIP Cloud
     categories:
@@ -5543,19 +5543,6 @@
         token: token
     docs: https://docs.nango.dev/integrations/all/mip-cloud
     docs_connect: https://docs.nango.dev/integrations/all/mip-cloud/connect
-=======
-mip:
-    display_name: mip
-    categories:
-        - accounting
-    auth_mode: BASIC
-    proxy:
-        base_url: https://${connectionConfig.domain}/api/v1/sso/mipadv/login
-        headers:
-            content-type: application/json
-    docs: https://docs.nango.dev/integrations/all/mip
-    docs_connect: https://docs.nango.dev/integrations/all/mip/connect
->>>>>>> e9121880
     credentials:
         username:
             type: string
@@ -5565,23 +5552,15 @@
             type: string
             title: Password
             description: Your Password for MIP Fund Accounting.
-<<<<<<< HEAD
             secret: true
     connection_config:
         domain:
             type: string
             title: HOST REST Service URL
-=======
-    connection_config:
-        domain:
-            type: string
-            title: REST Service URL
->>>>>>> e9121880
             description: The rest service URL for the cloud-based API service
             prefix: https://
             suffix: /api/v1/sso/mipadv/login
             format: hostname
-<<<<<<< HEAD
 
 mip-on-premises:
     display_name: MIP On Premises
@@ -5623,8 +5602,6 @@
             prefix: https://
             suffix: /api/security/login
             format: hostname
-=======
->>>>>>> e9121880
 
 mixpanel:
     display_name: Mixpanel
