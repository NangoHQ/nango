# yaml-language-server: $schema=./../../scripts/validation/providers/schema.json
accelo:
    display_name: Accelo
    categories:
        - invoicing
        - ticketing
    auth_mode: OAUTH2
    authorization_url: https://${connectionConfig.subdomain}.api.accelo.com/oauth2/v0/authorize
    token_url: https://${connectionConfig.subdomain}.api.accelo.com/oauth2/v0/token
    scope_separator: ','
    authorization_params:
        response_type: code
    token_params:
        grant_type: authorization_code
    refresh_params:
        grant_type: refresh_token
    proxy:
        base_url: https://${connectionConfig.subdomain}.api.accelo.com
    docs: https://docs.nango.dev/integrations/all/accelo
    connection_config:
        subdomain:
            type: string
            title: Accelo Domain
            description: The subdomain of your Accelo account
            pattern: '^[a-z0-9_-]+$'
            example: domain
            suffix: .api.accelo.com
            prefix: https://

acuity-scheduling:
    display_name: Acuity Scheduling
    categories:
        - productivity
    auth_mode: OAUTH2
    authorization_url: https://acuityscheduling.com/oauth2/authorize
    token_url: https://acuityscheduling.com/oauth2/token
    default_scopes:
        - api-v1
    proxy:
        base_url: https://acuityscheduling.com/api/v1
    docs: https://docs.nango.dev/integrations/all/acuity-scheduling

adobe:
    display_name: Adobe
    categories:
        - design
    auth_mode: OAUTH2
    authorization_url: https://ims-na1.adobelogin.com/ims/authorize/v2
    token_url: https://ims-na1.adobelogin.com/ims/token/v3
    default_scopes:
        - offline_access
    authorization_params:
        response_type: code
    token_params:
        grant_type: authorization_code
    refresh_params:
        grant_type: refresh_token
    proxy:
        base_url: https://ims-na1.adobelogin.com/ims
    docs: https://docs.nango.dev/integrations/all/adobe

adobe-umapi:
    display_name: UMAPI (Adobe User Management API)
    categories:
        - other
    auth_mode: OAUTH2_CC
    token_url: https://ims-na1.adobelogin.com/ims/token/v2
    scope_separator: ','
    token_params:
        grant_type: client_credentials
    proxy:
        headers:
            x-api-key: ${connectionConfig.clientId}
        retry:
            after: 'retry-after'
        base_url: https://usermanagement.adobe.io
    docs: https://docs.nango.dev/integrations/all/adobe
    post_connection_script: adobeUmapiPostConnection
    docs_connect: https://docs.nango.dev/integrations/all/adobe-umapi/connect
    connection_config:
        clientId:
            type: string
            title: ''
            description: ''
            automated: true

adyen:
    display_name: Adyen
    categories:
        - payment
    auth_mode: OAUTH2
    authorization_url: https://ca-${connectionConfig.environment}.adyen.com/ca/ca/oauth/connect.shtml
    token_url: https://oauth-${connectionConfig.environment}.adyen.com/v1/token
    scope_separator: ' '
    token_request_auth_method: basic
    authorization_params:
        response_type: code
    token_params:
        grant_type: authorization_code
    refresh_params:
        grant_type: refresh_token
    proxy:
        base_url: https://${connectionConfig.resource}-${connectionConfig.environment}.adyen.com
    docs: https://docs.nango.dev/integrations/all/adyen
    connection_config:
        environment:
            type: string
            title: Environment
            description: The environment to use
            pattern: '^(live|test)$'
            example: live|test
        resource:
            type: string
            title: Resource
            description: The resource to use for your various requests
            pattern: '^[a-z0-9_-]+$'
            example: kyc
            suffix: -(live|test).adyen.com
            prefix: https://

affinity:
    display_name: Affinity
    categories:
        - crm
    auth_mode: BASIC
    proxy:
        base_url: https://api.affinity.co
        verification:
            method: GET
            endpoint: /lists
    docs: https://docs.nango.dev/integrations/all/affinity
    docs_connect: https://docs.nango.dev/integrations/all/affinity/connect
    credentials:
        username:
            type: string
            title: ''
            description: ''
            default_value: ''
            hidden: true
        password:
            type: string
            title: API Key
            description: Your Affinity API Key
            # https://api-docs.affinity.co/#introduction
            # Affinity is using basic auth with an api key
            doc_section: '#step-1-finding-your-api-key'

aircall:
    display_name: Aircall
    categories:
        - support
    auth_mode: OAUTH2
    authorization_url: https://dashboard.aircall.io/oauth/authorize
    token_url: https://api.aircall.io/v1/oauth/token
    authorization_params:
        response_type: code
        scope: public_api
    token_params:
        grant_type: authorization_code
    proxy:
        base_url: https://api.aircall.io
        retry:
            at: 'x-aircallapi-reset'
        paginate:
            type: link
            link_path_in_response_body: meta.next_page_link
            response_path: results
    docs: https://docs.nango.dev/integrations/all/aircall

aircall-basic:
    alias: aircall
    display_name: Aircall (basic auth)
    auth_mode: BASIC
    proxy:
        base_url: https://api.aircall.io
        verification:
            method: GET
            endpoint: /v1/ping
        paginate:
            type: link
            link_path_in_response_body: meta.next_page_link
            response_path: results
    docs_connect: https://docs.nango.dev/integrations/all/aircall-basic/connect
    docs: https://docs.nango.dev/integrations/all/aircall

airtable:
    display_name: Airtable
    categories:
        - productivity
    auth_mode: OAUTH2
    authorization_url: https://airtable.com/oauth2/v1/authorize
    token_url: https://airtable.com/oauth2/v1/token
    authorization_method: header
    auth:
        response_type: code
    proxy:
        base_url: https://api.airtable.com
    webhook_routing_script: airtableWebhookRouting
    docs: https://docs.nango.dev/integrations/all/airtable

autodesk:
    display_name: Autodesk
    categories:
        - design
    auth_mode: OAUTH2
    authorization_url: https://developer.api.autodesk.com/authentication/v2/authorize
    token_url: https://developer.api.autodesk.com/authentication/v2/token
    scope_separator: ' '
    disable_pkce: true
    authorization_params:
        response_type: code
    token_params:
        grant_type: authorization_code
    refresh_params:
        grant_type: refresh_token
    proxy:
        base_url: https://developer.api.autodesk.com
        retry:
            after: 'retry-after'
    docs: https://docs.nango.dev/integrations/all/autodesk

algolia:
    display_name: Algolia
    categories:
        - search
    auth_mode: API_KEY
    proxy:
        base_url: https://${connectionConfig.APP_ID}.algolia.net
        headers:
            x-algolia-application-id: ${connectionConfig.APP_ID}
            x-algolia-api-key: ${apiKey}
        verification:
            endpoint: /1/keys/${credentials.apiKey}
    docs: https://docs.nango.dev/integrations/all/algolia
    docs_connect: https://docs.nango.dev/integrations/all/algolia/connect
    connection_config:
        APP_ID:
            type: string
            title: Application ID
            description: The application ID for your Algolia account
            example: ERBSOWZO32
            pattern: '^[A-Z0-9]{10}$'
            order: 1
            doc_section: '#step-1-finding-your-application-id'
    credentials:
        apiKey:
            type: string
            title: API Key
            description: The API key for your Algolia account
            example: c5c28261f9ade4e34891ccf761491b94
            pattern: '^[a-zA-Z0-9]+$'
            doc_section: '#step-2-finding-your-admin-api-key'

amazon:
    display_name: Amazon
    categories:
        - dev-tools
        - e-commerce
    auth_mode: OAUTH2
    authorization_url: https://www.amazon.com/ap/oa
    token_url: https://api.amazon.${connectionConfig.extension}/auth/o2/token
    authorization_params:
        response_type: code
    token_params:
        grant_type: authorization_code
    refresh_params:
        grant_type: refresh_token
    proxy:
        base_url: https://api.amazon.com
    docs: https://docs.nango.dev/integrations/all/amazon
    connection_config:
        extension:
            type: string
            title: Domain Extension
            description: The domain extension for your Amazon account
            example: com
            pattern: '^[a-z.]+$'

anrok:
    display_name: Anrok
    categories:
        - legal
    auth_mode: API_KEY
    proxy:
        base_url: https://api.anrok.com
        headers:
            authorization: Bearer ${apiKey}
        retry:
            after: 'retry-after'
    docs: https://docs.nango.dev/integrations/all/anrok
    docs_connect: https://docs.nango.dev/integrations/all/anrok/connect
    credentials:
        apiKey:
            type: string
            title: API Key
            description: The API key for your Anrok account
            doc_section: '#step-1-finding-your-api-key'

amplitude:
    display_name: Amplitude (Event Streaming API)
    categories:
        - analytics
    auth_mode: BASIC
    proxy:
        base_url: https://amplitude.com
        verification:
            method: GET
            endpoint: /api/2/events/list
    docs: https://docs.nango.dev/integrations/all/amplitude
    credentials:
        username:
            type: string
            title: API Key
            description: Your Amplitude API Key
        password:
            type: string
            title: Secret Key
            description: Your Amplitude secret key
            # https://amplitude.com/docs/apis/authentication
            # Amplitude is using basic auth with an api key

anthropic:
    display_name: Anthropic
    categories:
        - productivity
        - dev-tools
    auth_mode: API_KEY
    proxy:
        base_url: https://api.anthropic.com
        headers:
            x-api-key: ${apiKey}
            anthropic-version: ${connectionConfig.version}
            content-type: application/json
        retry:
            after: 'retry-after'
    docs: https://docs.nango.dev/integrations/all/anthropic
    connection_config:
        version:
            type: string
            title: API Version
            description: The version of the Anthropic API to use
            pattern: '^[0-9]{4}-[0-9]{2}-[0-9]{2}$'
            example: '2023-06-01'
    credentials:
        apiKey:
            type: string
            title: API Key
            description: The API key for your Anthropic account

apaleo:
    display_name: Apaleo
    categories:
        - erp
    auth_mode: OAUTH2
    authorization_url: https://identity.apaleo.com/connect/authorize
    token_url: https://identity.apaleo.com/connect/token
    scope_separator: ' '
    token_params:
        grant_type: authorization_code
    authorization_params:
        response_type: code
    refresh_params:
        grant_type: refresh_token
    proxy:
        base_url: https://api.apaleo.com
        headers:
            content-type: application/json
        retry:
            after: 'retry-after'
    docs: https://docs.nango.dev/integrations/all/apaleo

apollo:
    display_name: Apollo
    categories:
        - marketing
    auth_mode: API_KEY
    proxy:
        base_url: https://app.apollo.io/api
        verification:
            method: GET
            endpoint: /v1/contact_stages
        query:
            api_key: ${apiKey}
    docs: https://docs.nango.dev/integrations/all/apollo
    credentials:
        apiKey:
            type: string
            title: API Key
            description: The API key for your Apollo account

apollo-oauth:
    display_name: Apollo (OAuth)
    categories:
        - marketing
    auth_mode: OAUTH2
    authorization_url: https://app.apollo.io
    token_url: https://app.apollo.io/api/v1/oauth/token
    authorization_url_fragment: oauth/authorize
    body_format: json
    disable_pkce: true
    authorization_params:
        response_type: code
    token_params:
        grant_type: authorization_code
    refresh_params:
        grant_type: refresh_token
    proxy:
        base_url: https://app.apollo.io/api
    docs: https://docs.nango.dev/integrations/all/apollo

apple-app-store:
    display_name: Apple App Store
    auth_mode: APP_STORE
    token_url: https://api.appstoreconnect.apple.com/v1/apps
    authorization_params:
        audience: appstoreconnect-v1
    proxy:
        base_url: https://api.appstoreconnect.apple.com
    docs: https://docs.nango.dev/integrations/all/apple-app-store

asana:
    display_name: Asana
    categories:
        - productivity
        - ticketing
    auth_mode: OAUTH2
    authorization_url: https://app.asana.com/-/oauth_authorize
    token_url: https://app.asana.com/-/oauth_token
    token_params:
        grant_type: authorization_code
    auth:
        response_type: code
    default_scopes:
        - default
    refresh_params:
        grant_type: refresh_token
    proxy:
        base_url: https://app.asana.com
        retry:
            after: 'retry-after'
        paginate:
            type: cursor
            cursor_path_in_response: next_page.offset
            cursor_name_in_request: offset
            response_path: data
            limit_name_in_request: limit
    docs: https://docs.nango.dev/integrations/all/asana

asana-scim:
    display_name: Asana (SCIM API)
    categories:
        - productivity
        - ticketing
    auth_mode: API_KEY
    proxy:
        base_url: https://app.asana.com/api
        verification:
            method: GET
            endpoint: /1.0/scim/Users
        headers:
            authorization: Bearer ${apiKey}
    docs: https://docs.nango.dev/integrations/all/asana
    docs_connect: https://docs.nango.dev/integrations/all/asana-scim/connect
    credentials:
        apiKey:
            type: string
            title: API Key
            description: The API key for your Asana scim account
            doc_section: '#step-1-finding-asana-api-key'

ashby:
    display_name: Ashby
    categories:
        - ats
    auth_mode: BASIC
    proxy:
        base_url: https://api.ashbyhq.com
        verification:
            method: POST
            endpoint: apiKey.info
    docs: https://docs.nango.dev/integrations/all/ashby
    credentials:
        username:
            type: string
            title: API Key
            description: The API Key of your Ashby account
        password:
            type: string
            title: ''
            description: ''
            default_value: ''
            hidden: true

atlas-so:
    display_name: Atlas.so
    categories:
        - support
    auth_mode: API_KEY
    proxy:
        headers:
            authorization: Bearer ${apiKey}
        base_url: https://api.atlas.so/v1
    docs: https://docs.nango.dev/integrations/all/atlas-so
    credentials:
        apiKey:
            type: string
            title: API Key
            description: The API key for your Atlas.so account

atlassian:
    display_name: Atlassian
    categories:
        - dev-tools
    auth_mode: OAUTH2
    authorization_url: https://auth.atlassian.com/authorize
    token_url: https://auth.atlassian.com/oauth/token
    default_scopes:
        - offline_access
    authorization_params:
        response_type: code
        audience: api.atlassian.com
        prompt: consent
    token_params:
        grant_type: authorization_code
    refresh_params:
        grant_type: refresh_token
    proxy:
        base_url: https://api.atlassian.com
    docs: https://docs.nango.dev/integrations/all/atlassian

attio:
    display_name: Attio
    categories:
        - crm
    auth_mode: OAUTH2
    authorization_url: https://app.attio.com/authorize
    token_url: https://app.attio.com/oauth/token
    token_params:
        grant_type: authorization_code
    auth:
        response_type: code
    refresh_params:
        grant_type: refresh_token
    proxy:
        base_url: https://app.attio.com
    docs: https://docs.nango.dev/integrations/all/attio

auth0:
    display_name: Auth0
    auth_mode: OAUTH2
    authorization_url: https://${connectionConfig.subdomain}.auth0.com/authorize
    token_url: https://${connectionConfig.subdomain}.auth0.com/oauth/token
    authorization_params:
        response_type: code
        response_mode: query
    token_params:
        grant_type: authorization_code
    refresh_params:
        grant_type: refresh_token
    docs: https://docs.nango.dev/integrations/all/auth0
    proxy:
        base_url: https://${connectionConfig.subdomain}.auth0.com
    connection_config:
        subdomain:
            type: string
            title: Auth0 Domain
            description: The subdomain of your Auth0 account
            pattern: '^[a-z0-9_-]+$'
            example: domain
            suffix: .auth0.com
            prefix: https://

avalara:
    display_name: Avalara
    categories:
        - legal
    auth_mode: BASIC
    proxy:
        headers:
            x-avalara-client: ${connectionConfig.avalaraClient}
            content-type: application/json
        base_url: https://rest.avatax.com/api/v2
        verification:
            method: GET
            endpoint: /utilities/subscriptions
    docs: https://docs.nango.dev/integrations/all/avalara
    docs_connect: https://docs.nango.dev/integrations/all/avalara/connect
    credentials:
        username:
            type: string
            title: User Name / Account ID
            description: Avalara User Name / Account ID
            doc_section: '#step-1-finding-your-pair-keys'
        password:
            type: string
            title: Avalara Password / License Key
            description: Your Password / License Key
            # https://developer.avalara.com/avatax/authentication-in-rest/
            # Avalara is using basic auth with combination of (username and password)
            # or (Account ID and License Key)
            doc_section: '#step-1-finding-your-pair-keys'
    connection_config:
        avalaraClient:
            type: string
            title: Avalara Client
            description: The Avalara client for your Avalara account
            pattern: '^[a-zA-Z0-9_-]+$'
            doc_section: '#step-2-generating-an-avalara-client'

avalara-sandbox:
    display_name: Avalara (sandbox)
    categories:
        - legal
    auth_mode: BASIC
    proxy:
        headers:
            x-avalara-client: ${connectionConfig.avalaraClient}
            content-type: application/json
        base_url: https://sandbox-rest.avatax.com/api/v2
        verification:
            method: GET
            endpoint: /utilities/subscriptions
    docs: https://docs.nango.dev/integrations/all/avalara
    docs_connect: https://docs.nango.dev/integrations/all/avalara-sandbox/connect
    credentials:
        username:
            type: string
            title: User Name / Account ID
            description: Avalara User Name / Account ID
            doc_section: '#step-1-finding-your-pair-keys'
        password:
            type: string
            title: Password / License Key
            description: Avalara Password / License Key
            # https://developer.avalara.com/avatax/authentication-in-rest/
            # Avalara is using basic auth with combination of (username and password)
            # or (Account ID and License Key)
            doc_section: '#step-1-finding-your-pair-keys'
    connection_config:
        avalaraClient:
            type: string
            title: Avalara Client
            description: The Avalara client for your Avalara account
            pattern: '^[a-zA-Z0-9_-]+$'
            doc_section: '#step-2-generating-an-avalara-client'

aws:
    display_name: AWS
    categories:
        - dev-tools
        - e-commerce
    auth_mode: OAUTH2
    authorization_url: https://${connectionConfig.subdomain}.auth.${connectionConfig.extension}.amazoncognito.com/oauth2/authorize
    token_url: https://${connectionConfig.subdomain}.auth.${connectionConfig.extension}.amazoncognito.com/oauth2/token
    token_params:
        grant_type: authorization_code
    auth:
        response_type: code
    refresh_params:
        grant_type: refresh_token
    default_scopes:
        - openid
    proxy:
        base_url: https://cognito-${apiSubdomain}.amazonaws.com
    docs: https://docs.nango.dev/integrations/all/aws
    connection_config:
        subdomain:
            type: string
            title: AWS Domain
            description: The subdomain of your AWS account
            pattern: '^[a-z0-9_-]+$'
            example: domain
            suffix: .amazoncognito.com
            prefix: https://
        extension:
            type: string
            title: Domain Extension
            description: The domain extension of your AWS account
            example: com
            pattern: '^[a-z.]+$'
        apiSubdomain:
            type: string
            title: API Subdomain
            description: The API subdomain to the API you want to connect to
            example: idp.us-east-2
            pattern: '^[a-z.-]+$'
            suffix: .amazonaws.com
            prefix: https://cognito-

aws-iam:
    display_name: AWS IAM
    categories:
        - dev-tools
    auth_mode: BASIC
    proxy:
        base_url: https://iam.amazonaws.com
<<<<<<< HEAD
        verification:
            method: GET
            endpoint: /?Action=ListUsers
=======
>>>>>>> 9bab40c3
        connection_config:
            region: ${connectionConfig.region}
        retry:
            at: 'x-ratelimit-reset'
    docs: https://docs.nango.dev/integrations/all/aws
    docs_connect: https://docs.nango.dev/integrations/all/aws-iam/connect
    credentials:
        username:
            type: string
            title: AWS Access Key ID
            description: Your Access Key ID
            doc_section: '#step-1-finding-your-pair-keys'
        password:
            type: string
            title: AWS Secret Access Key
            description: Your Secret Access Key
            # https://docs.aws.amazon.com/IAM/latest/UserGuide/reference_sigv.html
            # aws-iam is using basic auth with AWS Access Key ID and Secret Access Key
            doc_section: '#step-1-finding-your-pair-keys'
    connection_config:
        region:
            type: string
            title: Region
            description: The region to where your AWS account is hosted
            example: us-east-1
            pattern: '^[a-z0-9-]+$'
            doc_section: '#step-2-finding-your-region-host'

bamboohr:
    display_name: BambooHR
    categories:
        - hr
    auth_mode: OAUTH2
    authorization_url: https://${connectionConfig.subdomain}.bamboohr.com/authorize.php
    token_url: https://${connectionConfig.subdomain}.bamboohr.com/token.php
    authorization_params:
        response_type: code
        request: authorize
    token_params:
        grant_type: authorization_code
        request: token
    proxy:
        base_url: https://api.bamboohr.com/api/gateway.php/${connectionConfig.subdomain}
    docs: https://docs.nango.dev/integrations/all/bamboohr
    connection_config:
        subdomain:
            type: string
            title: BambooHR Domain
            description: The subdomain of your BambooHR account
            pattern: '^[a-z0-9_-]+$'
            example: domain
            suffix: .bamboohr.com
            prefix: https://
            order: 1

bamboohr-basic:
    display_name: BambooHR (basic auth)
    categories:
        - hr
    auth_mode: BASIC
    proxy:
        base_url: https://api.bamboohr.com/api/gateway.php/${connectionConfig.subdomain}
        verification:
            method: GET
            endpoint: /v1/meta/fields
    docs: https://docs.nango.dev/integrations/all/bamboohr
    docs_connect: https://docs.nango.dev/integrations/all/bamboohr-basic/connect
    connection_config:
        subdomain:
            type: string
            title: BambooHR Domain
            description: The subdomain of your BambooHR account
            pattern: '^[a-z0-9_-]+$'
            example: domain
            suffix: .bamboohr.com
            prefix: https://
            order: 1
            doc_section: '#step-1-finding-your-subdomain'
    credentials:
        username:
            type: string
            title: API key
            description: The API Key of your BambooHR account
            pattern: '^[a-zA-Z0-9]+$'
            secret: true
            doc_section: '#step-2-finding-your-api-key'
        password:
            type: string
            title: Password
            description: Password
            # https://documentation.bamboohr.com/docs/getting-started
            # Bamboo HR is using basic auth with an api key
            default_value: x
            hidden: true

<<<<<<< HEAD
=======
basecamp:
    display_name: Basecamp
    categories:
        - productivity
    auth_mode: OAUTH2
    authorization_url: https://launchpad.37signals.com/authorization/new
    token_url: https://launchpad.37signals.com/authorization/token
    authorization_params:
        type: web_server
    token_params:
        type: web_server
    refresh_params:
        type: refresh
    proxy:
        base_url: https://3.basecampapi.com/${connectionConfig.accountId}
        headers:
            user-agent: ${connectionConfig.appDetails} || App (support@nango.dev)
        retry:
            after: 'retry-after'
    docs: https://docs.nango.dev/integrations/all/basecamp
    docs_connect: https://docs.nango.dev/integrations/all/basecamp/connect
    connection_config:
        appDetails:
            type: string
            title: App Details
            description: The details of your app
            automated: true
        accountId:
            type: string
            title: Account ID
            description: Your Account ID
            example: '5899981'
            pattern: '^[0-9]+$'
            doc_section: '#step-1-finding-your-account-id'

>>>>>>> 9bab40c3
battlenet:
    display_name: Battle.net
    categories:
        - gaming
    auth_mode: OAUTH2
    authorization_url: https://oauth.battle.${connectionConfig.extension}/authorize
    token_url: https://oauth.battle.${connectionConfig.extension}/token
    authorization_params:
        response_type: code
    token_params:
        grant_type: authorization_code
    proxy:
        base_url: https://${connectionConfig.apiDomain}
    docs: https://docs.nango.dev/integrations/all/battlenet
    connection_config:
        extension:
            type: string
            title: Domain Extension
            description: The domain extension of your Battle.net account
            example: com
            pattern: '^[a-z.]+$'
            order: 1
        apiDomain:
            type: string
            title: API Domain
            description: The domain to where you will access your API
            example: us.api.blizzard.com
            pattern: '^[a-z.]+$'
            prefix: https://

beehiiv:
    display_name: Beehiiv
    categories:
        - communication
        - marketing
    auth_mode: API_KEY
    proxy:
        headers:
            authorization: Bearer ${apiKey}
        base_url: https://api.beehiiv.com/v2/publications/${connectionConfig.publicationId}
        verification:
            method: GET
            endpoint: /posts
    docs: https://docs.nango.dev/integrations/all/beehiiv
    credentials:
        apiKey:
            type: string
            title: API Key
            description: The API key for your Beehiiv account
            example: 8ab3sjxqvHzyUnP9JhvlfT6C0wsbgr5XQrpaZZjxJkYBPy6sntvT1M2Lk94VQeRb
            pattern: '^[a-zA-Z0-9]{64}$'
    connection_config:
        publicationId:
            type: string
            title: Publication Id
            description: The prefixed ID of the publication object
            example: pub_a3d1b49e-2a5d-4f4b-97c8-8f32e1d2f7b9
            pattern: '^(pub_[0-9a-fA-F\-]+)$'

bigcommerce:
    display_name: BigCommerce
    categories:
        - e-commerce
    auth_mode: OAUTH2
    authorization_url: https://login.bigcommerce.com/oauth2/authorize
    token_url: https://login.bigcommerce.com/oauth2/token
    scope_separator: ' '
    authorization_params:
        response_type: code
        context: stores/${connectionConfig.storeHash}
        account_uuid: ${connectionConfig.accountUuid}
    token_params:
        context: stores/${connectionConfig.storeHash}
        grant_type: authorization_code
    proxy:
        base_url: https://api.bigcommerce.com/stores/${connectionConfig.storeHash}
    docs: https://docs.nango.dev/integrations/all/bigcommerce
    connection_config:
        storeHash:
            type: string
            title: Store Hash
            description: The store hash of your BigCommerce account
            pattern: '^[a-zA-Z0-9]+$'
        accountUuid:
            type: string
            title: Account UUID
            description: The account UUID of your BigCommerce account
            format: uuid
            example: 123e4567-e89b-12d3-a456-426614174000

bill-sandbox:
    display_name: Bill (Connect API sandbox)
    categories:
        - payment
    auth_mode: BILL
    token_url: https://gateway.stage.bill.com/connect/v3/login
    proxy:
        base_url: https://gateway.stage.bill.com/connect
    docs: https://docs.nango.dev/integrations/all/bill
    docs_connect: https://docs.nango.dev/integrations/all/bill-sandbox/connect

bill:
    display_name: Bill (Connect API)
    categories:
        - payment
    auth_mode: BILL
    token_url: https://gateway.prod.bill.com/connect/v3/login
    proxy:
        base_url: https://gateway.prod.bill.com/connect
    docs: https://docs.nango.dev/integrations/all/bill

bitbucket:
    display_name: Bitbucket
    categories:
        - dev-tools
    auth_mode: OAUTH2
    authorization_url: https://bitbucket.org/site/oauth2/authorize
    token_url: https://bitbucket.org/site/oauth2/access_token
    proxy:
        base_url: https://api.bitbucket.org
    docs: https://docs.nango.dev/integrations/all/bitbucket

bitdefender:
    display_name: Bitdefender
    categories:
        - other
    auth_mode: BASIC
    proxy:
        base_url: ${connectionConfig.ACCESS_URL}
        retry:
            after: 'retry-after'
    docs: https://docs.nango.dev/integrations/all/bitdefender
    docs_connect: https://docs.nango.dev/integrations/all/bitdefender/connect
    credentials:
        username:
            type: string
            title: API Key
            description: The API Key of your Bitdefender account
            doc_section: '#step-1-finding-your-api-key'
        password:
            type: string
            title: ''
            description: ''
            default_value: ''
            hidden: true
    connection_config:
        ACCESS_URL:
            type: string
            title: Access URL
            description: The access URL of your Bitdefender account
            example: https://api.bitdefender.com
            format: uri
            pattern: '^https://.*'
            doc_section: '#step-1-finding-your-api-key'

bitly:
    display_name: Bitly
    categories:
        - marketing
        - social
    auth_mode: OAUTH2
    authorization_url: https://bitly.com/oauth/authorize
    token_url: https://api-ssl.bitly.com/oauth/access_token
    authorization_params:
        response_type: code
    token_params:
        grant_type: authorization_code
    proxy:
        base_url: https://api-ssl.bitly.com
    docs: https://docs.nango.dev/integrations/all/bitly

blackbaud:
    display_name: Blackbaud
    categories:
        - crm
    auth_mode: OAUTH2
    authorization_url: https://app.blackbaud.com/oauth/authorize
    token_url: https://oauth2.sky.blackbaud.com/token
    authorization_params:
        response_type: code
    token_params:
        grant_type: authorization_code
    refresh_params:
        grant_type: refresh_token
    proxy:
        base_url: https://api.sky.blackbaud.com
    docs: https://docs.nango.dev/integrations/all/blackbaud

blandai:
    display_name: BlandAI
    categories:
        - support
    auth_mode: API_KEY
    proxy:
        base_url: https://api.bland.ai
        headers:
            authorization: ${apiKey}
    docs: https://docs.nango.dev/integrations/all/blandai
    credentials:
        apiKey:
            type: string
            title: API Key
            description: The API key for your BlandAI account

boldsign:
    display_name: BoldSign
    categories:
        - legal
    auth_mode: OAUTH2
    authorization_url: https://account.boldsign.com/connect/authorize
    token_url: https://account.boldsign.com/connect/token
    authorization_params:
        response_type: code
    token_params:
        grant_type: authorization_code
    refresh_params:
        grant_type: refresh_token
    proxy:
        base_url: https://api.boldsign.com
    docs: https://docs.nango.dev/integrations/all/boldsign

box:
    display_name: Box
    categories:
        - knowledge-base
        - storage
    auth_mode: OAUTH2
    authorization_url: https://account.box.com/api/oauth2/authorize
    token_url: https://api.box.com/oauth2/token
    proxy:
        base_url: https://api.box.com
    docs: https://docs.nango.dev/integrations/all/box

booking-com:
    display_name: Booking.com
    categories:
        - e-commerce
    auth_mode: BASIC
    proxy:
        base_url: https://${connectionConfig.environmentType}-xml.booking.com
    docs: https://docs.nango.dev/integrations/all/booking-com
    connection_config:
        environmentType:
            type: string
            title: Environment Type
            description: The environment type for your various requests
            pattern: '^(secure-supply|supply)$'
            example: secure-supply|supply
            suffix: -xml.booking.com
            prefix: https://

braintree:
    display_name: Braintree
    categories:
        - payment
    auth_mode: OAUTH2
    authorization_url: https://api.braintreegateway.com/oauth/connect
    token_url: https://api.braintreegateway.com/oauth/access_tokens
    scope_separator: ','
    authorization_method: header
    body_format: json
    token_params:
        grant_type: authorization_code
    redirect_uri_metadata:
        - merchantId
    proxy:
        base_url: https://api.braintreegateway.com
    docs: https://docs.nango.dev/integrations/all/braintree

braintree-sandbox:
    display_name: Braintree (sandbox)
    auth_mode: OAUTH2
    authorization_url: https://api.sandbox.braintreegateway.com/oauth/connect
    token_url: https://api.sandbox.braintreegateway.com/oauth/access_tokens
    scope_separator: ','
    authorization_method: header
    body_format: json
    token_params:
        grant_type: authorization_code
    redirect_uri_metadata:
        - merchantId
    proxy:
        base_url: https://api.sandbox.braintreegateway.com
    docs: https://docs.nango.dev/integrations/all/braintree

braze:
    display_name: Braze
    categories:
        - communication
    auth_mode: API_KEY
    proxy:
        base_url: https://rest.${connectionConfig.instanceUrl}
        headers:
            authorization: Bearer ${apiKey}
        retry:
            at: 'x-ratelimit-reset'
    docs: https://docs.nango.dev/integrations/all/braze
    docs_connect: https://docs.nango.dev/integrations/all/braze/connect
    connection_config:
        instanceUrl:
            type: string
            title: Instance URL
            description: The REST API URL of your Braze instance
            example: iad-02.braze.com
            format: hostname
            prefix: https://rest.
            order: 1
            doc_section: '#step-1-finding-your-instance-url'
    credentials:
        apiKey:
            type: string
            title: API Key
            description: The API key to your Braze account
            doc_section: '#step-2-finding-your-api-key'

brevo-api-key:
    display_name: Brevo (api key)
    categories:
        - marketing
    auth_mode: API_KEY
    proxy:
        headers:
            api-key: ${apiKey}
        base_url: https://api.brevo.com/v3
    docs: https://docs.nango.dev/integrations/all/brevo
    credentials:
        apiKey:
            type: string
            title: API Key
            description: The API key for your Brevo account

brex:
    display_name: Brex
    categories:
        - banking
    auth_mode: OAUTH2
    authorization_url: https://accounts-api.brex.com/oauth2/default/v1/authorize
    token_url: https://accounts-api.brex.com/oauth2/default/v1/token
    default_scopes:
        - openid
        - offline_access
    proxy:
        base_url: https://platform.brexapis.com
    docs: https://docs.nango.dev/integrations/all/brex

brex-api-key:
    display_name: Brex (api key)
    auth_mode: API_KEY
    proxy:
        headers:
            authorization: Bearer ${apiKey}
        base_url: https://platform.brexapis.com
    docs: https://docs.nango.dev/integrations/all/brex
    docs_connect: https://docs.nango.dev/integrations/all/brex-api-key/connect
    credentials:
        apiKey:
            type: string
            title: API Token
            description: The API Token to your Brex account
            example: bxt_vRUwQT3snBmA1IDVq5iK1kXc4N0bhxr377z4
            pattern: '^bxt_[a-zA-Z0-9]+$'
            doc_section: '#step-1-finding-your-api-token'

brex-staging:
    display_name: Brex (staging)
    auth_mode: OAUTH2
    authorization_url: https://accounts-api.staging.brexapps.com/oauth2/default/v1/authorize
    token_url: https://accounts-api.staging.brexapps.com/oauth2/default/v1/token
    proxy:
        base_url: https://platform.staging.brexapis.com
    docs: https://docs.nango.dev/integrations/all/brex

brightcrowd:
    display_name: BrightCrowd
    categories:
        - social
    auth_mode: OAUTH2_CC
    token_url: https://bcb-staging.auth.us-east-1.amazoncognito.com/oauth2/token
    token_request_auth_method: basic
    token_params:
        grant_type: client_credentials
    proxy:
        base_url: https://api.brightcrowd.com/partner
        paginate:
            type: cursor
            cursor_path_in_response: nextPageToken
            cursor_name_in_request: pageToken
    docs: https://docs.nango.dev/integrations/all/brightcrowd
    docs_connect: https://docs.nango.dev/integrations/all/brightcrowd/connect

builder-io-private:
    display_name: Builder.io (private)
    categories:
        - dev-tools
        - design
        - cms
    auth_mode: API_KEY
    proxy:
        base_url: https://${connectionConfig.domain}
        headers:
            authorization: Bearer ${apiKey}
    docs: https://docs.nango.dev/integrations/all/builder-io
    docs_connect: https://docs.nango.dev/integrations/all/builder-io-private/connect
    connection_config:
        domain:
            type: string
            title: Domain
            description: The domain used to access your Builder.io API
            example: cdn.builder.io
            format: hostname
            prefix: https://
            doc_section: '#step-1-finding-your-api-domain'
    credentials:
        apiKey:
            type: string
            title: API Key
            description: The API key for your Builder.io account
            pattern: '^[a-zA-Z0-9]+$'
            example: bb209fb71eh2412dbe0114bdae18fd15
            doc_section: '#step-2-finding-your-api-key'

builder-io-public:
    display_name: Builder.io (public)
    categories:
        - dev-tools
        - design
        - cms
    auth_mode: API_KEY
    proxy:
        base_url: https://${connectionConfig.domain}
        query:
            apiKey: ${apiKey}
    docs: https://docs.nango.dev/integrations/all/builder-io
    docs_connect: https://docs.nango.dev/integrations/all/builder-io-public/connect
    connection_config:
        domain:
            type: string
            title: Domain
            description: The domain used to access your Builder.io API
            example: builder.io
            format: hostname
            prefix: https://
            doc_section: '#step-1-finding-your-api-domain'
    credentials:
        apiKey:
            type: string
            title: API Key
            description: The API key for your Builder.io account
            pattern: '^[a-zA-Z0-9]+$'
            example: bb209fb71eh2412dbe0114bdae18fd15
            doc_section: '#step-2-finding-your-api-key'

buildium:
    display_name: Buildium
    categories:
        - accounting
        - crm
        - payment
    auth_mode: API_KEY
    proxy:
        base_url: https://api.buildium.com
        headers:
            x-buildium-client-id: ${connectionConfig.clientId}
            x-buildium-client-secret: ${apiKey}
        verification:
            method: GET
            endpoint: /v1/rentals
    docs: https://docs.nango.dev/integrations/all/buildium
    docs_connect: https://docs.nango.dev/integrations/all/buildium/connect
    connection_config:
        clientId:
            type: string
            title: Client ID
            description: Your API Key Client ID
            pattern: '^[a-f0-9-]+$'
            example: a228f0e7-b4a3-4150-b9ae-8552fc2880d3
            doc_section: '#step-2-finding-your-client-id-and-secret'
            order: 1
    credentials:
        apiKey:
            type: string
            title: Secret
            description: The Secret for your Buildium account
            pattern: '^[A-Za-z0-9+/]+$'
            example: uOq2p+xlgpFdijfV/HqY+EvYpZKHRwlyhGuAVbJIxXs
            doc_section: '#step-2-finding-your-client-id-and-secret'

builtwith:
    display_name: BuiltWith
    categories:
        - dev-tools
        - analytics
        - crm
        - marketing
        - e-commerce
    auth_mode: API_KEY
    proxy:
        base_url: https://api.builtwith.com
        query:
            KEY: ${apiKey}
    docs: https://docs.nango.dev/integrations/all/builtwith
    docs_connect: https://docs.nango.dev/integrations/all/builtwith/connect
    credentials:
        apiKey:
            type: string
            title: API Key
            description: The API key for your BuiltWith account
            example: 1bc32cba-a5d6-438a-bbcc-af312f560a3c
            format: uuid
            doc_section: '#step-1-finding-your-api-key'

cal-com-v1:
    display_name: Cal.com (v1)
    categories:
        - productivity
    auth_mode: API_KEY
    proxy:
        base_url: https://api.cal.com/v1
        query:
            apiKey: ${apiKey}
        retry:
            at: 'x-ratelimit-reset'
        verification:
            method: GET
            endpoint: /me
    docs: https://docs.nango.dev/integrations/all/cal-com
    docs_connect: https://docs.nango.dev/integrations/all/cal-com-v1/connect
    credentials:
        apiKey:
            type: string
            title: API Key
            description: The API key for your Cal.com account
            pattern: '^cal_[a-zA-Z0-9_]+$'
            example: cal_xxxxxx
            doc_section: '#step-1-finding-your-api-key'
cal-com-v2:
    display_name: Cal.com (v2)
    categories:
        - productivity
    auth_mode: API_KEY
    proxy:
        base_url: https://api.cal.com/v2
        headers:
            authorization: Bearer ${apiKey}
        paginate:
            type: cursor
            cursor_name_in_request: cursor
            cursor_path_in_response: data.data.nextCursor
            limit_name_in_request: limit
        retry:
            at: 'x-ratelimit-reset'
        verification:
            method: GET
            endpoint: /me
    docs: https://docs.nango.dev/integrations/all/cal-com
    docs_connect: https://docs.nango.dev/integrations/all/cal-com-v2/connect
    credentials:
        apiKey:
            type: string
            title: API Key
            description: The API key for your Cal.com account
            pattern: '^cal_[a-zA-Z0-9_]+$'
            example: cal_xxxxxx
            doc_section: '#step-1-finding-your-api-key'

calendly:
    display_name: Calendly
    categories:
        - productivity
    auth_mode: OAUTH2
    authorization_url: https://auth.calendly.com/oauth/authorize
    token_url: https://auth.calendly.com/oauth/token
    authorization_params:
        response_type: code
    proxy:
        base_url: https://api.calendly.com
        paginate:
            type: link
            link_path_in_response_body: pagination.next_page
        retry:
            at: 'x-ratelimit-reset'
    token_response_metadata:
        - owner
    post_connection_script: calendlyPostConnection
<<<<<<< HEAD
=======
    webhook_routing_script: calendlyWebhookRouting
>>>>>>> 9bab40c3
    docs: https://docs.nango.dev/integrations/all/calendly

canny:
    display_name: Canny
    categories:
        - support
    auth_mode: API_KEY
    proxy:
        base_url: https://canny.io/api/v1
        query:
            apiKey: ${apiKey}
        verification:
            method: POST
            endpoint: /boards/list
    docs: https://docs.nango.dev/integrations/all/canny
    docs_connect: https://docs.nango.dev/integrations/all/canny/connect
    credentials:
        apiKey:
            type: string
            title: API Key
            description: The API key for your Canny account
            example: a1f5937c-82df-bd29-4e3a-7b6fda8c54d1
            pattern: '^[a-zA-Z0-9-]+$'
            doc_section: '#step-1-finding-your-api-key'
canva-scim:
    display_name: Canva (SCIM API)
    categories:
        - design
        - dev-tools
    auth_mode: API_KEY
    proxy:
        base_url: https://www.canva.com/_scim
        headers:
            authorization: Bearer ${apiKey}
            accept: application/json
            content-type: application/json
    docs: https://docs.nango.dev/integrations/all/canva
    credentials:
        apiKey:
            type: string
            title: API Key
            description: The API key for your Canva scim account
            doc_section: '#step-1-finding-canva-api-key'

certn:
    display_name: Certn
    categories:
        - legal
    auth_mode: API_KEY
    proxy:
        base_url: https://api.certn.co
        headers:
            authorization: Bearer ${apiKey}
        paginate:
            type: link
            link_path_in_response_body: next
            response_path: results
        verification:
            method: GET
            endpoint: /api/v2/teams
    docs: https://docs.nango.dev/integrations/all/certn
    credentials:
        apiKey:
            type: string
            title: API Key
            description: The API key for your Certn account

certn-partner:
    display_name: Certn Partner
    categories:
        - legal
    auth_mode: OAUTH2_CC
    proxy:
        headers:
            authorization: Bearer ${apiKey}
        base_url: https://api.certn.co
        paginate:
            type: offset
            offset_name_in_request: page
            response_path: data
            limit_name_in_request: limit
        verification:
            method: GET
            endpoint: /api/v2/teams
    docs: https://docs.nango.dev/integrations/all/certn

chargebee:
    display_name: Chargebee
    categories:
        - payment
    auth_mode: BASIC
    proxy:
        base_url: https://${connectionConfig.subdomain}.chargebee.com
        verification:
            method: GET
            endpoint: /api/v2/business_entities
        retry:
            after: 'retry-after'
    docs: https://docs.nango.dev/integrations/all/chargebee
    connection_config:
        subdomain:
            type: string
            title: Chargebee Domain
            description: The subdomain of your Chargebee account
            pattern: '^[a-z0-9_-]+$'
            example: domain
            suffix: .chargebee.com
            prefix: https://

chattermill:
    display_name: Chattermill
    categories:
        - support
        - analytics
    auth_mode: API_KEY
    proxy:
        base_url: https://${connectionConfig.subdomain}.chattermill.com
        headers:
            authorization: Bearer ${apiKey}
            accept: application/json
            content-type: application/json
    docs: https://docs.nango.dev/integrations/all/chattermill
    credentials:
        apiKey:
            type: string
            title: API Key
            description: The API key for your Chattermill account
    connection_config:
        subdomain:
            type: string
            title: Chattermill subdomain
            description: The subdomain for your api requests
            pattern: '^(app|api|backend)$'
            example: 'app|api|backend'
            suffix: .chattermill.com
            prefix: https://

checkr-partner:
    display_name: Checkr Partner
    categories:
        - legal
    auth_mode: OAUTH2
    authorization_url: https://partners.checkr.com/authorize/${connectionConfig.client_id}
    token_url: https://api.checkr.com/oauth/tokens
    disable_pkce: true
    token_params:
        grant_type: authorization_code
    proxy:
        retry:
            at: 'x-ratelimit-reset'
        base_url: https://api.checkr.com
    token_response_metadata:
        - checkr_account_id
    webhook_routing_script: checkrWebhookRouting
    post_connection_script: checkrPostConnection
    docs: https://docs.nango.dev/integrations/all/checkr-partner
    connection_config:
        client_id:
            type: string
            title: Client ID
            description: The client ID of your Checkr Partner account

checkr-partner-staging:
    display_name: Checkr Partner (staging)
    categories:
        - legal
    auth_mode: OAUTH2
    authorization_url: https://partners.checkrhq-staging.net/authorize/${connectionConfig.client_id}
    token_url: https://api.checkr-staging.com/oauth/tokens
    disable_pkce: true
    token_params:
        grant_type: authorization_code
    proxy:
        retry:
            at: 'x-ratelimit-reset'
        base_url: https://api.checkr-staging.com
    token_response_metadata:
        - checkr_account_id
    webhook_routing_script: checkrWebhookRouting
    post_connection_script: checkrPostConnection
    docs: https://docs.nango.dev/integrations/all/checkr-partner
    connection_config:
        client_id:
            type: string
            title: Client ID
            description: The client ID of your Checkr Partner account

checkout-com:
    display_name: Checkout.com
    categories:
        - payment
    auth_mode: OAUTH2_CC
    token_url: https://access.checkout.com/connect/token
    token_request_auth_method: basic
    token_params:
        grant_type: client_credentials
    proxy:
        headers:
            content-type: application/json
            accept: application/json
        base_url: https://api.checkout.com
    docs: https://docs.nango.dev/integrations/all/checkout-com

checkout-com-sandbox:
    display_name: Checkout.com (sandbox)
    categories:
        - payment
    auth_mode: OAUTH2_CC
    token_url: https://access.sandbox.checkout.com/connect/token
    token_request_auth_method: basic
    token_params:
        grant_type: client_credentials
    proxy:
        headers:
            content-type: application/json
            accept: application/json
        base_url: https://api.sandbox.checkout.com
    docs: https://docs.nango.dev/integrations/all/checkout-com

chorus:
    display_name: Chorus
    auth_mode: API_KEY
    proxy:
        base_url: https://chorus.ai
        verification:
            method: GET
            endpoint: /api/v1/users/me
        headers:
            authorization: Bearer ${apiKey}
    docs: https://docs.nango.dev/integrations/all/chorus
    docs_connect: https://docs.nango.dev/integrations/all/chorus/connect
    credentials:
        apiKey:
            type: string
            title: API Key
            description: The API key for your Chorus account
            doc_section: '#step-1-generating-your-chorus-api-key'

circle-so:
    display_name: Circle.so
    categories:
        - communication
    auth_mode: API_KEY
    proxy:
        base_url: https://app.circle.so
        headers:
            authorization: Token ${apiKey}
    docs: https://docs.nango.dev/integrations/all/circle-so
    credentials:
        apiKey:
            type: string
            title: API Key
            description: The API key for your Circle.so account

clari-copilot:
    display_name: Clari Copilot
    categories:
        - marketing
    auth_mode: API_KEY
    proxy:
        headers:
            x-api-key: ${apiKey}
            x-api-password: ${connectionConfig.API_PASSWORD}
        base_url: https://rest-api.copilot.clari.com
    docs: https://docs.nango.dev/integrations/all/clari-copilot
    connection_config:
        API_PASSWORD:
            type: string
            title: API Password
            description: The API password of your Clari Copilot account
    credentials:
        apiKey:
            type: string
            title: API Key
            description: The API key for your Clari Copilot account

clickup:
    display_name: ClickUp
    categories:
        - productivity
        - ticketing
    auth_mode: OAUTH2
    authorization_url: https://app.clickup.com/api
    token_url: https://api.clickup.com/api/v2/oauth/token
    proxy:
        base_url: https://api.clickup.com
    docs: https://docs.nango.dev/integrations/all/clickup

cloudentity:
    display_name: Cloudentity
    auth_mode: OAUTH2_CC
    categories:
        - other
    token_url: https://${connectionConfig.tenantID}.${connectionConfig.regionID}.authz.cloudentity.io/${connectionConfig.tenantID}/${connectionConfig.workspaceID}/oauth2/token
    scope_separator: ' '
    token_params:
        grant_type: client_credentials
    proxy:
        base_url: https://${connectionConfig.tenantID}.${connectionConfig.regionID}.authz.cloudentity.io/${connectionConfig.tenantID}/${connectionConfig.workspaceID}
    docs: https://docs.nango.dev/integrations/all/cloudentity
    connection_config:
        tenantID:
            type: string
            title: Tenant ID
            description: The tenant ID of your Cloudentity account
        regionID:
            type: string
            title: Region ID
            description: The region ID of your Cloudentity account
        workspaceID:
            type: string
            title: Workspace ID
            description: The workspace ID of your Cloudentity account

close:
    display_name: Close
    categories:
        - crm
    auth_mode: OAUTH2
    authorization_url: https://app.close.com/oauth2/authorize
    token_url: https://api.close.com/oauth2/token/
    authorization_params:
        response_type: code
    default_scopes:
        - offline_access
    proxy:
        base_url: https://api.close.com/api
    docs: https://docs.nango.dev/integrations/all/close

coda:
    display_name: Coda
    categories:
        - knowledge-base
        - productivity
    auth_mode: API_KEY
    proxy:
        base_url: https://coda.io/apis/v1
        headers:
            authorization: Bearer ${apiKey}
    docs: https://docs.nango.dev/integrations/all/coda
    credentials:
        apiKey:
            type: string
            title: API Key
            description: The API key for your Coda account

codeclimate:
    display_name: Code Climate
    categories:
        - dev-tools
        - productivity
    auth_mode: API_KEY
    proxy:
        base_url: https://${connectionConfig.domain}
        headers:
            accept: application/vnd.api+json
            authorization: Token token=${apiKey}
        verification:
            method: GET
            endpoint: /v1/user
    docs: https://docs.nango.dev/integrations/all/codeclimate
    connection_config:
        domain:
            type: string
            title: Domain
            description: The domain of your Code Climate account
            format: hostname
            prefix: https://
    credentials:
        apiKey:
            type: string
            title: API Key
            description: The API key for your Code Climate account

<<<<<<< HEAD
=======
commercetools:
    display_name: Commercetools
    categories:
        - e-commerce
    auth_mode: OAUTH2_CC
    token_url: https://auth.${connectionConfig.region}.${connectionConfig.cloudProvider}.commercetools.com/oauth/token
    token_request_auth_method: basic
    scope_separator: ' '
    token_params:
        grant_type: client_credentials
    proxy:
        base_url: https://api.${connectionConfig.region}.${connectionConfig.cloudProvider}.commercetools.com/${connectionConfig.projectKey}
        headers:
            authorization: Bearer ${accessToken}
    docs: https://docs.nango.dev/integrations/all/commercetools
    docs_connect: https://docs.nango.dev/integrations/all/commercetools/connect
    connection_config:
        region:
            type: string
            title: Region
            description: The region of your Commercetools account. Use the full region identifier (e.g., 'us-central1' for GCP or 'us-east-2' for AWS).
            example: us-central1
            pattern: '^[a-z]+-[a-z0-9-]+$'
            doc_section: '#step-3-identify-your-region-and-cloud-provider'
        projectKey:
            type: string
            title: Project Key
            description: The project key of your Commercetools account
            example: demo-project-slug
            pattern: '^[a-zA-Z0-9-_]+$'
            doc_section: '#step-2-save-the-api-environment-variables'
        cloudProvider:
            type: string
            title: Cloud Provider
            description: Cloud provider used to host your Commercetools project (e.g., 'gcp' or 'aws')
            example: gcp
            pattern: '^(gcp|aws)$'
            doc_section: '#step-3-identify-your-region-and-cloud-provider'

>>>>>>> 9bab40c3
copper:
    display_name: Copper
    categories:
        - crm
    auth_mode: OAUTH2
    proxy:
        base_url: https://api.copper.com/developer_api
    default_scopes:
        - developer/v1/all
    authorization_url: https://app.copper.com/oauth/authorize
    token_url: https://app.copper.com/oauth/token
    authorization_params:
        response_type: code
    token_params:
        grant_type: authorization_code
    refresh_params:
        grant_type: refresh_token
    docs: https://docs.nango.dev/integrations/all/copper

copper-api-key:
    display_name: Copper (api key)
    categories:
        - crm
    auth_mode: API_KEY
    proxy:
        base_url: https://api.copper.com/developer_api
        headers:
            x-pw-accesstoken: ${apiKey}
            x-pw-application: developer_api
            x-pw-useremail: ${connectionConfig.userEmail}
            content-type: application/json
        verification:
            method: GET
            endpoint: /v1/account
    docs_connect: https://docs.nango.dev/integrations/all/copper/connect
    credentials:
        apiKey:
            type: string
            title: API Key
            description: The API key for your Copper account
            pattern: '^[a-f0-9]{32}$'
            example: '4f3c12efb9659a0b5c123b568745dbf9'
            doc_section: '#step-1-finding-copper-api-key'
    connection_config:
        userEmail:
            type: string
            title: User Email
            description: Email address of the user who generated the token
    docs: https://docs.nango.dev/integrations/all/copper

connectwise-psa:
    display_name: ConnectWise PSA
    categories:
        - support
        - ticketing
    auth_mode: BASIC
    proxy:
        base_url: https://${connectionConfig.subdomain}.myconnectwise.net/v4_6_release/apis/3.0
        headers:
            accept: application/vnd.connectwise.com+json; version=${connectionConfig.apiVersion}
            clientid: ${connectionConfig.clientId}
    docs: https://docs.nango.dev/integrations/all/connectwise-psa
    connection_config:
        subdomain:
            type: string
            title: ConnectWise PSA subdomain
            description: The subdomain to connect to ConnectWise PSA
            pattern: '^api-(au|eu|na)$'
            example: api-au
            suffix: .myconnectwise.net
            prefix: https://
        apiVersion:
            type: string
            title: Api version
            description: The API version to connect to ConnectWise PSA
        clientId:
            type: string
            title: Client ID
            description: The Client ID assigned to your integration

connectwise-psa-staging:
    display_name: ConnectWise PSA (staging)
    categories:
        - support
        - ticketing
    auth_mode: BASIC
    proxy:
        base_url: https://api-staging.connectwisedev.com/v4_6_release/apis/3.0
        headers:
            accept: application/vnd.connectwise.com+json; version=${connectionConfig.apiVersion}
            clientid: ${connectionConfig.clientId}
    docs: https://docs.nango.dev/integrations/all/connectwise-psa
    connection_config:
        apiVersion:
            type: string
            title: Api version
            description: The API version to connect to ConnectWise PSA
        clientId:
            type: string
            title: Client ID
            description: The Client ID assigned to your integration

confluence:
    display_name: Confluence
    categories:
        - knowledge-base
    alias: jira
    docs: https://docs.nango.dev/integrations/all/confluence

contentful:
    display_name: Contentful
    categories:
        - dev-tools
        - design
        - cms
    auth_mode: OAUTH2
    authorization_url: https://be.contentful.com/oauth/authorize
    token_url: https://be.contentful.com/oauth/token
    authorization_params:
        response_type: code
    token_params:
        grant_type: authorization_code
    refresh_params:
        grant_type: refresh_token
    proxy:
        base_url: https://${connectionConfig.subdomain}.contentful.com
        retry:
            after: x-contentful-ratelimit-reset
    docs: https://docs.nango.dev/integrations/all/contentful
    connection_config:
        subdomain:
            type: string
            title: Contentful Domain
            description: The subdomain of your Contentful account
            pattern: '^[a-z0-9_-]+$'
            example: domain
            suffix: .contentful.com
            prefix: https://

contentstack:
    display_name: Contentstack
    categories:
        - cms
    auth_mode: OAUTH2
    authorization_url: https://${connectionConfig.subdomain}.contentstack.com/apps/${connectionConfig.appId}/authorize
    token_url: https://${connectionConfig.subdomain}.contentstack.com/apps-api/apps/token
    docs: https://docs.nango.dev/integrations/all/contentstack
    proxy:
        base_url: https://${connectionConfig.apiDomain}
    connection_config:
        subdomain:
            type: string
            title: Contentstack Domain
            description: The subdomain of your Contentstack account
            pattern: '^[a-z0-9_-]+$'
            example: domain
            suffix: .contentstack.com
            prefix: https://
            order: 2
        appId:
            type: string
            title: App ID
            description: The app ID of your Contentstack account
            order: 1
        apiDomain:
            type: string
            title: API Domain
            description: The domain to where you will access your API
            pattern: '^[a-z0-9_-]+$'
            example: eu-api.contentstack.com
            prefix: https://
            order: 3

coros:
    display_name: Coros
    categories:
        - sports
    auth_mode: OAUTH2
    authorization_url: https://open.coros.com/oauth2/authorize
    token_url: https://open.coros.com/oauth2/accesstoken
    refresh_url: https://open.coros.com/oauth2/refresh-token
    authorization_params:
        response_type: code
    token_response_metadata:
        - openId
    token_params:
        grant_type: authorization_code
    refresh_params:
        grant_type: refresh_token
    proxy:
        base_url: https://open.coros.com
    docs: https://docs.nango.dev/integrations/all/coros

coros-sandbox:
    display_name: Coros (sandbox)
    auth_mode: OAUTH2
    authorization_url: https://opentest.coros.com/oauth2/authorize
    token_url: https://opentest.coros.com/oauth2/accesstoken
    refresh_url: https://opentest.coros.com/oauth2/refresh-token
    authorization_params:
        response_type: code
    token_response_metadata:
        - openId
    token_params:
        grant_type: authorization_code
    refresh_params:
        grant_type: refresh_token
    proxy:
        base_url: https://opentest.coros.com
    docs: https://docs.nango.dev/integrations/all/coros

coupa-compass:
    display_name: Coupa Compass
    categories:
        - payment
        - invoicing
    auth_mode: OAUTH2_CC
    scope_separator: ' '
    token_url: https://${connectionConfig.instanceDomain}/oauth2/token
    token_params:
        grant_type: client_credentials
    proxy:
        base_url: https://${connectionConfig.instanceDomain}
    docs: https://docs.nango.dev/integrations/all/coupa-compass
    connection_config:
        instanceDomain:
            type: string
            title: Instance Domain
            description: The domain of your Coupa Compass account
            format: hostname
            prefix: https://

databricks-account:
    display_name: Databricks (Account Level)
    categories:
        - analytics
    auth_mode: OAUTH2_CC
    token_url: https://accounts.cloud.databricks.com/oidc/accounts/${connectionConfig.accountId}/v1/token
    token_params:
        grant_type: client_credentials
    proxy:
        base_url: https://accounts.cloud.databricks.com/api/2.0/accounts/${connectionConfig.accountId}
    docs: https://docs.nango.dev/integrations/all/databricks
    connection_config:
        accountId:
            type: string
            title: Account ID
            description: The ID to your account
            format: uuid
            example: 123e4567-e89b-12d3-a456-426614174000

databricks-workspace:
    display_name: Databricks (Workspace Level)
    categories:
        - analytics
    auth_mode: OAUTH2_CC
    token_url: https://${connectionConfig.databricksInstance}/oidc/v1/token
    token_params:
        grant_type: client_credentials
    proxy:
        base_url: https://${connectionConfig.databricksInstance}/api/2.0/
    docs: https://docs.nango.dev/integrations/all/databricks
    connection_config:
        databricksInstance:
            type: string
            title: Databricks Instance
            description: The instance to your databricks deployment
            pattern: '^[a-z0-9_-]+(\.[a-z0-9_-]+)*$'
            example: dbc-a1b2345c-d6e7.cloud.databricks.com

# Untested configuration. Please reach out if you have a test account that we can use to test it.
datev:
    display_name: Datev
    categories:
        - legal
        - hr
    auth_mode: OAUTH2
    authorization_url: https://login.datev.de/openid/authorize
    token_url: https://api.datev.de/token
    token_request_auth_method: basic
    scope_separator: ' '
    default_scopes:
        - openid
    authorization_params:
        response_type: code id_token
        response_mode: query
        nonce: AnotherRandomStringDatev
    token_params:
        grant_type: authorization_code
    refresh_params:
        grant_type: refresh_token
    proxy:
        base_url: https://api.datev.de
    docs: https://docs.nango.dev/integrations/all/datev

datadog:
    display_name: Datadog
    categories:
        - analytics
        - dev-tools
    auth_mode: API_KEY
    proxy:
        base_url: https://api.${connectionConfig.siteParameter}/api
        headers:
            dd-api-key: ${apiKey}
            dd-application-key: ${connectionConfig.applicationKey}
        verification:
            method: GET
            endpoint: /v1/validate
        retry:
            after: 'x-ratelimit-reset'
    docs: https://docs.nango.dev/integrations/all/datadog
    docs_connect: https://docs.nango.dev/integrations/all/datadog/connect
    connection_config:
        siteParameter:
            type: string
            title: Site Parameter
            description: The site parameter to datadog
            pattern: '^(us[35]\.)?(ap1\.)?(datadoghq\.(com|eu)|ddog-gov\.com)$'
            example: 'us5.datadoghq.com'
            doc_section: '#step-1-finding-your-datadog-domain'
        applicationKey:
            type: string
            title: Application Key
            description: The application key required for read data access
            pattern: '^[a-f0-9]{40}$'
            example: '5d8a7b3f2dc8bce1b234e7f1a1ac54728dbf9e4a7'
            doc_section: '#step-3-datadog-application-key'
    credentials:
        apiKey:
            type: string
            title: API Key
            description: The API key for your Datadog account
            pattern: '^[a-f0-9]{32}$'
            example: '4f3c12efb9659a0b5c123b568745dbf9'
            doc_section: '#step-2-datadog-api-key'

deel:
    display_name: Deel
    categories:
        - hr
    auth_mode: OAUTH2
    authorization_url: https://auth.letsdeel.com/oauth2/authorize
    token_url: https://auth.letsdeel.com/oauth2/tokens
    token_request_auth_method: basic
    authorization_params:
        response_type: code
    token_params:
        grant_type: authorization_code
    refresh_params:
        grant_type: refresh_token
    proxy:
        base_url: https://api.letsdeel.com
    docs: https://docs.nango.dev/integrations/all/deel

deel-sandbox:
    display_name: Deel (sandbox)
    auth_mode: OAUTH2
    authorization_url: https://auth-demo.letsdeel.com/oauth2/authorize
    token_url: https://auth-demo.letsdeel.com/oauth2/tokens
    token_request_auth_method: basic
    authorization_params:
        response_type: code
    token_params:
        grant_type: authorization_code
    refresh_params:
        grant_type: refresh_token
    proxy:
        base_url: https://api-staging.letsdeel.com
    docs: https://docs.nango.dev/integrations/all/deel

dialpad:
    display_name: Dialpad
    categories:
        - communication
    auth_mode: OAUTH2
    authorization_url: https://dialpad.com/oauth2/authorize
    token_url: https://dialpad.com/oauth2/token
    authorization_params:
        response_type: code
    token_params:
        grant_type: authorization_code
    refresh_params:
        grant_type: refresh_token
    proxy:
        base_url: https://dialpad.com
    docs: https://docs.nango.dev/integrations/all/dialpad

dialpad-sandbox:
    display_name: Dialpad (sandbox)
    categories:
        - communication
    auth_mode: OAUTH2
    authorization_url: https://sandbox.dialpad.com/oauth2/authorize
    token_url: https://sandbox.dialpad.com/oauth2/token
    authorization_params:
        response_type: code
    token_params:
        grant_type: authorization_code
    refresh_params:
        grant_type: refresh_token
    proxy:
        base_url: https://sandbox.dialpad.com
    docs: https://docs.nango.dev/integrations/all/dialpad

digitalocean:
    display_name: DigitalOcean
    categories:
        - dev-tools
    auth_mode: OAUTH2
    authorization_url: https://cloud.digitalocean.com/v1/oauth/authorize
    token_url: https://cloud.digitalocean.com/v1/oauth/token
    authorization_params:
        response_type: code
    token_params:
        grant_type: authorization_code
    refresh_params:
        grant_type: refresh_token
    proxy:
        base_url: https://api.digitalocean.com
    docs: https://docs.nango.dev/integrations/all/digitalocean

discord:
    display_name: Discord
    categories:
        - gaming
        - social
    auth_mode: OAUTH2
    authorization_url: https://discord.com/api/oauth2/authorize
    token_url: https://discord.com/api/oauth2/token
    authorization_params:
        response_type: code
    proxy:
        base_url: https://discord.com
        retry:
            after: 'retry-after'
    docs: https://docs.nango.dev/integrations/all/discord

discourse:
    display_name: Discourse
    categories:
        - communication
    auth_mode: API_KEY
    proxy:
        base_url: https://${connectionConfig.defaultHost}
        retry:
            after: 'retry-after'
        headers:
            api-username: ${connectionConfig.apiUsername}
            api-key: ${apiKey}
            accept: application/json
    docs: https://docs.nango.dev/integrations/all/discourse
    connection_config:
        defaultHost:
            type: string
            title: Domain
            description: The domain of your Discourse account
            format: hostname
            prefix: https://
        apiUsername:
            type: string
            title: API Username
            description: The API username of your Discourse account
    credentials:
        apiKey:
            type: string
            title: API Key
            description: The API key for your Discourse account

dixa:
    display_name: Dixa
    categories:
        - support
    auth_mode: API_KEY
    proxy:
        base_url: https://${connectionConfig.apiType}.dixa.io
        headers:
            authorization: ${apiKey}
    docs: https://docs.nango.dev/integrations/all/dixa
    credentials:
        apiKey:
            type: string
            title: API Key
            description: The API key for your Dixa account
    connection_config:
        apiType:
            type: string
            title: Api Type
            description: The Api type for your requests
            pattern: '^dev\|exports$'
            example: 'dev|exports'

<<<<<<< HEAD
=======
document360:
    display_name: Document360
    categories:
        - knowledge-base
    auth_mode: API_KEY
    proxy:
        headers:
            api_token: ${apiKey}
        base_url: https://api.document360.com
    docs: https://docs.nango.dev/integrations/all/document360
    credentials:
        apiKey:
            type: string
            title: API Key
            description: The API key for your Document360 account

>>>>>>> 9bab40c3
docusign:
    display_name: DocuSign
    categories:
        - legal
    auth_mode: OAUTH2
    authorization_url: https://account.docusign.com/oauth/auth
    token_url: https://account.docusign.com/oauth/token
    token_request_auth_method: basic
    authorization_params:
        response_type: code
    token_params:
        grant_type: authorization_code
    refresh_params:
        grant_type: refresh_token
    proxy:
        base_url: https://www.docusign.net
    post_connection_script: docusignPostConnection
    docs: https://docs.nango.dev/integrations/all/docusign

docusign-sandbox:
    display_name: DocuSign (sandbox)
    auth_mode: OAUTH2
    authorization_url: https://account-d.docusign.com/oauth/auth
    token_url: https://account-d.docusign.com/oauth/token
    token_request_auth_method: basic
    authorization_params:
        response_type: code
    token_params:
        grant_type: authorization_code
    refresh_params:
        grant_type: refresh_token
    proxy:
        base_url: https://demo.docusign.net
    post_connection_script: docusignPostConnection
    docs: https://docs.nango.dev/integrations/all/docusign

dropbox:
    display_name: Dropbox
    categories:
        - knowledge-base
        - storage
    auth_mode: OAUTH2
    authorization_url: https://www.dropbox.com/oauth2/authorize
    token_url: https://api.dropboxapi.com/oauth2/token
    authorization_params:
        token_access_type: offline
    proxy:
        base_url: https://api.dropboxapi.com
    docs: https://docs.nango.dev/integrations/all/dropbox

<<<<<<< HEAD
=======
drupal:
    display_name: Drupal
    categories:
        - dev-tools
        - design
        - cms
    auth_mode: TWO_STEP
    body_format: form
    token_url: https://${connectionConfig.baseUrl}/rest_api/access_token
    token_params:
        client_id: ${credential.clientId}
        client_secret: ${credential.clientSecret}
        username: ${credential.userName}
        grant_type: client_credentials
    token_headers:
        content-type: application/x-www-form-urlencoded
        accept: application/json
    token_response:
        token: access_token
        token_expiration: expires_in
        token_expiration_strategy: expireIn
    proxy:
        base_url: https://${connectionConfig.baseUrl}
    docs: https://docs.nango.dev/integrations/all/drupal
    docs_connect: https://docs.nango.dev/integrations/all/drupal/connect
    credentials:
        clientId:
            type: string
            title: Client ID
            description: Your Client ID
            secret: true
            doc_section: '#step-3-generating-your-drupal-client-credentials'
        clientSecret:
            type: string
            title: Client Secret
            description: Your Client Secret
            secret: true
            doc_section: '#step-3-generating-your-drupal-client-credentials'
        userName:
            type: string
            title: User Name
            description: Your Drupal User Name
            doc_section: '#step-2-finding-your-drupal-user-name'
    connection_config:
        baseUrl:
            type: string
            title: Base Url
            description: Your Drupal base url
            example: example.drupal.com
            format: hostname
            prefix: https://
            order: 1
            doc_section: '#step-1-finding-your-drupal-base-url'

>>>>>>> 9bab40c3
emarsys:
    display_name: Emarsys Core API (WSSE)
    categories:
        - marketing
    auth_mode: SIGNATURE
    signature:
        protocol: WSSE
    proxy:
        base_url: https://api.emarsys.net
        headers:
            content-type: application/json
            x-wsse: ${accessToken}
        verification:
            method: GET
            endpoint: /api/v2/settings
        retry:
            at: 'x-ratelimit-reset'
    token:
        expires_in_ms: 300000
    docs: https://docs.nango.dev/integrations/all/emarsys
    credentials:
        username:
            type: string
            title: ID
            description: The ID of your Emarsys WSSE API Credentials
            pattern: '^[a-zA-Z0-9_-]+$'
        password:
            type: string
            title: Client Secret
            description: The Client Secret of your Emarsys WSSE API Credentials
            pattern: '^[a-zA-Z0-9-]+$'

emarsys-oauth:
    display_name: Emarsys (OAuth)
    categories:
        - marketing
    auth_mode: OAUTH2_CC
    token_url: https://auth.emarsys.net/oauth2/token
    token_request_auth_method: basic
    token_params:
        grant_type: client_credentials
    proxy:
        base_url: https://api.emarsys.net
        retry:
            at: 'x-ratelimit-reset'
    docs: https://docs.nango.dev/integrations/all/emarsys

ebay:
    display_name: eBay
    categories:
        - e-commerce
    auth_mode: OAUTH2
    authorization_url: https://auth.ebay.com/oauth2/authorize
    token_url: https://api.ebay.com/identity/v1/oauth2/token
    authorization_params:
        response_type: code
    token_params:
        grant_type: authorization_code
    refresh_params:
        grant_type: refresh_token
    token_request_auth_method: basic
    proxy:
        base_url: https://api.ebay.com/
    docs: https://docs.nango.dev/integrations/all/ebay

ebay-sandbox:
    display_name: eBay (sandbox)
    categories:
        - e-commerce
    auth_mode: OAUTH2
    authorization_url: https://auth.sandbox.ebay.com/oauth2/authorize
    token_url: https://api.sandbox.ebay.com/identity/v1/oauth2/token
    authorization_params:
        response_type: code
    token_params:
        grant_type: authorization_code
    refresh_params:
        grant_type: refresh_token
    token_request_auth_method: basic
    proxy:
        base_url: https://api.sandbox.ebay.com/
    docs: https://docs.nango.dev/integrations/all/ebay

e-conomic:
    display_name: e-conomic
    categories:
        - accounting
    auth_mode: BASIC
    proxy:
        base_url: https://restapi.e-conomic.com
        headers:
            content-type: application/json
    docs: https://docs.nango.dev/integrations/all/e-conomic

egnyte:
    display_name: Egnyte
    categories:
        - storage
    auth_mode: OAUTH2
    authorization_url: https://${connectionConfig.subdomain}.egnyte.com/puboauth/token
    token_url: https://${connectionConfig.subdomain}.egnyte.com/puboauth/token
    scope_separator: ' '
    authorization_params:
        response_type: code
    token_params:
        grant_type: authorization_code
    refresh_params:
        grant_type: refresh_token
    proxy:
        base_url: https://${connectionConfig.subdomain}.egnyte.com/pubapi
    docs: https://docs.nango.dev/integrations/all/egnyte
    connection_config:
        subdomain:
            type: string
            title: Egnyte Domain
            description: The subdomain of your Egnyte account
            pattern: '^[a-z0-9_-]+$'
            example: domain
            suffix: .egnyte.com
            prefix: https://

elevenlabs:
    display_name: Eleven Labs
    categories:
        - dev-tools
    auth_mode: API_KEY
    proxy:
        base_url: https://api.elevenlabs.io
        headers:
            xi-api-key: ${apiKey}
        verification:
            method: GET
            endpoint: /v1/user
    docs: https://docs.nango.dev/integrations/all/elevenlabs
    credentials:
        apiKey:
            type: string
            title: API Key
            description: The API key for your ElevenLabs account

elevio:
    display_name: Elevio
    categories:
        - knowledge-base
        - support
    auth_mode: API_KEY
    proxy:
        base_url: https://api.elev.io
        headers:
            x-api-key: ${apiKey}
            authorization: Bearer ${connectionConfig.jwt}
    docs: https://docs.nango.dev/integrations/all/elevio
    credentials:
        apiKey:
            type: string
            title: API Key
            description: The API key to your Elevio account
            pattern: '\b[a-f0-9]{40}\b'
            example: 'x12z67890dd34t8gq5j01ycc75912348'
    connection_config:
        jwt:
            type: string
            title: JWT
            description: The JWT to your Elevio account
            pattern: '^[A-Za-z0-9-_]+\.([A-Za-z0-9-_]+\.[A-Za-z0-9-_]+)$'

entrata:
    display_name: Entrata
    categories:
        - other
    auth_mode: BASIC
    proxy:
        base_url: https://${connectionConfig.subdomain}.entrata.com
    docs: https://docs.nango.dev/integrations/all/entrata
    connection_config:
        subdomain:
            type: string
            title: Entrata Domain
            description: The subdomain of your Entrata account
            pattern: '^[a-z0-9_-]+$'
            example: domain
            suffix: .entrata.com
            prefix: https://

envoy:
    display_name: Envoy
    categories:
        - productivity
    auth_mode: OAUTH2
    authorization_url: https://app.envoy.com/a/auth/v0/authorize
    token_url: https://app.envoy.com/a/auth/v0/token
    scope_separator: ' '
    authorization_params:
        response_type: code
    token_params:
        grant_type: authorization_code
    refresh_params:
        grant_type: refresh_token
    proxy:
        base_url: https://api.envoy.com
    docs: https://docs.nango.dev/integrations/all/envoy

epic-games:
    display_name: Epic Games
    categories:
        - gaming
    auth_mode: OAUTH2
    authorization_url: https://www.epicgames.com/id/authorize
    token_url: https://api.epicgames.dev/epic/oauth/v1/token
    authorization_method: header
    proxy:
        base_url: https://api.epicgames.dev
    docs: https://docs.nango.dev/integrations/all/epic-games

evaluagent:
    display_name: EvaluAgent
    auth_mode: BASIC
    proxy:
        base_url: https://${connectionConfig.region}.evaluagent.com
        verification:
            method: GET
            endpoint: /v1/ping
    docs: https://docs.nango.dev/integrations/all/evaluagent
    connection_config:
        region:
            type: string
            title: Region
            description: The region of your EvaluAgent account
            example: eu
            pattern: '^[a-z]+$'

eventbrite:
    display_name: Eventbrite
    categories:
        - marketing
    auth_mode: OAUTH2
    authorization_url: https://www.eventbrite.com/oauth/authorize
    token_url: https://www.eventbrite.com/oauth/token
    authorization_params:
        response_type: code
    token_params:
        grant_type: authorization_code
    proxy:
        base_url: https://www.eventbriteapi.com
    docs: https://docs.nango.dev/integrations/all/eventbrite

exa:
    display_name: Exa
    categories:
        - analytics
    auth_mode: API_KEY
    proxy:
        base_url: https://api.exa.ai
        headers:
            x-api-key: ${apiKey}
    docs: https://docs.nango.dev/integrations/all/exa
    credentials:
        apiKey:
            type: string
            title: API Key
            description: The API key for your Exa account

exact-online:
    display_name: Exact Online
    categories:
        - accounting
        - hr
        - productivity
    auth_mode: OAUTH2
    authorization_url: https://start.exactonline.${connectionConfig.extension}/api/oauth2/auth
    token_url: https://start.exactonline.${connectionConfig.extension}/api/oauth2/token
    authorization_method: header
    authorization_params:
        response_type: code
    token_params:
        grant_type: authorization_code
    refresh_params:
        grant_type: refresh_token
    token_expiration_buffer: 30
    proxy:
        base_url: https://start.exactonline.${connectionConfig.extension}/
        headers:
            accept: application/json
        retry:
            at: 'x-ratelimit-reset'
        paginate:
            type: link
            link_path_in_response_body: d.__next
    docs: https://docs.nango.dev/integrations/all/exact-online
    connection_config:
        extension:
            type: string
            title: Domain Extension
            description: The domain extension of your Exact Online account
            example: nl
            pattern: '^[a-z.]+$'

exist:
    display_name: Exist
    categories:
        - other
    auth_mode: OAUTH2
    authorization_url: https://exist.io/oauth2/authorize
    token_url: https://exist.io/oauth2/access_token
    authorization_params:
        response_type: code
    token_params:
        grant_type: authorization_code
    refresh_params:
        grant_type: refresh_token
    proxy:
        base_url: https://exist.io/
        paginate:
            type: link
            link_path_in_response_body: next
    docs: https://docs.nango.dev/integrations/all/exist

expensify:
    display_name: Expensify
    categories:
        - productivity
    auth_mode: BASIC
    proxy:
        base_url: https://integrations.expensify.com/Integration-Server/
        headers:
            content-type: application/x-www-form-urlencoded
    credentials:
        username:
            type: string
            title: Partner User ID
            description: Your unique account identifier of Expensify
            doc_section: '#step-1-finding-your-partneruserid-and-partnerusersecret'
        password:
            type: string
            title: Partner User Secret
            description: Unique secret for your account
            doc_section: '#step-1-finding-your-partneruserid-and-partnerusersecret'
    docs: https://docs.nango.dev/integrations/all/expensify
    docs_connect: https://docs.nango.dev/integrations/all/expensify/connect

factorial:
    display_name: Factorial
    categories:
        - hr
    auth_mode: OAUTH2
    authorization_url: https://api.factorialhr.com/oauth/authorize
    token_url: https://api.factorialhr.com/oauth/token
    disable_pkce: true
    proxy:
        base_url: https://api.factorialhr.com/api
    docs: https://docs.nango.dev/integrations/all/factorial

facebook:
    display_name: Facebook
    categories:
        - marketing
        - social
    auth_mode: OAUTH2
    authorization_url: https://www.facebook.com/v15.0/dialog/oauth
    token_url: https://graph.facebook.com/v15.0/oauth/access_token
    proxy:
        base_url: https://graph.facebook.com
    docs: https://docs.nango.dev/integrations/all/facebook

figjam:
    display_name: FigJam
    categories:
        - design
        - productivity
    alias: figma
    docs: https://docs.nango.dev/integrations/all/figjam

figma:
    display_name: Figma
    categories:
        - design
        - productivity
    auth_mode: OAUTH2
    authorization_url: https://www.figma.com/oauth
    token_url: https://www.figma.com/api/oauth/token
    refresh_url: https://www.figma.com/api/oauth/refresh
    disable_pkce: true
    proxy:
        base_url: https://api.figma.com
    docs: https://docs.nango.dev/integrations/all/figma

falai:
    display_name: fal.ai
    categories:
        - productivity
        - dev-tools
    auth_mode: API_KEY
    proxy:
        headers:
            authorization: Key ${apiKey}
        base_url: https://queue.fal.run
    docs: https://docs.nango.dev/integrations/all/falai
    credentials:
        apiKey:
            type: string
            title: API Key
            description: The API key for your fal.ai account

findymail:
    display_name: FindyMail
    categories:
        - marketing
        - crm
    auth_mode: API_KEY
    proxy:
        base_url: https://app.findymail.com
        headers:
            authorization: Bearer ${apiKey}
    docs: https://docs.nango.dev/integrations/all/findymail
    docs_connect: https://docs.nango.dev/integrations/all/findymail/connect
    credentials:
        apiKey:
            type: string
            title: API Key
            description: The API key for your FindyMail account

firefish:
    display_name: Firefish
    scope_separator: ' '
    categories:
        - crm
    auth_mode: OAUTH2_CC
    token_url: https://api.firefishsoftware.com/authorization/token
    token_params:
        grant_type: client_credentials
    proxy:
        base_url: https://api.firefishsoftware.com
    docs: https://docs.nango.dev/integrations/all/firefish

fireflies:
    display_name: Fireflies
    categories:
        - analytics
        - communication
        - productivity
    auth_mode: API_KEY
    proxy:
        base_url: https://api.fireflies.ai
        headers:
            authorization: Bearer ${apiKey}
    docs: https://docs.nango.dev/integrations/all/fireflies
    credentials:
        apiKey:
            type: string
            title: API Key
            description: The API key for your Fireflies account

fiserv:
    display_name: Fiserv
    categories:
        - banking
        - payment
    auth_mode: OAUTH2_CC
    token_url: https://cert.api.fiservapps.com/fts-apim/oauth2/v2
    token_request_auth_method: basic
    expires_in_unit: milliseconds
    token_params:
        grant_type: client_credentials
    proxy:
        base_url: https://${connectionConfig.hostUrl}
    docs: https://docs.nango.dev/integrations/all/fiserv
    connection_config:
        hostUrl:
            type: string
            title: Domain
            description: The domain of your Fiserv account
            format: hostname
            prefix: https://

fiserv-api-key:
    display_name: Fiserv (api key)
    categories:
        - banking
        - payment
    auth_mode: API_KEY
    proxy:
        base_url: https://prod.emea.api.fiservapps.com
        headers:
            api-key: ${apiKey}
        verification:
            method: GET
            endpoint: /sandbox/exp/v1/authorisations
    docs: https://docs.nango.dev/integrations/all/fiserv
    credentials:
        apiKey:
            type: string
            title: API Key
            description: The API key for your Fiserv account

fitbit:
    display_name: Fitbit
    categories:
        - sports
    auth_mode: OAUTH2
    authorization_url: https://www.fitbit.com/oauth2/authorize
    token_url: https://api.fitbit.com/oauth2/token
    authorization_method: header
    proxy:
        base_url: https://api.fitbit.com
    docs: https://docs.nango.dev/integrations/all/fitbit

fortnox:
    display_name: Fortnox
    categories:
        - accounting
        - invoicing
    auth_mode: OAUTH2
    authorization_url: https://apps.fortnox.se/oauth-v1/auth
    token_url: https://apps.fortnox.se/oauth-v1/token
    token_request_auth_method: basic
    scope_separator: ' '
    authorization_params:
        response_type: code
        access_type: offline
    token_params:
        grant_type: authorization_code
    refresh_params:
        grant_type: refresh_token
    proxy:
        base_url: https://api.fortnox.se/3
    docs: https://docs.nango.dev/integrations/all/fortnox

freshbooks:
    display_name: FreshBooks
    categories:
        - accounting
    auth_mode: OAUTH2
    authorization_url: https://auth.freshbooks.com/oauth/authorize
    token_url: https://api.freshbooks.com/auth/oauth/token
    authorization_params:
        response_type: code
    proxy:
        base_url: https://api.freshbooks.com
    docs: https://docs.nango.dev/integrations/all/freshbooks

freshdesk:
    display_name: FreshDesk
    categories:
        - support
    auth_mode: BASIC
    proxy:
        base_url: https://${connectionConfig.subdomain}.freshdesk.com
        verification:
            endpoint: /api/v2/settings/helpdesk
    docs: https://docs.nango.dev/integrations/all/freshdesk
    docs_connect: https://docs.nango.dev/integrations/all/freshdesk/connect
    credentials:
        username:
            type: string
            title: FreshDesk API Key
            description: The API Key of your FreshDesk account
            doc_section: '#step-1-finding-your-freshdesk-api-key'
            secret: true
        password:
            type: string
            title: ''
            description: ''
            default_value: X
            hidden: true
    connection_config:
        subdomain:
            type: string
            title: FreshDesk Domain
            description: The subdomain of your FreshDesk account
            pattern: '^[a-z0-9_-]+$'
            example: domain
            suffix: .freshdesk.com
            prefix: https://
            doc_section: '#step-2-finding-your-freshdesk-domain'

freshsales:
    display_name: Freshsales
    categories:
        - crm
    auth_mode: API_KEY
    proxy:
        base_url: https://${connectionConfig.subdomain}.freshsales.io
        verification:
            method: GET
            endpoint: /api/settings/leads/fields
        headers:
            authorization: Token token=${apiKey}
        retry:
            after: 'retry-after'
    docs: https://docs.nango.dev/integrations/all/freshsales
    docs_connect: https://docs.nango.dev/integrations/all/freshsales/connect
    connection_config:
        subdomain:
            type: string
            title: Freshsales subdomain
            description: The subdomain of your Freshsales account
            pattern: '^[a-z0-9_-]+$'
            example: subdomain
            suffix: .freshsales.io
            prefix: https://
            doc_section: '#step-2-finding-your-freshsales-subdomain'
    credentials:
        apiKey:
            type: string
            title: API Key
            description: The API key for your Freshsales account
            example: 4oBqA_AzM_G3xbW3TJGvrA
            pattern: '[A-Za-z0-9_]{22}'
            doc_section: '#step-1-finding-your-freshsales-api-key'

freshservice:
    display_name: Freshservice
    categories:
        - support
    auth_mode: BASIC
    proxy:
        base_url: https://${connectionConfig.subdomain}.freshservice.com
        verification:
            method: GET
            endpoint: /api/v2/tickets
        retry:
            after: 'retry-after'
    docs: https://docs.nango.dev/integrations/all/freshservice
    docs_connect: https://docs.nango.dev/integrations/all/freshservice/connect
    connection_config:
        subdomain:
            type: string
            title: Freshservice subdomain
            description: The subdomain of your Freshservice account
            pattern: '^[a-z0-9_-]+$'
            example: subdomain
            suffix: .freshservice.com
            prefix: https://
            doc_section: '#step-2-finding-your-freshservice-subdomain'
    credentials:
        username:
            type: string
            title: API key
            description: The API Key of your Freshservice account
            secret: true
            doc_section: '#step-1-finding-your-freshservice-api-key'
        password:
            type: string
            title: ''
            description: ''
            # https://api.freshservice.com/#authentication
            # FreshService is using basic auth with an api key, the basic username/password was deprecated
            default_value: 'X'
            hidden: true

freshteam:
    display_name: Freshteam
    categories:
        - hr
    auth_mode: API_KEY
    proxy:
        base_url: https://${connectionConfig.accountName}.freshteam.com
        headers:
            authorization: Bearer ${apiKey}
            accept: application/json
    docs: https://docs.nango.dev/integrations/all/freshteam
    docs_connect: https://docs.nango.dev/integrations/all/freshteam/connect
    connection_config:
        accountName:
            type: string
            title: Account Name
            description: The account name of your Freshteam account
            example: nango
            format: hostname
            suffix: .freshteam.com
            prefix: https://
            order: 1
            doc_section: '#step-1-finding-your-account-name'
    credentials:
        apiKey:
            type: string
            title: API Key
            description: The API key to your Freshteam account
            doc_section: '#step-2-finding-your-api-key'
            example: 'XtoF94LMNyKPbd5AvR1QJh'
            pattern: '^[a-zA-Z0-9_!@#$%^&*()\\-+=]+$'

front:
    display_name: Front
    categories:
        - support
        - ticketing
    auth_mode: OAUTH2
    authorization_url: https://app.frontapp.com/oauth/authorize
    token_url: https://app.frontapp.com/oauth/token
    proxy:
        base_url: https://api2.frontapp.com
        retry:
            after: 'retry-after'
        paginate:
            type: link
            response_path: _results
            link_path_in_response_body: _pagination.next
    docs: https://docs.nango.dev/integrations/all/front

gainsight-cc:
    display_name: Gainsight CC
    categories:
        - support
        - crm
    auth_mode: OAUTH2_CC
    token_url: https://api2-${connectionConfig.region}.insided.com/oauth2/token
    scope_separator: ' '
    token_params:
        grant_type: client_credentials
    proxy:
        base_url: https://api2-${connectionConfig.region}.insided.com
    docs: https://docs.nango.dev/integrations/all/gainsight-cc
    docs_connect: https://docs.nango.dev/integrations/all/gainsight-cc/connect
    connection_config:
        region:
            type: string
            title: Region
            description: The region of your Gainsight account
            example: eu-west-1
            pattern: '^[a-z]{2}-[a-z]+-[1-9]$'
            doc_section: '#step-2-finding-your-region'

garmin:
    display_name: Garmin
    categories:
        - sports
    auth_mode: OAUTH1
    request_url: https://connectapi.garmin.com/oauth-service/oauth/request_token
    authorization_url: https://connect.garmin.com/oauthConfirm
    token_url: https://connectapi.garmin.com/oauth-service/oauth/access_token
    signature_method: 'HMAC-SHA1'
    proxy:
        base_url: https://apis.garmin.com
    docs: https://docs.nango.dev/integrations/all/garmin

<<<<<<< HEAD
=======
gebruder-weiss:
    display_name: Gebrüder Weiss
    categories:
        - erp
    auth_mode: OAUTH2_CC
    authorization_url: https://my.api.gw-world.com/authorize
    token_url: https://my.api.gw-world.com/token
    token_request_auth_method: basic
    scope_separator: ' '
    token_params:
        grant_type: client_credentials
    proxy:
        headers:
            accept-language: en-US
        base_url: https://my.api.gw-world.com
    docs: https://docs.nango.dev/integrations/all/gebruder-weiss

>>>>>>> 9bab40c3
gerrit:
    display_name: Gerrit
    categories:
        - dev-tools
    auth_mode: BASIC
    proxy:
        base_url: https://${connectionConfig.host}
        verification:
            method: GET
            endpoint: /config/server/version
    docs: https://docs.nango.dev/integrations/all/gerrit
    docs_connect: https://docs.nango.dev/integrations/all/gerrit/connect
    connection_config:
        host:
            type: string
            title: Gerrit Host
            description: The host to where you Gerrit instance is hosted
            pattern: '^https?:\/\/[a-z0-9.-]+(:\d+)?(\/.*)?$'
            example: http://localhost:8080
            doc_section: '#step-1-finding-your-host'
            order: 1

guru:
    display_name: Guru
    categories:
        - knowledge-base
    auth_mode: BASIC
    proxy:
        base_url: https://api.getguru.com/api/v1
        verification:
            method: GET
            endpoint: /whoami
    docs: https://docs.nango.dev/integrations/all/guru
    docs_connect: https://docs.nango.dev/integrations/all/guru/connect
    credentials:
        username:
            type: string
            title: User/Collection ID
            description: The user or collection ID of your Guru account
            doc_section: '#step-1-finding-your-user-collection-id'
        password:
            type: string
            title: User/Collection Token
            description: The user or collection token of your Guru account
            secret: true
            format: uuid
            example: 123e4567-e89b-12d3-a456-426614174000
            doc_section: '#step-2-generating-your-user-collection-token'

github:
    display_name: GitHub
    categories:
        - dev-tools
        - support
        - ticketing
    auth_mode: OAUTH2
    authorization_url: https://github.com/login/oauth/authorize
    token_url: https://github.com/login/oauth/access_token
    proxy:
        base_url: https://api.github.com
        retry:
            at: 'x-ratelimit-reset'
            remaining: 'x-ratelimit-remaining'
            error_code: 403
        paginate:
            type: link
            limit_name_in_request: per_page
            link_rel_in_response_header: next
    docs: https://docs.nango.dev/integrations/all/github

github-app:
    display_name: GitHub App
    categories:
        - dev-tools
        - ticketing
    alias: github
    auth_mode: APP
    authorization_url: ${connectionConfig.appPublicLink}/installations/new
    token_url: https://api.github.com/app/installations/${connectionConfig.installation_id}/access_tokens
    webhook_routing_script: githubAppWebhookRouting
    docs: https://docs.nango.dev/integrations/all/github
    connection_config:
        appPublicLink:
            type: string
            title: App Public Link
            description: The public link of your GitHub App
            format: uri
            pattern: '^https?://.*$'
            automated: true
        installation_id:
            type: string
            title: Installation ID
            description: The installation ID of your GitHub App
            example: '38631545'
            automated: true

github-app-oauth:
    display_name: GitHub App (oauth)
    categories:
        - dev-tools
        - ticketing
    alias: github
    auth_mode: CUSTOM
    authorization_url: ${connectionConfig.appPublicLink}/installations/new
    authorization_url_skip_encode:
        - base_url
    token_url:
        OAUTH2: https://github.com/login/oauth/access_token
        APP: https://api.github.com/app/installations/${connectionConfig.installation_id}/access_tokens
    webhook_routing_script: githubAppOauthWebhookRouting
    post_connection_script: githubAppOauthPostConnection
    docs: https://docs.nango.dev/integrations/all/github
    connection_config:
        appPublicLink:
            type: string
            title: App Public Link
            description: The public link of your GitHub App
            format: uri
            pattern: '^https?://.*$'
            automated: true
        installation_id:
            type: string
            title: Installation ID
            description: The installation ID of your GitHub App
            example: '38631545'
            automated: true

gitlab:
    display_name: GitLab
    categories:
        - dev-tools
        - ticketing
    auth_mode: OAUTH2
    authorization_url: https://gitlab.com/oauth/authorize
    token_url: https://gitlab.com/oauth/token
    authorization_params:
        response_type: code
    proxy:
        base_url: https://gitlab.com
    docs: https://docs.nango.dev/integrations/all/gitlab

ghost-admin:
    display_name: Ghost (Admin API)
    categories:
        - dev-tools
        - design
        - cms
    auth_mode: JWT
    token:
        expires_in_ms: 300000
        headers:
            alg: HS256
        payload:
            aud: /admin/
    proxy:
        headers:
            accept: application/json
            accept-version: ${connectionConfig.version}
        base_url: https://${connectionConfig.adminDomain}/ghost/api/admin/
    docs: https://docs.nango.dev/integrations/all/ghost
    connection_config:
        adminDomain:
            type: string
            title: Ghost Admin Domain
            description: The domain of your Ghost Admin which can be different from your main domain
            example: 'mock.ghost.io'
            pattern: '^([a-z0-9_-]+\.|)(ghost\.io|[a-z0-9_-]+\.[a-z]{2,})$'
        version:
            type: string
            title: API Version
            description: The version of the Ghost Admin API to use
            example: 'v3.0'
            pattern: '^v\d+\.\d+$'

ghost-content:
    display_name: Ghost (Content API)
    categories:
        - dev-tools
        - design
        - cms
    auth_mode: API_KEY
    proxy:
        headers:
            accept-version: ${connectionConfig.version}
        base_url: https://${connectionConfig.adminDomain}/ghost/api/content/
        query:
            key: ${apiKey}
        verification:
            method: GET
            endpoint: /tags
    docs: https://docs.nango.dev/integrations/all/ghost
    connection_config:
        version:
            type: string
            title: API Version
            description: The version of the Ghost Admin API to use
            example: 'v3.0'
            pattern: '^v\d+\.\d+$'
        adminDomain:
            type: string
            title: Ghost Admin Domain
            description: The domain of your Ghost Admin which can be different from your main domain
            example: 'mock.ghost.io'
            pattern: '^([a-z0-9_-]+\.|)(ghost\.io|[a-z0-9_-]+\.[a-z]{2,})$'
    credentials:
        apiKey:
            type: string
            title: API Key
            description: The content API key for your Ghost account
            pattern: '^[a-zA-Z0-9]{26}$'
            example: a1b2c3d4e5f6g7h8i9j0k1l2m3

gong:
    display_name: Gong
    categories:
        - productivity
    auth_mode: BASIC
    proxy:
        base_url: https://api.gong.io
        retry:
            after: 'retry-after'
    docs: https://docs.nango.dev/integrations/all/gong
    docs_connect: https://docs.nango.dev/integrations/all/gong/connect
    credentials:
        username:
            type: string
            title: Access Key
            description: Your Gong Access Key
            pattern: '^[a-zA-Z0-9-]+$'
            doc_section: '#step-1-finding-gong-api-key-and-api-key-secret'
        password:
            type: string
            title: Access Key Secret
            description: Your Gong Access Key Secret
            default_value: ''
            doc_section: '#step-1-finding-gong-api-key-and-api-key-secret'

gong-oauth:
    display_name: Gong (oauth)
    auth_mode: OAUTH2
    categories:
        - productivity
    authorization_url: https://app.gong.io/oauth2/authorize
    token_url: https://app.gong.io/oauth2/generate-customer-token
    token_response_metadata:
        - api_base_url_for_customer
    authorization_params:
        response_type: code
        access_type: offline
    token_params:
        grant_type: authorization_code
    refresh_params:
        grant_type: refresh_token
    disable_pkce: true
    token_request_auth_method: basic
    proxy:
        base_url: ${connectionConfig.api_base_url_for_customer} || https://api.gong.io
        retry:
            after: 'retry-after'
    docs: https://docs.nango.dev/integrations/all/gong
    connection_config:
        api_base_url_for_customer:
            type: string
            title: API Base URL
            description: The base URL of your Gong account
            format: uri
            pattern: '^https?://.*$'

google:
    display_name: Google
    auth_mode: OAUTH2
    authorization_url: https://accounts.google.com/o/oauth2/v2/auth
    token_url: https://oauth2.googleapis.com/token
    authorization_params:
        response_type: code
        access_type: offline
        prompt: consent
    proxy:
        base_url: https://www.googleapis.com
        paginate:
            type: cursor
            cursor_path_in_response: nextPageToken
            limit_name_in_request: maxSize
            cursor_name_in_request: pageToken
            response_path: items
    docs: https://docs.nango.dev/integrations/all/google

google-analytics:
    display_name: Google Analytics
    alias: google
    categories:
        - analytics
    docs: https://docs.nango.dev/integrations/all/google-analytics

google-calendar:
    display_name: Google Calendar
    categories:
        - productivity
    alias: google
    proxy:
        base_url: https://www.googleapis.com
        paginate:
            type: cursor
            cursor_path_in_response: nextPageToken
            limit_name_in_request: maxSize
            cursor_name_in_request: pageToken
            response_path: items
    docs: https://docs.nango.dev/integrations/all/google-calendar

google-docs:
    display_name: Google Docs
    categories:
        - productivity
    alias: google
    proxy:
        base_url: https://docs.googleapis.com
    docs: https://docs.nango.dev/integrations/all/google-docs

google-mail:
    display_name: Google Mail
    categories:
        - productivity
    alias: google
    proxy:
        base_url: https://gmail.googleapis.com
    docs: https://docs.nango.dev/integrations/all/google-mail

google-sheet:
    display_name: Google Sheet
    categories:
        - productivity
    alias: google
    proxy:
        base_url: https://sheets.googleapis.com
    docs: https://docs.nango.dev/integrations/all/google-sheet

google-drive:
    display_name: Google Drive
    categories:
        - knowledge-base
        - storage
    alias: google
    docs: https://docs.nango.dev/integrations/all/google-drive

google-ads:
    display_name: Google Ads
    categories:
        - marketing
    alias: google
    token_url: https://www.googleapis.com/oauth2/v3/token
    proxy:
        base_url: https://googleads.googleapis.com
        paginate:
            type: cursor
            cursor_path_in_response: nextPageToken
            limit_name_in_request: pageSize
            cursor_name_in_request: pageToken
            response_path: results
    docs: https://docs.nango.dev/integrations/all/google-ads

google-play:
    display_name: Google Play
    categories:
        - dev-tools
    auth_mode: OAUTH2
    authorization_url: https://accounts.google.com/o/oauth2/auth
    token_url: https://accounts.google.com/o/oauth2/token
    authorization_params:
        response_type: code
        access_type: offline
        prompt: consent
    token_params:
        grant_type: authorization_code
    refresh_params:
        grant_type: refresh_token
    proxy:
        base_url: https://play.googleapis.com
    docs: https://docs.nango.dev/integrations/all/google-play

gorgias:
    display_name: Gorgias
    categories:
        - e-commerce
    auth_mode: OAUTH2
    authorization_url: https://${connectionConfig.subdomain}.gorgias.com/oauth/authorize
    token_url: https://${connectionConfig.subdomain}.gorgias.com/oauth/token
    token_request_auth_method: basic
    default_scopes:
        - offline
    authorization_params:
        response_type: code
    token_params:
        grant_type: authorization_code
    refresh_params:
        grant_type: refresh_token
    proxy:
        base_url: https://${connectionConfig.subdomain}.gorgias.com
        retry:
            after: 'retry-after'
    docs: https://docs.nango.dev/integrations/all/gorgias
    connection_config:
        subdomain:
            type: string
            title: Gorgias Domain
            description: The subdomain of your Gorgias account
            pattern: '^[a-z0-9_-]+$'
            example: domain
            suffix: .gorgias.com
            prefix: https://

<<<<<<< HEAD
=======
grafana:
    display_name: Grafana
    categories:
        - dev-tools
    auth_mode: API_KEY
    proxy:
        base_url: https://${connectionConfig.domain}
        verification:
            endpoint: /api/access-control/user/permissions
            method: GET
        headers:
            authorization: Bearer ${apiKey}
    docs: https://docs.nango.dev/integrations/all/grafana
    docs_connect: https://docs.nango.dev/integrations/all/grafana/connect
    connection_config:
        domain:
            type: string
            title: Domain
            description: Your Grafana domain
            example: example.grafana.net
            prefix: https://
            format: hostname
            order: 1
            doc_section: '#step-1-finding-your-domain'
    credentials:
        apiKey:
            type: string
            title: Token
            description: The Token for your Grafana service account
            example: glsa_*****************************************
            pattern: '^[A-Za-z0-9_-]+$'
            doc_section: '#step-2-generating-your-service-account-token'

>>>>>>> 9bab40c3
grain:
    display_name: Grain
    categories:
        - video
        - communication
        - productivity
    auth_mode: OAUTH2
    authorization_url: https://grain.com/_/public-api/oauth2/authorize
    token_url: https://api.grain.com/_/public-api/oauth2/token
    authorization_params:
        response_type: code
    token_params:
        grant_type: authorization_code
    proxy:
        base_url: https://api.grain.com
    docs: https://docs.nango.dev/integrations/all/grain

grain-api-key:
    display_name: Grain (api key)
    categories:
        - video
        - communication
        - productivity
    auth_mode: API_KEY
    proxy:
        base_url: https://api.grain.com
        verification:
            method: GET
            endpoint: /_/public-api/me
        headers:
            authorization: Bearer ${apiKey}
    docs: https://docs.nango.dev/integrations/all/grain
    credentials:
        apiKey:
            type: string
            title: API Key
            description: The personal access token to your Grain account

greenhouse:
    display_name: Greenhouse
    categories:
        - ats
    auth_mode: OAUTH2
    authorization_url: https://api.greenhouse.io/oauth/authorize
    token_url: https://api.greenhouse.io/oauth/token
    proxy:
        base_url: https://${connectionConfig.resource}.greenhouse.io
        retry:
            after: 'retry-after'
        paginate:
            type: link
            limit_name_in_request: per_page
            link_rel_in_response_header: next
    docs: https://docs.nango.dev/integrations/all/greenhouse
    connection_config:
        resource:
            type: string
            title: Greenhouse API Domain
            description: The Greenhouse API Domain you want to connect to
            pattern: '^[a-z0-9_-]+$'
            example: harvest
            suffix: .greenhouse.io
            prefix: https://

greenhouse-basic:
    display_name: Greenhouse (basic auth)
    categories:
        - ats
    auth_mode: BASIC
    proxy:
        base_url: https://${connectionConfig.resource}.greenhouse.io
        retry:
            after: 'retry-after'
        paginate:
            type: link
            limit_name_in_request: per_page
            link_rel_in_response_header: next
    docs: https://docs.nango.dev/integrations/all/greenhouse
    docs_connect: https://docs.nango.dev/integrations/all/greenhouse-basic/connect
    connection_config:
        resource:
            type: string
            title: Greenhouse API Domain
            description: The Greenhouse API Domain you want to connect to
            pattern: '^[a-z0-9_-]+$'
            example: harvest
            suffix: .greenhouse.io
            prefix: https://
            order: 1
<<<<<<< HEAD
=======
            doc_section: '#step-1-finding-your-greenhouse-api-domain'
    credentials:
        username:
            type: string
            title: API key
            description: The API Key of your Greenhouse account
            pattern: '^[a-zA-Z0-9-]+$'
            secret: true
            doc_section: '#step-2-finding-your-greenhouse-api-key'
        password:
            type: string
            title: Password
            description: Password
            # https://developers.greenhouse.io/harvest.html#authentication
            # Greenhouse is using basic auth with an api key
            default_value: ''
            hidden: true

greenhouse-harvest:
    display_name: Greenhouse (Harvest API)
    auth_mode: BASIC
    categories:
        - ats
    proxy:
        base_url: https://harvest.greenhouse.io
        retry:
            after: 'retry-after'
    docs: https://docs.nango.dev/integrations/all/greenhouse-harvest
    docs_connect: https://docs.nango.dev/integrations/all/greenhouse-harvest/connect
>>>>>>> 9bab40c3
    credentials:
        username:
            type: string
            title: API key
            description: The API Key of your Greenhouse account
            pattern: '^[a-zA-Z0-9-]+$'
            secret: true
<<<<<<< HEAD
            doc_section: '#step-1-finding-greenhouse-api-key'
=======
            doc_section: '#step-1-finding-your-greenhouse-api-key'
>>>>>>> 9bab40c3
        password:
            type: string
            title: Password
            description: Password
            # https://developers.greenhouse.io/harvest.html#authentication
            # Greenhouse is using basic auth with an api key
            default_value: ''
            hidden: true

<<<<<<< HEAD
=======
greenhouse-job-board:
    display_name: Greenhouse (Job Board API)
    auth_mode: BASIC
    categories:
        - ats
    proxy:
        base_url: https://boards-api.greenhouse.io
    docs: https://docs.nango.dev/integrations/all/greenhouse-job-board
    docs_connect: https://docs.nango.dev/integrations/all/greenhouse-job-board/connect
    credentials:
        username:
            type: string
            title: API key
            description: The API Key of your Greenhouse account
            pattern: '^[a-zA-Z0-9-]+$'
            secret: true
            doc_section: '#step-1-finding-your-greenhouse-api-key'
        password:
            type: string
            title: Password
            description: Password
            # https://developers.greenhouse.io/harvest.html#authentication
            # Greenhouse is using basic auth with an api key
            default_value: ''
            hidden: true

greenhouse-assessment:
    display_name: Greenhouse (Assessment API)
    auth_mode: BASIC
    categories:
        - ats
    proxy:
        base_url: https://${connectionConfig.baseUrl}
    docs: https://docs.nango.dev/integrations/all/greenhouse-assessment
    docs_connect: https://docs.nango.dev/integrations/all/greenhouse-assessment/connect
    connection_config:
        baseUrl:
            type: string
            title: Assessment Base Url
            description: The Assessment API Base Url you want to connect to
            pattern: '^[a-z0-9_-]+$'
            example: www.testing-partner.com
            prefix: https://
            format: hostname
            order: 1
            doc_section: '#step-1-obtaining-your-base-url'
    credentials:
        username:
            type: string
            title: API key
            description: The API Key of your Greenhouse account
            pattern: '^[a-zA-Z0-9-]+$'
            secret: true
            doc_section: '#step-2-obtaining-your-api-key'
        password:
            type: string
            title: Password
            description: Password
            # https://developers.greenhouse.io/harvest.html#authentication
            # Greenhouse is using basic auth with an api key
            default_value: ''
            hidden: true

greenhouse-ingestion:
    display_name: Greenhouse (Ingestion API)
    auth_mode: OAUTH2
    authorization_url: https://api.greenhouse.io/oauth/authorize
    token_url: https://api.greenhouse.io/oauth/token
    categories:
        - ats
    proxy:
        base_url: https://api.greenhouse.io
    docs: https://docs.nango.dev/integrations/all/greenhouse-ingestion

greenhouse-onboarding:
    display_name: Greenhouse (Onboarding API)
    auth_mode: BASIC
    categories:
        - ats
    proxy:
        base_url: https://onboarding-api.greenhouse.io/graphql
    credentials:
        username:
            type: string
            title: Access Key
            description: The Access Key to your Greenhouse Onboarding account
            pattern: '^[a-zA-Z0-9-]+$'
            doc_section: '#step-1-generating-your-access-and-secret-key'
        password:
            type: string
            title: Secret Key
            description: The Secret Key to your Greenhouse Onboarding account
            pattern: '^[a-zA-Z0-9-]+$'
            doc_section: '#step-1-generating-your-access-and-secret-key'
    docs: https://docs.nango.dev/integrations/all/greenhouse-onboarding
    docs_connect: https://docs.nango.dev/integrations/all/greenhouse-onboarding/connect

>>>>>>> 9bab40c3
gumroad:
    display_name: Gumroad
    categories:
        - design
        - e-commerce
        - payment
    auth_mode: OAUTH2
    authorization_url: https://gumroad.com/oauth/authorize
    token_url: https://api.gumroad.com/oauth/token
    authorization_params:
        response_type: code
    token_params:
        grant_type: authorization_code
    refresh_params:
        grant_type: refresh_token
    proxy:
        base_url: https://api.gumroad.com
    docs: https://docs.nango.dev/integrations/all/gumroad

gusto:
    display_name: Gusto
    categories:
        - hr
    auth_mode: OAUTH2
    authorization_url: https://api.gusto.com/oauth/authorize
    token_url: https://api.gusto.com/oauth/token
    authorization_params:
        response_type: code
    token_params:
        grant_type: authorization_code
    refresh_params:
        grant_type: refresh_token
    proxy:
        base_url: https://api.gusto.com
    post_connection_script: gustoPostConnection
    docs: https://docs.nango.dev/integrations/all/gusto

gusto-demo:
    display_name: Gusto (demo)
    auth_mode: OAUTH2
    authorization_url: https://api.gusto-demo.com/oauth/authorize
    token_url: https://api.gusto-demo.com/oauth/token
    authorization_params:
        response_type: code
    token_params:
        grant_type: authorization_code
    refresh_params:
        grant_type: refresh_token
    proxy:
        base_url: https://api.gusto-demo.com
    post_connection_script: gustoPostConnection
    docs: https://docs.nango.dev/integrations/all/gusto

hackerrank-work:
    display_name: HackerRank Work
    auth_mode: BASIC
    proxy:
        base_url: https://www.hackerrank.com
        verification:
            method: GET
            endpoint: /x/api/v3/users?limit=10&offset=10
    docs: https://docs.nango.dev/integrations/all/hackerrank-work
    docs_connect: https://docs.nango.dev/integrations/all/hackerrank-work/connect
    credentials:
        username:
            type: string
            title: API Key
            description: Your HackerRank Work API Key
            doc_section: '#step-1-finding-hackerrank-api-key'
        password:
            type: string
            title: ''
            description: ''
            default_value: ''
            hidden: true

harvest:
    display_name: Harvest
    categories:
        - productivity
    auth_mode: OAUTH2
    authorization_url: https://id.getharvest.com/oauth2/authorize
    token_url: https://id.getharvest.com/api/v2/oauth2/token
    scope_separator: ' '
    authorization_params:
        response_type: code
    token_params:
        grant_type: authorization_code
    refresh_params:
        grant_type: refresh_token
    proxy:
        headers:
            user-agent: ${connectionConfig.appDetails} || App (support@nango.dev)
        retry:
            after: 'retry-after'
        base_url: https://api.harvestapp.com
    docs: https://docs.nango.dev/integrations/all/harvest
    connection_config:
        appDetails:
            type: string
            title: App Details
            description: The details of your app
            automated: true

health-gorilla:
    display_name: Health Gorilla
    auth_mode: OAUTH2
    authorization_url: https://api.healthgorilla.com/oauth/authorize
    token_url: https://api.healthgorilla.com/oauth/token
    authorization_params:
        response_type: code
    token_params:
        grant_type: authorization_code
    refresh_params:
        grant_type: refresh_token
    proxy:
        base_url: https://healthgorilla.com
    docs: https://docs.nango.dev/integrations/all/healthgorilla

hibob-service-user:
    display_name: Hibob Service User
    categories:
        - hr
    auth_mode: BASIC
    proxy:
        base_url: https://api.hibob.com
        verification:
            method: GET
            endpoint: /v1/company/named-lists
        retry:
            at: 'x-ratelimit-reset'
    credentials:
        username:
            type: string
            title: User name
            description: Your Hibob ID
            doc_section: '#step-1-finding-your-hibob-service-user-id'
        password:
            type: string
            title: Password
            description: Your Hibob Token
            default_value: ''
            hidden: true
            doc_section: '#step-2-finding-your-hibob-token'
    docs: https://docs.nango.dev/integrations/all/hibob
    docs_connect: https://docs.nango.dev/integrations/all/hibob-service-user/connect

highlevel:
    display_name: HighLevel
    categories:
        - marketing
    auth_mode: OAUTH2
    authorization_url: https://marketplace.gohighlevel.com/oauth/chooselocation
    token_url: https://services.leadconnectorhq.com/oauth/token
    scope_separator: ' '
    proxy:
        base_url: https://services.leadconnectorhq.com
    disable_pkce: true
    token_params:
        grant_type: authorization_code
    refresh_params:
        grant_type: refresh_token
    docs: https://docs.nango.dev/integrations/all/highlevel

highlevel-white-label:
    display_name: HighLevel (white label)
    categories:
        - marketing
    auth_mode: OAUTH2
    authorization_url: https://marketplace.leadconnectorhq.com/oauth/chooselocation
    token_url: https://services.leadconnectorhq.com/oauth/token
    scope_separator: ' '
    proxy:
        base_url: https://services.leadconnectorhq.com
    disable_pkce: true
    token_params:
        grant_type: authorization_code
    refresh_params:
        grant_type: refresh_token
    docs: https://docs.nango.dev/integrations/all/highlevel

holded:
    display_name: Holded
    categories:
        - accounting
        - crm
        - invoicing
    auth_mode: API_KEY
    proxy:
        base_url: https://api.holded.com/api
        headers:
            key: ${apiKey}
        verification:
            method: GET
            endpoint: /invoicing/v1/contacts
    docs: https://docs.nango.dev/integrations/all/holded
    credentials:
        apiKey:
            type: string
            title: API Key
            description: The API key for your Holded account

hubspot:
    display_name: HubSpot
    categories:
        - marketing
        - support
        - crm
    auth_mode: OAUTH2
    authorization_url: https://app.hubspot.com/oauth/authorize
    token_url: https://api.hubapi.com/oauth/v1/token
    connection_configuration:
        - portalId
    post_connection_script: hubspotPostConnection
    webhook_routing_script: hubspotWebhookRouting
    proxy:
        base_url: https://api.hubapi.com
        decompress: true
        paginate:
            type: cursor
            cursor_path_in_response: paging.next.after
            limit_name_in_request: limit
            cursor_name_in_request: after
            response_path: results
    docs: https://docs.nango.dev/integrations/all/hubspot

insightly:
    display_name: Insightly
    categories:
        - crm
    auth_mode: BASIC
    proxy:
        base_url: https://api.${connectionConfig.pod}.insightly.com
        verification:
            method: GET
            endpoint: /v3.1/Contacts
    docs: https://docs.nango.dev/integrations/all/insightly
    connection_config:
        pod:
            type: string
            title: Insightly Domain
            description: The subdomain of your Insightly account
            pattern: '^[a-z0-9_-]+$'
            example: domain
            suffix: .insightly.com
            prefix: https://
    credentials:
        username:
            type: string
            title: API Key
            description: Your Insightly API key
        password:
            type: string
            title: ''
            description: ''
            hidden: true
            default_value: ''

instantly:
    display_name: Instantly
    categories:
        - marketing
        - communication
    auth_mode: API_KEY
    proxy:
        base_url: https://api.instantly.ai/api
    docs: https://docs.nango.dev/integrations/all/instantly
    credentials:
        apiKey:
            type: string
            title: API Key
            description: The API key for your Instantly account

instagram:
    display_name: Instagram
    categories:
        - marketing
        - social
    auth_mode: OAUTH2
<<<<<<< HEAD
=======
    scope_separator: ','
>>>>>>> 9bab40c3
    authorization_url: https://api.instagram.com/oauth/authorize
    token_url: https://api.instagram.com/oauth/access_token
    proxy:
        base_url: https://graph.instagram.com
    docs: https://docs.nango.dev/integrations/all/instagram

intercom:
    display_name: Intercom
    categories:
        - marketing
        - support
        - surveys
        - ticketing
    auth_mode: OAUTH2
    authorization_url: https://app.intercom.io/oauth
    token_url: https://api.intercom.io/auth/eagle/token
    proxy:
        base_url: https://api.intercom.io
        retry:
            at: 'x-ratelimit-reset'
    docs: https://docs.nango.dev/integrations/all/intercom

intuit:
    display_name: Intuit
    categories:
        - accounting
    auth_mode: OAUTH2
    authorization_url: https://appcenter.intuit.com/connect/oauth2
    token_url: https://oauth.platform.intuit.com/oauth2/v1/tokens/bearer
    proxy:
        base_url: https://quickbooks.api.intuit.com
    docs: https://docs.nango.dev/integrations/all/intuit

jira:
    display_name: Jira
    categories:
        - productivity
        - ticketing
    auth_mode: OAUTH2
    authorization_url: https://auth.atlassian.com/authorize
    token_url: https://auth.atlassian.com/oauth/token
    authorization_params:
        audience: api.atlassian.com
        prompt: consent
    connection_configuration:
        - cloudId
        - accountId
    proxy:
        base_url: https://api.atlassian.com
        paginate:
            type: link
            link_rel_in_response_header: next
            limit_name_in_request: limit
            response_path: results
            link_path_in_response_body: _links.next
    post_connection_script: jiraPostConnection
    webhook_routing_script: jiraWebhookRouting
    docs: https://docs.nango.dev/integrations/all/jira

jira-basic:
    display_name: Jira (basic auth)
    categories:
        - productivity
        - ticketing
    auth_mode: BASIC
    proxy:
        retry:
            after: 'retry-after'
        base_url: https://${connectionConfig.subdomain}.atlassian.net
        verification:
            method: GET
            endpoint: /rest/api/3/events
    docs: https://docs.nango.dev/integrations/all/jira
    connection_config:
        subdomain:
            type: string
            title: Jira Domain
            description: The subdomain of your Jira account
            pattern: '^[a-z0-9_-]+$'
            example: domain
            suffix: .atlassian.net
            prefix: https://
            order: 1
            doc_section: '#step-2-finding-your-atlassian-domain'
    credentials:
        username:
            type: string
            title: Email Address
            description: The Email Address of your Jira account
            format: email
            doc_section: '#step-3-finding-your-user-name'
        password:
            type: string
            title: API Key
            description: The API Key of your Jira account
            doc_section: '#step-1-finding-atlassian-api-key'
    docs_connect: https://docs.nango.dev/integrations/all/jira-basic/connect

jira-data-center:
    display_name: Jira Data Center
    categories:
        - productivity
        - ticketing
    auth_mode: OAUTH2
    authorization_url: https://${connectionConfig.endpointURL}/rest/oauth2/latest/authorize
    authorization_params:
        grant_type: authorization_code
    token_url: https://${connectionConfig.endpointURL}/rest/oauth2/latest/token
    docs: https://docs.nango.dev/integrations/all/jira-data-center
    proxy:
        base_url: https://${connectionConfig.endpointURL}/rest/api/latest
    connection_config:
        endpointURL:
            type: string
            title: Domain
            description: The domain of your Jira Data Center account
            pattern: '^https://[a-z0-9.-]+.atlassian.net$'
            example: https://foobar.atlassian.net

jotform:
    display_name: Jotform
    categories:
        - surveys
    auth_mode: API_KEY
    proxy:
        base_url: https://api.jotform.com
        headers:
            apikey: ${apiKey}
    docs: https://docs.nango.dev/integrations/all/jotform
    credentials:
        apiKey:
            type: string
            title: API Key
            description: The API key for your Jotform account

helpscout-docs:
    display_name: Help Scout Docs
    auth_mode: BASIC
    proxy:
        retry:
            after: 'x-ratelimit-reset'
        base_url: https://docsapi.helpscout.net
        verification:
            method: GET
            endpoint: /v1/sites
    docs: https://docs.nango.dev/integrations/all/helpscout
    docs_connect: https://docs.nango.dev/integrations/all/helpscout-docs/connect
    credentials:
        username:
            type: string
            title: API Key
            description: Your Help Scout Docs API Key
            secret: true
            doc_section: '#step-1-finding-help-scout-api-key'
        password:
            type: string
            title: ''
            description: ''
            default_value: 'X'
            hidden: true

helpscout-mailbox:
    display_name: Help Scout Mailbox
    auth_mode: OAUTH2
    authorization_url: https://secure.helpscout.net/authentication/authorizeClientApplication
    token_url: https://api.helpscout.net/v2/oauth2/token
    authorization_params:
        response_type: code
    token_params:
        grant_type: authorization_code
    refresh_params:
        grant_type: refresh_token
    proxy:
        retry:
            after: 'x-ratelimit-retry-after'
        base_url: https://api.helpscout.net
    docs: https://docs.nango.dev/integrations/all/helpscout

keap:
    display_name: Keap
    categories:
        - marketing
    auth_mode: OAUTH2
    authorization_url: https://accounts.infusionsoft.com/app/oauth/authorize
    token_url: https://api.infusionsoft.com/token
    authorization_params:
        response_type: code
    token_params:
        grant_type: authorization_code
    refresh_params:
        grant_type: refresh_token
    proxy:
        base_url: https://api.infusionsoft.com
    docs: https://docs.nango.dev/integrations/all/keap

keeper-scim:
    display_name: Keeper(SCIM)
    categories:
        - productivity
    auth_mode: API_KEY
    proxy:
        headers:
            authorization: Bearer ${apiKey}
        base_url: https://keepersecurity.com/api/rest/scim/v2/${connectionConfig.node}
        verification:
            method: GET
            endpoint: /Users
    docs: https://docs.nango.dev/integrations/all/keeper
    docs_connect: https://docs.nango.dev/integrations/all/keeper/connect
    credentials:
        apiKey:
            type: string
            title: API Key
            description: The API key for your node keeper account
            pattern: '^[A-Za-z0-9+/=]+$'
            example: 'J9b7kgdL2gf14d5F9p67zYXVrTZPTMEnl3/EmwwI9K2='
            doc_section: '#step-2-finding-your-api-key-api-token'
    connection_config:
        node:
            type: string
            title: Node
            description: The node id to your Keeper account
            pattern: '^\d{15}$'
            example: '123435384338765'
            doc_section: '#step-1-finding-your-node-id'

klipfolio:
    display_name: Klipfolio
    categories:
        - productivity
        - dev-tools
    auth_mode: API_KEY
    proxy:
        base_url: https://app.klipfolio.com
        headers:
            kf-api-key: ${apiKey}
        verification:
            method: GET
            endpoint: /api/1.0/profile
    docs: https://docs.nango.dev/integrations/all/klipfolio
    credentials:
        apiKey:
            type: string
            title: API Key
            description: The API key for your Klipfolio account

klaviyo:
    display_name: Klaviyo
    categories:
        - marketing
    auth_mode: API_KEY
    proxy:
        base_url: https://a.klaviyo.com
        headers:
            authorization: Klaviyo-API-Key ${apiKey}
            revision: '2024-07-15'
        verification:
            method: GET
            endpoint: /api/accounts
        retry:
            after: 'retry-after'
    docs: https://docs.nango.dev/integrations/all/klaviyo
    credentials:
        apiKey:
            type: string
            title: API Key
            description: The API key for your Klaviyo account
            doc_section: '#step-1-finding-klaviyo-api-key'

klaviyo-oauth:
    display_name: Klaviyo (oauth)
    categories:
        - marketing
    auth_mode: OAUTH2
    authorization_url: https://www.klaviyo.com/oauth/authorize
    token_url: https://a.klaviyo.com/oauth/token
    token_request_auth_method: basic
    scope_separator: ' '
    authorization_params:
        response_type: code
    token_params:
        grant_type: authorization_code
    refresh_params:
        grant_type: refresh_token
    proxy:
        base_url: https://a.klaviyo.com
        headers:
            revision: '2024-07-15'
        retry:
            after: 'retry-after'
    docs: https://docs.nango.dev/integrations/all/klaviyo

kustomer:
    display_name: Kustomer
    categories:
        - crm
    auth_mode: API_KEY
    proxy:
        base_url: https://${connectionConfig.extension}.kustomerapp.com
        retry:
            after: 'x-ratelimit-reset'
        headers:
            authorization: Bearer ${apiKey}
    docs: https://docs.nango.dev/integrations/all/kustomer
    connection_config:
        extension:
            type: string
            title: Kustomer Domain
            description: The subdomain of your Kustomer account
            pattern: '^[a-z0-9_-]+$'
            example: domain
            suffix: .kustomerapp.com
            prefix: https://
    credentials:
        apiKey:
            type: string
            title: API Key
            description: The API key for your Kustomer account

lagrowthmachine:
    display_name: La Growth Machine
    categories:
        - marketing
    auth_mode: API_KEY
    proxy:
        base_url: https://apiv2.lagrowthmachine.com
        query:
            KEY: ${apiKey}
    docs: https://docs.nango.dev/integrations/all/lagrowthmachine
    docs_connect: https://docs.nango.dev/integrations/all/lagrowthmachine/connect
    credentials:
        apiKey:
            type: string
            title: API Key
            description: The API key for your La Growth Machine account
            example: 1bc32cba-a5d6-438a-bbcc-af312f560a3c
            format: uuid
            doc_section: '#step-1-finding-your-api-key'

lastpass:
    display_name: LastPass
    categories:
        - productivity
    auth_mode: BASIC
    proxy:
        base_url: https://lastpass.com
    docs: https://docs.nango.dev/integrations/all/lastpass
    docs_connect: https://docs.nango.dev/integrations/all/lastpass/connect
    credentials:
        username:
            type: string
            title: CID
            description: Your LastPass Account number
            doc_section: '#step-1-finding-your-cid'
        password:
            type: string
            title: Provhash
            description: 'Your LastPass API key'
            secret: true
            doc_section: '#step-2-generating-your-provhash'

lattice:
    display_name: Lattice
    categories:
        - hr
    auth_mode: API_KEY
    proxy:
        base_url: https://api.latticehq.com/
        headers:
            authorization: Bearer ${apiKey}
            accept: application/json
            content-type: application/json
        retry:
            after: 'retry-after'
    docs: https://docs.nango.dev/integrations/all/lattice
    docs_connect: https://docs.nango.dev/integrations/all/lattice/connect
    credentials:
        apiKey:
            type: string
            title: API Key
            description: The API key for your Lattice account
            doc_section: '#step-1-finding-lattice-api-key'

lessonly:
    display_name: Lessonly
    categories:
        - productivity
    auth_mode: BASIC
    proxy:
        base_url: https://api.lessonly.com/api
    docs: https://docs.nango.dev/integrations/all/lessonly
    credentials:
        username:
            type: string
            title: Subdomain
            description: Your Lessonly Subdomain
        password:
            type: string
            title: API Key
            description: Your Lessonly API key
            secret: true

lever:
    display_name: Lever
    categories:
        - ats
    auth_mode: OAUTH2
    authorization_url: https://auth.lever.co/authorize
    token_url: https://auth.lever.co/oauth/token
    authorization_params:
        response_type: code
        prompt: consent
        audience: https://api.lever.co/v1
    proxy:
        base_url: https://api.lever.co
    docs: https://docs.nango.dev/integrations/all/lever

lever-basic:
    display_name: Lever (basic auth)
    auth_mode: BASIC
    proxy:
        base_url: https://api.lever.co
    docs: https://docs.nango.dev/integrations/all/lever
    docs_connect: https://docs.nango.dev/integrations/all/lever-basic/connect
    credentials:
        username:
            type: string
            title: User name
            description: The API Key of your lever account
            doc_section: '#step-1-finding-lever-api-key'
        password:
            type: string
            title: ''
            description: ''
            default_value: ''
            hidden: true

lever-sandbox:
    display_name: Lever (sandbox)
    auth_mode: OAUTH2
    authorization_url: https://sandbox-lever.auth0.com/authorize
    token_url: https://sandbox-lever.auth0.com/oauth/token
    authorization_params:
        response_type: code
        prompt: consent
        audience: https://api.sandbox.lever.co/v1/
    proxy:
        base_url: https://api.sandbox.lever.co
    docs: https://docs.nango.dev/integrations/all/lever

lever-basic-sandbox:
    display_name: Lever (basic auth) (sandbox)
    auth_mode: BASIC
    proxy:
        base_url: https://api.sandbox.lever.co
    docs: https://docs.nango.dev/integrations/all/lever
    credentials:
        username:
            type: string
            title: User name
            description: The API Key of your Lever sandbox account
        password:
            type: string
            title: ''
            description: ''
            default_value: ''
            hidden: true

linear:
    display_name: Linear
    categories:
        - productivity
        - ticketing
    auth_mode: OAUTH2
    authorization_url: https://linear.app/oauth/authorize
    token_url: https://api.linear.app/oauth/token
    scope_separator: ','
    authorization_params:
        prompt: consent
    proxy:
        base_url: https://api.linear.app
        retry:
            at: 'x-ratelimit-requests-reset'
            remaining: 'x-ratelimit-requests-remaining'
            error_code: 400
    disable_pkce: true
    webhook_routing_script: linearWebhookRouting
    post_connection_script: linearPostConnection
    webhook_user_defined_secret: true
    docs: https://docs.nango.dev/integrations/all/linear

linkedin:
    display_name: LinkedIn
    categories:
        - ats
        - social
    auth_mode: OAUTH2
    authorization_url: https://www.linkedin.com/oauth/v2/authorization
    token_url: https://www.linkedin.com/oauth/v2/accessToken
    disable_pkce: true
    proxy:
        base_url: https://api.linkedin.com
    docs: https://docs.nango.dev/integrations/all/linkedin

linkhut:
    display_name: LinkHut
    auth_mode: OAUTH2
    authorization_url: https://ln.ht/_/oauth/authorize
    token_url: https://api.ln.ht/v1/oauth/token
    proxy:
        base_url: https://api.ln.ht
    docs: https://docs.nango.dev/integrations/all/linkhut

loops-so:
    display_name: Loops.so
    categories:
        - marketing
        - communication
    auth_mode: API_KEY
    proxy:
        base_url: https://app.loops.so/api
        headers:
            accept: application/json
            authorization: Bearer ${apiKey}
        verification:
            method: GET
            endpoint: /v1/api-key
    docs: https://docs.nango.dev/integrations/all/loops-so
    credentials:
        apiKey:
            type: string
            title: API Key
            description: The API key for your Loops.so account
            pattern: '^[a-f0-9]{32}$'
            example: d2d561f5ff80136f69b4b5a31b9fb3c9

<<<<<<< HEAD
=======
lucid-scim:
    display_name: Lucid(SCIM)
    categories:
        - productivity
    auth_mode: API_KEY
    proxy:
        base_url: https://users.lucid.app/scim
        headers:
            authorization: Bearer ${apiKey}
            accept: application/json
            content-type: application/json
    docs: https://docs.nango.dev/integrations/all/lucid
    docs_connect: https://docs.nango.dev/integrations/all/lucid-scim/connect
    credentials:
        apiKey:
            type: string
            title: API Key
            description: The SCIM API key generated from the Lucid admin panel
            doc_section: '#step-1-generate-the-bearer-token'

>>>>>>> 9bab40c3
luma:
    display_name: Luma
    categories:
        - productivity
        - ticketing
    auth_mode: API_KEY
    proxy:
        headers:
            x-luma-api-key: ${apiKey}
        base_url: https://api.lu.ma
        verification:
            method: GET
            endpoint: /public/v1/user/get-self
    docs: https://docs.nango.dev/integrations/all/luma
    credentials:
        apiKey:
            type: string
            title: API Key
            description: The API key for your Luma account

listmonk:
    display_name: Listmonk
    categories:
        - marketing
    auth_mode: BASIC
    proxy:
        base_url: https://${connectionConfig.domain}/api
        headers:
            content-type: application/json
        retry:
            after: 'retry-after'
        verification:
            method: GET
            endpoint: /lists
    docs: https://docs.nango.dev/integrations/all/listmonk
    connection_config:
        domain:
            type: string
            title: Domain
            description: The domain of your Listmonk account
            format: hostname
            prefix: https://
    credentials:
        username:
            type: string
            title: API User
            description: The API user to your Listmonk account
        password:
            type: string
            title: Token
            description: The token to your Listmonk account
            secret: true

make:
    display_name: Make
    categories:
        - productivity
    auth_mode: API_KEY
    proxy:
        base_url: https://${connectionConfig.environmentUrl}/api/v2
        headers:
            authorization: Token ${apiKey}
        verification:
            method: GET
            endpoint: /users/me
    docs: https://docs.nango.dev/integrations/all/make
    docs_connect: https://docs.nango.dev/integrations/all/make/connect
    connection_config:
        environmentUrl:
            type: string
            title: Domain
            description: The domain of your Make account
            format: hostname
            prefix: https://
            doc_section: '#step-2-finding-your-domain'
    credentials:
        apiKey:
            type: string
            title: API Key
            description: The API key for your Make account
            doc_section: '#step-1-generating-an-api-key'

mailgun:
    display_name: Mailgun
    categories:
        - marketing
    auth_mode: BASIC
    proxy:
        base_url: https://${connectionConfig.region}.mailgun.net
        verification:
            method: GET
            endpoint: /v4/domains
    docs: https://docs.nango.dev/integrations/all/mailgun
    docs_connect: https://docs.nango.dev/integrations/all/mailgun/connect
    connection_config:
        region:
            type: string
            title: Region
            description: The region of your Mailgun account
            pattern: '^[a-z]+$'
            example: us
            doc_section: '#step-1-finding-your-mailgun-region'

mailchimp:
    display_name: Mailchimp
    categories:
        - marketing
        - surveys
    auth_mode: OAUTH2
    authorization_url: https://login.mailchimp.com/oauth2/authorize
    token_url: https://login.mailchimp.com/oauth2/token
    authorization_params:
        response_type: code
    proxy:
        base_url: https://${connectionConfig.dc}.api.mailchimp.com
    docs: https://docs.nango.dev/integrations/all/mailchimp
    connection_config:
        dc:
            type: string
            title: Data Center
            description: The data center for your account
            pattern: '^[a-z]+\d*$'
            example: us6

# Untested configuration. Please reach out if you have a test account that we can use to test it.
manatal:
    display_name: Manatal
    auth_mode: API_KEY
    categories:
        - crm
        - hr
    proxy:
        base_url: https://api.manatal.com/open/v3
        verification:
            method: GET
            endpoint: /users
        headers:
            authorization: Token ${apiKey}
        paginate:
            type: link
            limit_name_in_request: page_size
            link_path_in_response_body: next
            response_path: results
    docs: https://docs.nango.dev/integrations/all/manatal
    docs_connect: https://docs.nango.dev/integrations/all/manatal/connect
    credentials:
        apiKey:
            type: string
            title: API Key
            description: The API key for your Manatal account
            doc_section: '#step-2-generate-an-api-key'

marketo:
    display_name: Marketo
    auth_mode: OAUTH2_CC
    proxy:
        base_url: https://${connectionConfig.endpointURL}
    token_url: https://${connectionConfig.identityURL}/identity/oauth/token
    token_params:
        grant_type: client_credentials
    docs: https://docs.nango.dev/integrations/all/marketo
    connection_config:
        endpointURL:
            type: string
            title: Domain
            description: The domain of your Marketo account
            format: hostname
            example: xxx.mktorest.com
            prefix: https://
            suffix: /
            order: 1
        identityURL:
            type: string
            title: Identity URL
            description: The identity URL of your Marketo account
            format: hostname
            prefix: https://
            example: xxx.mktorest.com
            suffix: /identity/oauth/token
            order: 2

malwarebytes:
    display_name: Malwarebytes
    categories:
        - other
    auth_mode: OAUTH2_CC
    token_url: https://api.malwarebytes.com/oauth2/token
    token_request_auth_method: basic
    scope_separator: ' '
    token_params:
        grant_type: client_credentials
    proxy:
        base_url: https://api.malwarebytes.com
        headers:
            accountid: ${connectionConfig.accountId}
    connection_config:
        accountId:
            type: string
            title: Account Id
            description: Your Nebula account id
            pattern: '[\da-fA-F]{8}-?[\da-fA-F]{4}-?[\da-fA-F]{4}-?[\da-fA-F]{4}-?[\da-fA-F]{12}$'
            example: 9256034b-7967-4253-a5d9-260663e4fa4f
            order: 1
            doc_section: '#step-1-finding-your-account-id'

    docs: https://docs.nango.dev/integrations/all/malwarebytes
    docs_connect: https://docs.nango.dev/integrations/all/malwarebytes/connect

medallia:
    display_name: Medallia
    categories:
        - crm
        - support
        - surveys
    auth_mode: OAUTH2_CC
    token_url: https://${connectionConfig.reportingInstance}/oauth/${connectionConfig.tenantName}/token
    token_request_auth_method: basic
    token_params:
        grant_type: client_credentials
    proxy:
        retry:
            after: 'x-ratelimit-reset'
        base_url: https://${connectionConfig.gatewayUrl}.apis.medallia.com
    docs: https://docs.nango.dev/integrations/all/medallia
    docs_connect: https://docs.nango.dev/integrations/all/medallia/connect
    connection_config:
        reportingInstance:
            type: string
            title: Domain
            description: The domain of your Medallia account
            format: hostname
            prefix: https://
            doc_section: '#step-3-connect-your-medallia-account'
        tenantName:
            type: string
            title: Tenant Name
            description: The tenant name of your Medallia account
            doc_section: '#step-3-connect-your-medallia-account'
        gatewayUrl:
            type: string
            title: Gateway URL
            description: The gateway URL of your Medallia account
            format: hostname
            prefix: https://
            doc_section: '#step-3-connect-your-medallia-account'

metabase:
    display_name: Metabase
    categories:
        - analytics
    auth_mode: API_KEY
    proxy:
        base_url: https://${connectionConfig.domain}.com
        headers:
            x-api-key: ${apiKey}
        verification:
            method: GET
            endpoint: /api/database
    docs: https://docs.nango.dev/integrations/all/metabase
    docs_connect: https://docs.nango.dev/integrations/all/metabase/connect
    connection_config:
        domain:
            type: string
            title: Metabase Domain
            description: The domain (without the extension) of your Metabase account
            pattern: '^[a-z0-9.-]+$'
            example: metabase
            doc_section: '#step-2-finding-your-metabase-domain'
    credentials:
        apiKey:
            type: string
            title: API Key
            description: The API key for your Metabase account
            doc_section: '#step-1-generating-an-api-key'

microsoft:
    display_name: Microsoft
    auth_mode: OAUTH2
    authorization_url: https://login.microsoftonline.com/common/oauth2/v2.0/authorize
    token_url: https://login.microsoftonline.com/common/oauth2/v2.0/token
    disable_pkce: true
    default_scopes:
        - offline_access
    authorization_params:
        response_type: code
        response_mode: query
        prompt: consent
    token_params:
        grant_type: authorization_code
    refresh_params:
        grant_type: refresh_token
    proxy:
        base_url: https://graph.microsoft.com
        retry:
            after: 'retry-after'
        decompress: true
    docs: https://docs.nango.dev/integrations/all/microsoft

microsoft-teams:
    display_name: Microsoft Teams
    categories:
        - productivity
        - video
    alias: microsoft
    webhook_routing_script: microsoftTeamsWebhookRouting
    post_connection_script: microsoftTeamsPostConnection
    docs: https://docs.nango.dev/integrations/all/microsoft-teams

microsoft-tenant-specific:
    display_name: Microsoft (tenant)
    categories:
        - erp
    auth_mode: OAUTH2
    authorization_url: https://login.microsoftonline.com/${connectionConfig.tenant}/oauth2/v2.0/authorize
    token_url: https://login.microsoftonline.com/${connectionConfig.tenant}/oauth2/v2.0/token
    disable_pkce: true
    default_scopes:
        - offline_access
    authorization_params:
        response_type: code
        response_mode: query
        prompt: consent
    token_params:
        grant_type: authorization_code
    refresh_params:
        grant_type: refresh_token
    proxy:
        base_url: https://graph.microsoft.com
    docs: https://docs.nango.dev/integrations/all/microsoft-tenant-specific
    connection_config:
        tenant:
            type: string
            title: Tenant
            description: The tenant of your Microsoft account

microsoft-business-central:
    display_name: Microsoft Business Central
    categories:
        - erp
    auth_mode: OAUTH2_CC
    token_url: https://login.microsoftonline.com/${connectionConfig.tenantId}/oauth2/v2.0/token
    token_params:
        grant_type: client_credentials
    proxy:
        base_url: https://api.businesscentral.dynamics.com/v2.0/${connectionConfig.tenantId}/${connectionConfig.environmentName}
    docs: https://docs.nango.dev/integrations/all/microsoft-business-central
    docs_connect: https://docs.nango.dev/integrations/all/microsoft-business-central/connect
    connection_config:
        tenantId:
            type: string
            title: Tenant ID
            description: The unique identifier for your organization that uses Microsoft services
            format: uuid
            example: a1b2c3d4-e5f6-47a8-9b0c-d1234567890f
            doc_section: '#step-1-finding-your-tenant-id'
            order: 1
        environmentName:
            type: string
            title: Enrivonment Name
            description: The environment name to your organization
            example: production
            pattern: '^[a-zA-Z0-9-_]+$'
            doc_section: '#step-2-finding-your-enrivonment-name'
            order: 2

microsoft-ads:
    display_name: Microsoft Ads
    alias: microsoft
    categories:
        - marketing
    default_scopes:
        - https://ads.microsoft.com/msads.manage
        - offline_access
    proxy:
        base_url: https://clientcenter.api.bingads.microsoft.com/Api
    refresh_params:
        grant_type: refresh_token
        scope: https://ads.microsoft.com/msads.manage
    docs: https://docs.nango.dev/integrations/all/microsoft-ads

microsoft-entra-id:
    display_name: Microsoft Entra ID
    categories:
        - other
    alias: microsoft
    docs: https://docs.nango.dev/integrations/all/microsoft-entra-id

microsoft-power-bi:
    display_name: Microsoft Power BI
    categories:
        - productivity
    alias: microsoft
    proxy:
        base_url: https://api.powerbi.com
    docs: https://docs.nango.dev/integrations/all/microsoft-power-bi

mindbody:
    display_name: Mindbody (api key)
    categories:
        - productivity
    auth_mode: API_KEY
    proxy:
        base_url: https://api.mindbodyonline.com
        headers:
            api-key: ${apiKey}
            siteid: ${connectionConfig.siteId}
            authorization: ${connectionConfig.staffUserToken}
        verification:
            method: GET
            endpoint: /public/v6/site/locations
    docs: https://docs.nango.dev/integrations/all/mindbody
    docs_connect: https://docs.nango.dev/integrations/all/mindbody/connect
    credentials:
        apiKey:
            type: string
            title: API Key
            description: The API key for your Mindbody account
            pattern: '^[a-f0-9]{32}$'
            example: a1b2c3d4e5f6a1b2c3d4e5f6a1b2c3d4
            doc_section: '#step-2-generate-api-key'
    connection_config:
        siteId:
            type: string
            title: Site ID
            description: The site ID for your Mindbody account
            pattern: '^\d+$'
            example: '-99'
            doc_section: '#step-3-obtain-site-id-and-staff-user-token'
        staffUserToken:
            type: string
            title: Staff User Token
            description: The staff user token for your Mindbody account
            pattern: '^[a-f0-9]{32}$'
            example: a1b2c3d4e5f6a1b2c3d4e5f6a1b2c3d4
            doc_section: '#step-3-obtain-site-id-and-staff-user-token'

<<<<<<< HEAD
minimax:
    display_name: MiniMax
    categories:
        - productivity
        - dev-tools
    auth_mode: API_KEY
    proxy:
        base_url: https://api.minimaxi.chat
        headers:
            authorization: Bearer ${apiKey}
            group-id: ${connectionConfig.groupId}
        query:
            GroupId: ${connectionConfig.groupId}
    docs: https://docs.nango.dev/integrations/all/minimax
    docs_connect: https://docs.nango.dev/integrations/all/minimax/connect
    connection_config:
        groupId:
            type: string
            title: Group ID
            description: The unique identifier for your MiniMax account, linked to your account's privileges.
            example: '1234567890123456789'
            pattern: '^\d{19}$'
            doc_section: '#step-1-retrieve-your-group-id'
    credentials:
        apiKey:
            type: string
            title: API Key
            description: The API key for securely accessing the MiniMax API.
            doc_section: '#step-2-generate-an-api-key'
            example: 'your-api-key-here'
            pattern: '^[a-zA-Z0-9-]+$'

=======
>>>>>>> 9bab40c3
mixpanel:
    display_name: Mixpanel
    categories:
        - analytics
    auth_mode: BASIC
    proxy:
        base_url: https://mixpanel.com
    credentials:
        # https://developer.mixpanel.com/reference/service-accounts
        username:
            type: string
            title: Service Account Username
            description: Mixpanel Service Account Username
            doc_section: '#step-1-finding-mixpanel-api-key'
        password:
            type: string
            title: Service Account Secret
            description: Mixpanel Service Account Secret
            doc_section: '#step-1-finding-mixpanel-api-key'
    docs: https://docs.nango.dev/integrations/all/mixpanel
    docs_connect: https://docs.nango.dev/integrations/all/mixpanel/connect

miro:
    display_name: Miro
    categories:
        - design
        - productivity
    auth_mode: OAUTH2
    authorization_url: https://miro.com/oauth/authorize
    token_url: https://api.miro.com/v1/oauth/token
    authorization_params:
        response_type: code
    token_params:
        grant_type: authorization_code
    refresh_params:
        grant_type: refresh_token
    proxy:
        base_url: https://api.miro.com
    docs: https://docs.nango.dev/integrations/all/miro

miro-scim:
    display_name: Miro (SCIM API)
    categories:
        - design
        - productivity
    auth_mode: API_KEY
    proxy:
        base_url: https://miro.com/api
        verification:
            method: GET
            endpoint: /v1/scim/Users
        headers:
            authorization: Bearer ${apiKey}
    docs: https://docs.nango.dev/integrations/all/miro
    docs_connect: https://docs.nango.dev/integrations/all/miro-scim/connect
    credentials:
        apiKey:
            type: string
            title: API Key
            description: The API key for your Miro scim account
            doc_section: '#step-1-finding-miro-api-key'

monday:
    display_name: Monday
    categories:
        - productivity
        - ticketing
    auth_mode: OAUTH2
    authorization_url: https://auth.monday.com/oauth2/authorize
    token_url: https://auth.monday.com/oauth2/token
    proxy:
        base_url: https://api.monday.com
    docs: https://docs.nango.dev/integrations/all/monday

mural:
    display_name: Mural
    categories:
        - design
    auth_mode: OAUTH2
    authorization_url: https://app.mural.co/api/public/v1/authorization/oauth2
    token_url: https://app.mural.co/api/public/v1/authorization/oauth2/token
    authorization_params:
        response_type: code
    token_params:
        grant_type: authorization_code
    refresh_params:
        grant_type: refresh_token
    proxy:
        base_url: https://app.mural.co
    docs: https://docs.nango.dev/integrations/all/mural

nationbuilder:
    display_name: NationBuilder
    auth_mode: OAUTH2
    authorization_url: https://${connectionConfig.accountId}.nationbuilder.com/oauth/authorize
    token_url: https://${connectionConfig.accountId}.nationbuilder.com/oauth/token
    authorization_params:
        response_type: code
    token_params:
        grant_type: authorization_code
    refresh_params:
        grant_type: refresh_token
    default_scopes:
        - default
    docs: https://docs.nango.dev/integrations/all/nationbuilder
    proxy:
        base_url: https://${connectionConfig.accountId}.nationbuilder.com/api
    connection_config:
        accountId:
            type: string
            title: Account ID
            description: The account ID of your NationBuilder account

netsuite:
    display_name: NetSuite
    categories:
        - accounting
        - erp
    auth_mode: OAUTH2
    authorization_url: https://${connectionConfig.accountId}.app.netsuite.com/app/login/oauth2/authorize.nl
    authorization_params:
        prompt: consent
    token_url: https://${connectionConfig.accountId}.suitetalk.api.netsuite.com/services/rest/auth/oauth2/v1/token
    default_scopes:
        - rest_webservices
    proxy:
        base_url: https://${connectionConfig.accountId}.suitetalk.api.netsuite.com/services/rest/record/v1
        retry:
            after: 'retry-after'
    docs: https://docs.nango.dev/integrations/all/netsuite
    connection_config:
        accountId:
            type: string
            title: Account ID
            description: The account ID of your NetSuite account
            pattern: '^[a-zA-Z0-9-_]+$'
            example: tstdrv231585

netsuite-tba:
    alias: netsuite
    display_name: NetSuite (tba)
    auth_mode: TBA
    docs: https://docs.nango.dev/integrations/all/netsuite

next-cloud-ocs:
    display_name: Next Cloud OCS
    auth_mode: BASIC
    proxy:
        base_url: https://${connectionConfig.domain}/ocs/v1.php
        headers:
            'ocs-apirequest': 'true'
    docs: http://docs.nango.dev/integrations/all/next-cloud
    docs_connect: https://docs.nango.dev/integrations/all/next-cloud-ocs/connect
    connection_config:
        domain:
            type: string
            title: Domain
            description: The domain of your Next Cloud account
            format: hostname
            prefix: https://
            doc_section: '#step-1-locate-your-next-cloud-domain'

notion:
    display_name: Notion
    categories:
        - knowledge-base
        - productivity
    auth_mode: OAUTH2
    authorization_url: https://api.notion.com/v1/oauth/authorize
    token_url: https://api.notion.com/v1/oauth/token
    authorization_params:
        response_type: code
        owner: user
    authorization_method: header
    body_format: json
    proxy:
        retry:
            after: 'retry-after'
        base_url: https://api.notion.com
        headers:
            'notion-version': '2022-06-28'
        paginate:
            type: cursor
            cursor_path_in_response: next_cursor
            cursor_name_in_request: start_cursor
            limit_name_in_request: page_size
            response_path: results
    docs: https://docs.nango.dev/integrations/all/notion

notion-scim:
    display_name: Notion (SCIM API)
    categories:
        - knowledge-base
        - productivity
    auth_mode: API_KEY
    proxy:
        base_url: https://api.notion.com/scim
        verification:
            method: GET
            endpoint: /v2/Users
        headers:
            authorization: Bearer ${apiKey}
    docs: https://docs.nango.dev/integrations/all/notion
    docs_connect: https://docs.nango.dev/integrations/all/notion-scim/connect
    credentials:
        apiKey:
            type: string
            title: API Key
            description: The API key for your Notion scim account
            doc_section: '#step-1-finding-your-scim-api-key-token'

odoo:
    display_name: Odoo
    categories:
        - erp
    auth_mode: OAUTH2
    authorization_url: https://${connectionConfig.serverUrl}/restapi/1.0/common/oauth2/authorize
    token_url: https://${connectionConfig.serverUrl}/restapi/1.0/common/oauth2/access_token
    authorization_params:
        response_type: code
    token_params:
        grant_type: authorization_code
    refresh_params:
        grant_type: refresh_token
    proxy:
        base_url: https://${connectionConfig.serverUrl}
    docs: https://docs.nango.dev/integrations/all/odoo
    connection_config:
        serverUrl:
            type: string
            title: Domain
            description: The domain of your Odoo account
            format: hostname
            prefix: https://

odoo-cc:
    display_name: Odoo (Client Credentials)
    categories:
        - erp
    auth_mode: TWO_STEP
    body_format: form
    token_url: https://${connectionConfig.serverUrl}/restapi/1.0/common/oauth2/access_token
    token_params:
        client_id: ${credential.consumerId}
        client_secret: ${credential.consumerSecret}
        grant_type: client_credentials
    token_headers:
        content-type: application/x-www-form-urlencoded
    token_response:
        token: access_token
        token_expiration: access_token_validity
        token_expiration_strategy: expireIn
    proxy:
        base_url: https://${connectionConfig.serverUrl}/restapi
    docs: https://docs.nango.dev/integrations/all/odoo
    docs_connect: https://docs.nango.dev/integrations/all/odoo/connect
    credentials:
        consumerId:
            type: string
            title: Consumer ID
            description: Your App Consumer ID
            secret: true
            doc_section: '#step-2-generating-your-odoo-client-credentials'
        consumerSecret:
            type: string
            title: Consumer Secret
            description: Your App Consumer Secret
            secret: true
            doc_section: '#step-2-generating-your-odoo-client-credentials'
    connection_config:
        serverUrl:
            type: string
            title: Domain
            description: The domain to your Odoo account
            format: hostname
            example: example.odoo.com
            prefix: https://
            order: 1
            doc_section: '#step-1-finding-your-odoo-domain'

okta:
    display_name: Okta
    auth_mode: OAUTH2
    authorization_url: https://${connectionConfig.subdomain}.okta.com/oauth2/v1/authorize
    token_url: https://${connectionConfig.subdomain}.okta.com/oauth2/v1/token
    authorization_params:
        response_type: code
        response_mode: query
    token_params:
        grant_type: authorization_code
    refresh_params:
        grant_type: refresh_token
    proxy:
        base_url: https://${connectionConfig.subdomain}.okta.com
        retry:
            at: 'x-rate-limit-reset'
        paginate:
            type: 'link'
            limit_name_in_request: 'limit'
            link_rel_in_response_header: 'next'
    docs: https://docs.nango.dev/integrations/all/okta
    connection_config:
        subdomain:
            type: string
            title: Okta Domain
            description: The subdomain of your Okta account
            pattern: '^[a-z0-9_-]+$'
            example: domain
            suffix: .okta.com
            prefix: https://

okta-preview:
    alias: okta
    display_name: Okta (Preview)
    authorization_url: https://${connectionConfig.subdomain}.oktapreview.com/oauth2/v1/authorize
    token_url: https://${connectionConfig.subdomain}.oktapreview.com/oauth2/v1/token
    proxy:
        base_url: https://${connectionConfig.subdomain}.oktapreview.com
    docs: https://docs.nango.dev/integrations/all/okta
    connection_config:
        subdomain:
            type: string
            title: Okta Preview Domain
            description: The subdomain of your Okta Preview account
            pattern: '^[a-z0-9_-]+$'
            example: domain
            suffix: .oktapreview.com
            prefix: https://

one-drive:
    display_name: One Drive
    categories:
        - knowledge-base
        - storage
    alias: microsoft
    docs: https://docs.nango.dev/integrations/all/one-drive

one-note:
    display_name: One Note
    categories:
        - productivity
    alias: microsoft
    docs: https://docs.nango.dev/integrations/all/one-note

openai:
    display_name: OpenAI
    categories:
        - productivity
        - dev-tools
    auth_mode: API_KEY
    proxy:
        base_url: https://api.openai.com
        headers:
            authorization: Bearer ${apiKey}
            content-type: application/json
        verification:
            method: GET
            endpoint: /v1/models
        retry:
            after: 'x-ratelimit-reset-requests'
    docs: https://docs.nango.dev/integrations/all/openai
    docs_connect: https://docs.nango.dev/integrations/all/openai/connect
    credentials:
        apiKey:
            type: string
            title: API Key
            description: The API key for your OpenAI account
            doc_section: '#step-1-retrieve-your-openai-api-key'

ory:
    display_name: Ory
    categories:
        - other
    auth_mode: OAUTH2_CC
    proxy:
        base_url: https://${connectionConfig.projectSlug}.projects.oryapis.com
    token_url: https://${connectionConfig.projectSlug}.projects.oryapis.com/oauth2/token
    scope_separator: ' '
    token_params:
        grant_type: client_credentials
    docs: https://docs.nango.dev/integrations/all/ory
    connection_config:
        projectSlug:
            type: string
            title: Project Slug
            description: The project slug of your Ory project

osu:
    display_name: Osu
    categories:
        - gaming
    auth_mode: OAUTH2
    authorization_url: https://osu.ppy.sh/oauth/authorize
    token_url: https://osu.ppy.sh/oauth/token
    default_scopes:
        - identify
    authorization_params:
        response_type: code
    token_params:
        grant_type: authorization_code
    refresh_params:
        grant_type: refresh_token
    proxy:
        base_url: https://osu.ppy.sh
    docs: https://docs.nango.dev/integrations/all/osu

oura:
    display_name: Oura
    categories:
        - sports
    auth_mode: OAUTH2
    authorization_url: https://cloud.ouraring.com/oauth/authorize
    token_url: https://api.ouraring.com/oauth/token
    scope_separator: ' '
    authorization_params:
        response_type: code
    token_params:
        grant_type: authorization_code
    refresh_params:
        grant_type: refresh_token
    proxy:
        base_url: https://api.ouraring.com
    docs: https://docs.nango.dev/integrations/all/oura

outlook:
    display_name: Outlook
    categories:
        - communication
    alias: microsoft
    docs: https://docs.nango.dev/integrations/all/outlook

outreach:
    display_name: Outreach
    categories:
        - marketing
    auth_mode: OAUTH2
    authorization_url: https://api.outreach.io/oauth/authorize
    token_url: https://api.outreach.io/oauth/token
    authorization_params:
        response_type: code
    token_params:
        grant_type: authorization_code
    refresh_params:
        grant_type: refresh_token
    proxy:
        base_url: https://api.outreach.io
    docs: https://docs.nango.dev/integrations/all/outreach

pagerduty:
    display_name: PagerDuty
    categories:
        - dev-tools
    auth_mode: OAUTH2
    authorization_url: https://app.pagerduty.com/oauth/authorize
    token_url: https://app.pagerduty.com/oauth/token
    proxy:
        base_url: https://api.pagerduty.com
    docs: https://docs.nango.dev/integrations/all/pagerduty

pandadoc:
    display_name: Pandadoc
    categories:
        - legal
    auth_mode: OAUTH2
    authorization_url: https://app.pandadoc.com/oauth2/authorize
    token_url: https://api.pandadoc.com/oauth2/access_token
    authorization_params:
        response_type: code
    token_params:
        grant_type: authorization_code
    refresh_params:
        grant_type: refresh_token
    proxy:
        base_url: https://api.pandadoc.com
    docs: https://docs.nango.dev/integrations/all/pandadoc

payfit:
    display_name: Payfit
    categories:
        - hr
    auth_mode: OAUTH2
    authorization_url: https://oauth.payfit.com/authorize
    token_url: https://app.pagerduty.com/oauth/token
    authorization_params:
        response_type: code
    token_params:
        grant_type: authorization_code
    proxy:
        base_url: https://partner-api.payfit.com
    docs: https://docs.nango.dev/integrations/all/payfit

paypal:
    display_name: Paypal
    categories:
        - payment
    auth_mode: OAUTH2
    authorization_url: https://www.paypal.com/signin/authorize
    token_url: https://api.paypal.com/v1/oauth2/token
    token_request_auth_method: basic
    authorization_params:
        response_type: code
    token_params:
        grant_type: authorization_code
    refresh_params:
        grant_type: refresh_token
    proxy:
        base_url: https://api-m.paypal.com
    docs: https://docs.nango.dev/integrations/all/paypal

paypal-sandbox:
    display_name: Paypal (sandbox)
    auth_mode: OAUTH2
    authorization_url: https://www.sandbox.paypal.com/signin/authorize
    token_url: https://api-m.sandbox.paypal.com/v1/oauth2/token
    token_request_auth_method: basic
    authorization_params:
        response_type: code
    token_params:
        grant_type: authorization_code
    refresh_params:
        grant_type: refresh_token
    proxy:
        base_url: https://api-m.sandbox.paypal.com
    docs: https://docs.nango.dev/integrations/all/paypal

pendo:
    display_name: Pendo
    categories:
        - analytics
    auth_mode: API_KEY
    proxy:
        base_url: https://app.pendo.io
        verification:
            method: GET
            endpoint: /api/v1/page
        headers:
            x-pendo-integration-key: ${apiKey}
    docs: https://docs.nango.dev/integrations/all/pendo
    docs_connect: https://docs.nango.dev/integrations/all/pendo/connect
    credentials:
        apiKey:
            type: string
            title: API Key
            description: The API key for your Pendo account
            doc_section: '#step-1-finding-pendo-api-key'

pennylane:
    display_name: Pennylane
    categories:
        - accounting
        - banking
        - invoicing
        - payment
    auth_mode: OAUTH2
    authorization_url: https://app.pennylane.com/oauth/authorize
    token_url: https://app.pennylane.com/oauth/token
    proxy:
        base_url: https://app.pennylane.com
    scope_separator: '+'
    authorization_params:
        response_type: code
    token_params:
        grant_type: authorization_code
    refresh_params:
        grant_type: refresh_token
    authorization_url_skip_encode:
        - scopes
    docs: https://docs.nango.dev/integrations/all/pennylane

peopledatalabs:
    display_name: People Data Labs
    categories:
        - analytics
    auth_mode: API_KEY
    proxy:
        base_url: https://api.peopledatalabs.com
        query:
            api_key: ${apiKey}
    docs: https://docs.nango.dev/integrations/all/peopledatalabs
    credentials:
        apiKey:
            type: string
            title: API Key
            description: The API key for your People Data Labs account

perplexity:
    display_name: Perplexity
    categories:
        - productivity
        - dev-tools
    auth_mode: API_KEY
    proxy:
        headers:
            authorization: Bearer ${apiKey}
        base_url: https://api.perplexity.ai
    docs: https://docs.nango.dev/integrations/all/perplexity
    credentials:
        apiKey:
            type: string
            title: API Key
            description: The API key for your Perplexity account
            pattern: '^pplx-[a-f0-9]+$'
            example: pplx-xxxxxx

perimeter81:
    display_name: Perimeter81
    categories:
        - productivity
    auth_mode: TWO_STEP
    proxy:
        base_url: https://api.perimeter81.com/api/rest
    token_url: https://api.${connectionConfig.domain}.com/api/v1/auth/authorize
    token_params:
        apiKey: ${credential.apiKey}
        grantType: api_key
    token_headers:
        content-type: application/json
    token_response:
        token: data.accessToken
        token_expiration: data.accessTokenExpire
        token_expiration_strategy: expireAt
    docs: https://docs.nango.dev/integrations/all/perimeter81
    docs_connect: https://docs.nango.dev/integrations/all/perimeter81/connect
    connection_config:
        domain:
            type: string
            title: Domain
            description: The domain for Perimeter81
            pattern: '^(perimeter81|eu\.sase\.checkpoint)$'
            example: '(perimeter81,eu.sase.checkpoint)'
            doc_section: '#step-1-finding-your-perimeter81-domain-and-perimeter81-api-key'
            suffix: .com
            prefix: https://api.
            order: 1
    credentials:
        apiKey:
            type: string
            title: API Key
            description: The API key for your Perimeter81 account
            secret: true

personio:
    display_name: Personio
    categories:
        - hr
    auth_mode: OAUTH2_CC
    proxy:
        base_url: https://api.personio.de/v1
        headers:
            x-personio-partner-id: ${connectionConfig.partnerId}
            x-personio-app-id: ${connectionConfig.appId}
    token_url: https://api.personio.de/v1/auth
    body_format: json
    docs: https://docs.nango.dev/integrations/all/personio
    docs_connect: https://docs.nango.dev/integrations/all/personio/connect
    connection_config:
        partnerId:
            type: string
            title: Partner ID
            description: The partner ID of your Personio account
            doc_section: '#step-1-finding-personio-client-id'
        appId:
            type: string
            title: App ID
            description: The app ID of your Personio account
            doc_section: '#step-2-finding-personio-client-secret'

personio-v2:
    display_name: Personio (v2)
    categories:
        - hr
    auth_mode: OAUTH2_CC
    proxy:
        base_url: https://api.personio.de/v2
        headers:
            content-type: application/x-www-form-urlencoded
    token_url: https://api.personio.de/v2/auth/token
    scope_separator: ' '
    docs: https://docs.nango.dev/integrations/all/personio
    token_params:
        grant_type: client_credentials

personio-recruiting:
    display_name: Personio Recruiting
    categories:
        - hr
    auth_mode: API_KEY
    proxy:
        base_url: https://api.personio.de/v1
        headers:
            authorization: Bearer ${apiKey}
            x-company-id: ${connectionConfig.companyId}
            x-personio-partner-id: ${connectionConfig.partnerId}
            x-personio-app-id: ${connectionConfig.appId}
        verification:
            method: GET
            endpoint: /xml?language=en
            base_url_override: https://${connectionConfig.company}.jobs.personio.de
            headers:
                accept: application/xml
                content-type: xml
    docs: https://docs.nango.dev/integrations/all/personio
    connection_config:
        companyId:
            type: string
            title: Company ID
            description: The company ID of your Personio account
        company:
            type: string
            title: Company Name
            description: The company name of your Personio account
        partnerId:
            type: string
            title: Partner ID
            description: The partner ID of your Personio account
        appId:
            type: string
            title: App ID
            description: The app ID of your Personio account
    credentials:
        apiKey:
            type: string
            title: API Key
            description: The API key for your Pingboard account

pingboard:
    display_name: Pingboard
    categories:
        - productivity
    auth_mode: OAUTH2_CC
    proxy:
        base_url: https://app.pingboard.com/api/v2
    token_url: https://app.pingboard.com/oauth/token
    scope_separator: ' '
    token_params:
        grant_type: client_credentials
    docs: https://docs.nango.dev/integrations/all/pingboard

pinterest:
    display_name: Pinterest
    categories:
        - design
        - marketing
        - social
        - video
    auth_mode: OAUTH2
    authorization_url: https://www.pinterest.com/oauth
    token_url: https://api.pinterest.com/v5/oauth/token
    token_request_auth_method: basic
    authorization_params:
        response_type: code
    token_params:
        grant_type: authorization_code
    refresh_params:
        grant_type: refresh_token
    proxy:
        base_url: https://api.pinterest.com
    docs: https://docs.nango.dev/integrations/all/pinterest

pipedrive:
    display_name: Pipedrive
    categories:
        - crm
    auth_mode: OAUTH2
    authorization_url: https://oauth.pipedrive.com/oauth/authorize
    token_url: https://oauth.pipedrive.com/oauth/token
    token_response_metadata:
        - api_domain
    proxy:
        base_url: ${connectionConfig.api_domain}/api
        decompress: true
        paginate:
            type: offset
            offset_name_in_request: start
            response_path: data
            limit_name_in_request: limit
    docs: https://docs.nango.dev/integrations/all/pipedrive
    connection_config:
        api_domain:
            type: string
            title: API URL
            description: The API URL of your Pipedrive account
            format: uri
            pattern: '^https?://.*$'

pivotaltracker:
    display_name: Pivotal Tracker
    categories:
        - productivity
    auth_mode: API_KEY
    proxy:
        headers:
            x-trackertoken: ${apiKey}
        base_url: https://www.pivotaltracker.com/services/v5
        verification:
            method: GET
            endpoint: /accounts
    docs: https://docs.nango.dev/integrations/all/pivotaltracker
    credentials:
        apiKey:
            type: string
            title: API Key
            description: The API key for your Pivotal Tracker account

plain:
    display_name: Plain
    categories:
        - support
    auth_mode: API_KEY
    proxy:
        headers:
            authorization: Bearer ${apiKey}
        base_url: https://core-api.uk.plain.com/graphql/v1
        verification:
            method: GET
            endpoint: ?query=%7B__schema%7Btypes%7Bname,kind,fields%7Bname%7D%7D%7D%7D
    docs: https://docs.nango.dev/integrations/all/plain
    credentials:
        apiKey:
            type: string
            title: API Key
            description: The API key for your Plain account

podium:
    display_name: Podium
    categories:
        - communication
        - marketing
    auth_mode: OAUTH2
    authorization_url: https://api.podium.com/oauth/authorize
    token_url: https://api.podium.com/oauth/token
    scope_separator: ' '
    body_format: json
    authorization_params:
        response_type: code
    token_params:
        grant_type: authorization_code
    refresh_params:
        grant_type: refresh_token
    proxy:
        headers:
            podium-version: ${connectionConfig.apiVersion}
            content-type: application/json
        base_url: https://api.podium.com
        retry:
            after: 'x-ratelimit-reset'
    docs: https://docs.nango.dev/integrations/all/podium
    connection_config:
        apiVersion:
            type: string
            title: API Version
            description: The API version of your Podium account

posthog:
    display_name: PostHog
    categories:
        - dev-tools
    auth_mode: API_KEY
    proxy:
        headers:
            authorization: Bearer ${apiKey}
        base_url: https://${connectionConfig.subdomain}.posthog.com
        verification:
            method: GET
            endpoint: /api/users/@me
    docs: https://docs.nango.dev/integrations/all/posthog
    docs_connect: https://docs.nango.dev/integrations/all/posthog/connect
    connection_config:
        subdomain:
            type: string
            title: PostHog Domain
            description: The subdomain of your PostHog account
            pattern: '^[a-z0-9_-]+$'
            example: domain
            suffix: .posthog.com
            prefix: https://
    credentials:
        apiKey:
            type: string
            title: API Key
            description: The API key for your PostHog account
            doc_section: '#step-1-finding-your-posthog-api-key'

<<<<<<< HEAD
=======
prive:
    display_name: Prive
    categories:
        - e-commerce
    auth_mode: API_KEY
    proxy:
        headers:
            authorization: Bearer ${apiKey}
            content-type: application/json
        base_url: https://subs.api.tryprive.com
    docs: https://docs.nango.dev/integrations/all/prive
    docs_connect: https://docs.nango.dev/integrations/all/prive/connect
    credentials:
        apiKey:
            type: string
            title: API Key
            description: The API key for your Prive account
            doc_section: '#step-1-requesting-your-prive-api-key'

>>>>>>> 9bab40c3
productboard:
    display_name: Productboard
    categories:
        - productivity
    auth_mode: OAUTH2
    authorization_url: https://app.productboard.com/oauth2/authorize
    token_url: https://app.productboard.com/oauth2/token
    scope_separator: ' '
    authorization_params:
        response_type: code
    token_params:
        grant_type: authorization_code
    refresh_params:
        grant_type: refresh_token
    proxy:
        headers:
            x-version: '1'
        base_url: https://api.productboard.com
    docs: https://docs.nango.dev/integrations/all/productboard

qualtrics:
    display_name: Qualtrics
    categories:
        - surveys
    auth_mode: OAUTH2
    authorization_url: https://${connectionConfig.subdomain}.qualtrics.com/oauth2/auth
    token_url: https://${connectionConfig.subdomain}.qualtrics.com/oauth2/token
    proxy:
        base_url: https://${connectionConfig.subdomain}.qualtrics.com
    docs: https://docs.nango.dev/integrations/all/qualtrics
    connection_config:
        subdomain:
            type: string
            title: Qualtrics Domain
            description: The subdomain of your Qualtrics account
            pattern: '^[a-z0-9_-]+$'
            example: domain
            suffix: .qualtrics.com
            prefix: https://

quickbooks:
    display_name: Quickbooks
    categories:
        - accounting
    auth_mode: OAUTH2
    authorization_url: https://appcenter.intuit.com/connect/oauth2
    token_url: https://oauth.platform.intuit.com/oauth2/v1/tokens/bearer
    redirect_uri_metadata:
        - realmId
    proxy:
        connection_config:
            realmId: ${connectionConfig.realmId}
        base_url: https://quickbooks.api.intuit.com
    docs: https://docs.nango.dev/integrations/all/quickbooks
    docs_connect: https://docs.nango.dev/integrations/all/quickbooks/connect
    connection_config:
        realmId:
            type: string
            title: Quickbooks Realm ID
            optional: true
            description: The realmId of your quickbooks company
            pattern: '^\d{16}$'
            example: '9341453474484455'
            doc_section: '#step-1-finding-your-realm-id'

quickbooks-sandbox:
    alias: quickbooks
    display_name: Quickbooks (sandbox)
    proxy:
        connection_config:
            realmId: ${connectionConfig.realmId}
        base_url: https://sandbox-quickbooks.api.intuit.com
    docs: https://docs.nango.dev/integrations/all/quickbooks
    docs_connect: https://docs.nango.dev/integrations/all/quickbooks-sandbox/connect
    connection_config:
        realmId:
            type: string
            title: Quickbooks Realm ID
            optional: true
            description: The realmId of your quickbooks sandbox company
            pattern: '^\d{16}$'
            example: '9341453474484455'
            doc_section: '#step-1-finding-your-realm-id'

ragieai:
    display_name: Ragie AI
    categories:
        - dev-tools
    auth_mode: API_KEY
    proxy:
        base_url: https://api.ragie.ai
        headers:
            authorization: Bearer ${apiKey}
        verification:
            method: GET
            endpoint: /documents
    docs: https://docs.nango.dev/integrations/all/ragieai
    credentials:
        apiKey:
            type: string
            title: API Key
            description: The API key for your ragie.ai account
            example: tnt_IZ56tqGVgX9_k8CKnxQ9MvQgzDXcDGgtcjXABkwusxSOR8QzwxxeA1B
            pattern: '^tnt_[a-zA-Z0-9_]+$'

ramp:
    display_name: Ramp
    categories:
        - banking
    auth_mode: OAUTH2
    authorization_url: https://app.ramp.com/v1/authorize
    token_url: https://api.ramp.com/developer/v1/token
    authorization_method: header
    proxy:
        base_url: https://api.ramp.com
    docs: https://docs.nango.dev/integrations/all/ramp

ramp-sandbox:
    display_name: Ramp (sandbox)
    auth_mode: OAUTH2
    authorization_url: https://demo.ramp.com/v1/authorize
    token_url: https://demo-api.ramp.com/developer/v1/token
    authorization_method: header
    proxy:
        base_url: https://demo-api.ramp.com
    docs: https://docs.nango.dev/integrations/all/ramp

rapidapi:
    display_name: RapidAPI
    categories:
        - dev-tools
    auth_mode: API_KEY
    proxy:
        headers:
            x-rapidapi-key: ${apiKey}
            x-rapidapi-host: ${connectionConfig.subdomain}.p.rapidapi.com
        base_url: https://${connectionConfig.subdomain}.p.rapidapi.com
    docs: https://docs.nango.dev/integrations/all/rapidapi
    credentials:
        apiKey:
            type: string
            title: API Key
            description: The API key for your RapidAPI account
            example: b7c156af2dmgh5c635305f3744bap168553jsp75193c8367ef
            pattern: '^[a-zA-Z0-9]+$'
    connection_config:
        subdomain:
            type: string
            title: Subdomain
            description: The subdomain of the Rapid API.
            pattern: '^[a-z0-9_-]+$'
            example: api-football-v1
            suffix: .p.rapidapi.com
            prefix: https://

<<<<<<< HEAD
=======
recharge:
    display_name: Recharge
    categories:
        - e-commerce
    auth_mode: API_KEY
    proxy:
        headers:
            x-recharge-access-token: ${apiKey}
        base_url: https://api.rechargeapps.com
    docs: https://docs.nango.dev/integrations/all/recharge
    docs_connect: https://docs.nango.dev/integrations/all/recharge/connect
    credentials:
        apiKey:
            type: string
            title: API Token
            description: The API Token for your Recharge account
            example: sk_test_1p1_**************************************************
            pattern: '^[a-zA-Z0-9_]+$'
            doc_section: '#step-1-generating-your-api-token'

>>>>>>> 9bab40c3
reddit:
    display_name: Reddit
    categories:
        - social
    auth_mode: OAUTH2
    authorization_url: https://www.reddit.com/api/v1/authorize
    token_url: https://www.reddit.com/api/v1/access_token
    authorization_method: header
    authorization_params:
        duration: permanent
    proxy:
        base_url: https://oauth.reddit.com
    docs: https://docs.nango.dev/integrations/all/reddit

refiner:
    display_name: Refiner
    categories:
        - surveys
    auth_mode: API_KEY
    proxy:
        headers:
            authorization: Bearer ${apiKey}
        base_url: https://api.refiner.io/v1
        verification:
            method: GET
            endpoint: /account
    docs: https://docs.nango.dev/integrations/all/refiner
    credentials:
        apiKey:
            type: string
            title: API Key
            description: The API key for your Refiner account

replicate:
    display_name: Replicate
    auth_mode: API_KEY
    proxy:
        headers:
            authorization: Bearer ${apiKey}
        base_url: https://api.replicate.com
        verification:
            method: GET
            endpoint: /v1/account
    docs: https://docs.nango.dev/integrations/all/replicate
    credentials:
        apiKey:
            type: string
            title: API Key
            description: The API key for your Replicate account

<<<<<<< HEAD
=======
retell-ai:
    display_name: Retell AI
    categories:
        - dev-tools
        - productivity
    auth_mode: API_KEY
    proxy:
        base_url: https://api.retellai.com
        headers:
            authorization: Bearer ${apiKey}
            content-type: application/json
    docs: https://docs.nango.dev/integrations/all/retell-ai
    docs_connect: https://docs.nango.dev/integrations/all/retell-ai/connect
    credentials:
        apiKey:
            type: string
            title: API Key
            description: The API key for Retell AI
            example: key-xxxxxxxxxxxxxxxxxxxxxxxxxxxxxxxxxxxxxxxx
            doc_section: '#step-1-finding-your-retell-ai-api-key'

>>>>>>> 9bab40c3
ring-central:
    display_name: RingCentral
    categories:
        - support
    auth_mode: OAUTH2
    authorization_url: https://platform.ringcentral.com/restapi/oauth/authorize
    token_url: https://platform.ringcentral.com/restapi/oauth/token
    authorization_method: header
    authorization_params:
        response_type: code
    token_params:
        grant_type: authorization_code
    refresh_params:
        grant_type: refresh_token
    proxy:
        base_url: https://platform.ringcentral.com
    docs: https://docs.nango.dev/integrations/all/ring-central

ring-central-sandbox:
    display_name: RingCentral (sandbox)
    auth_mode: OAUTH2
    authorization_url: https://platform.devtest.ringcentral.com/restapi/oauth/authorize
    token_url: https://platform.devtest.ringcentral.com/restapi/oauth/token
    authorization_method: header
    authorization_params:
        response_type: code
    token_params:
        grant_type: authorization_code
    refresh_params:
        grant_type: refresh_token
    proxy:
        base_url: https://platform.devtest.ringcentral.com
    docs: https://docs.nango.dev/integrations/all/ring-central

segment:
    display_name: Segment
    categories:
        - analytics
        - marketing
    auth_mode: OAUTH2
    authorization_url: https://id.segmentapis.com/oauth2/auth
    token_url: https://id.segmentapis.com/oauth2/token
    token_request_auth_method: basic
    proxy:
        base_url: https://api.segment.io
    docs: https://docs.nango.dev/integrations/all/segment

sage:
    display_name: Sage
    categories:
        - accounting
        - erp
    auth_mode: OAUTH2
    authorization_url: https://www.sageone.com/oauth2/auth/central
    token_url: https://oauth.accounting.sage.com/token
    authorization_params:
        filter: apiv3.1
    proxy:
        base_url: https://api.accounting.sage.com
    docs: https://docs.nango.dev/integrations/all/sage

sage-intacct:
    display_name: Sage Intacct
    categories:
        - accounting
        - erp
    auth_mode: TWO_STEP
    proxy:
        base_url: https://api.intacct.com/ia/xml/xmlgw.phtml
    token_url: https://api.intacct.com/ia/xml/xmlgw.phtml
    body_format: xml
    token_params:
        request:
            control:
                senderid: ${credential.senderId}
                password: ${credential.senderPassword}
                controlid: ${now}
                uniqueid: false
                dtdversion: '3.0'
                includewhitespace: false
            operation:
                authentication:
                    login:
                        userid: ${credential.userId}
                        companyid: ${credential.companyId}
                        password: ${credential.userPassword}
                content:
                    function:
                        $controlid: '{{$guid}}'
                        getAPISession: ''
    token_headers:
        content-type: application/xml
    token_response:
        token: response.operation.result.data.api.sessionid
        token_expiration: response.operation.authentication.sessiontimeout
        token_expiration_strategy: expireAt
    docs: https://docs.nango.dev/integrations/all/sage
    docs_connect: https://docs.nango.dev/integrations/all/sage-intacct/connect
    credentials:
        senderId:
            type: string
            title: Sender ID
            description: Your Sage Intacct Sender ID
            doc_section: '#step-1-how-to-retrieve-the-sender-id'
        senderPassword:
            type: string
            title: Sender Password
            description: Your Sage Intacct Sender Password
            secret: true
        userId:
            type: string
            title: User ID
            description: Your Sage Intacct User ID
            doc_section: '#step-2-how-to-retrieve-the-user-id'
        companyId:
            type: string
            title: Company ID
            description: Your Sage Intacct Company ID
            doc_section: '#step-3-how-to-retrieve-the-company-id'
        userPassword:
            type: string
            title: User Password
            description: Your Sage Intacct User Password
            secret: true

salesforce:
    display_name: Salesforce
    categories:
        - crm
    auth_mode: OAUTH2
    authorization_url: https://login.salesforce.com/services/oauth2/authorize
    token_url: https://login.salesforce.com/services/oauth2/token
    authorization_params:
        prompt: consent
    default_scopes:
        - offline_access
    token_response_metadata:
        - instance_url
    proxy:
        base_url: ${connectionConfig.instance_url}
    webhook_routing_script: salesforceWebhookRouting
    post_connection_script: salesforcePostConnection
    docs: https://docs.nango.dev/integrations/all/salesforce
    connection_config:
        instance_url:
            type: string
            title: Instance URL
            description: The instance URL of your Salesforce account
            format: uri
            pattern: '^https?://.*$'
            automated: true

salesforce-sandbox:
    display_name: Salesforce (sandbox)
    auth_mode: OAUTH2
    authorization_url: https://test.salesforce.com/services/oauth2/authorize
    token_url: https://test.salesforce.com/services/oauth2/token
    default_scopes:
        - offline_access
    token_response_metadata:
        - instance_url
    proxy:
        base_url: ${connectionConfig.instance_url}
    docs: https://docs.nango.dev/integrations/all/salesforce
    connection_config:
        instance_url:
            type: string
            title: Instance URL
            description: The instance URL of your Salesforce account
            format: uri
            pattern: '^https?://.*$'
            automated: true

salesforce-experience-cloud:
    display_name: Salesforce Experience Cloud
    auth_mode: OAUTH2
    authorization_url: https://${connectionConfig.subdomain}.my.site.com/services/oauth2/authorize
    token_url: https://${connectionConfig.subdomain}.my.site.com/services/oauth2/token
    default_scopes:
        - offline_access
    token_response_metadata:
        - instance_url
    proxy:
        base_url: ${connectionConfig.instance_url}
    docs: https://docs.nango.dev/integrations/all/salesforce-experience-cloud
    connection_config:
        subdomain:
            type: string
            title: Salesforce Domain
            description: The subdomain of your Salesforce Experience Cloud account
            pattern: '^[a-z0-9_-]+$'
            example: domain
            suffix: .my.site.com
            prefix: https://
        instance_url:
            type: string
            title: Instance URL
            description: The instance URL of your Salesforce Experience Cloud account
            format: uri
            pattern: '^https?://.*$'
            automated: true
sap-success-factors:
    display_name: SAP SuccessFactors
    categories:
        - hr
    auth_mode: TWO_STEP
    token_url: https://${connectionConfig.apiServer}/oauth/token
    token_params:
        company_id: ${connectionConfig.companyId}
        client_id: ${credential.apiKey}
        grant_type: urn:ietf:params:oauth:grant-type:saml2-bearer
        assertion: ${credential.assertion}
    token_headers:
        content-type: application/x-www-form-urlencoded
    proxy:
        base_url: https://${connectionConfig.apiServer}
    token_response:
        token: access_token
        token_expiration: expires_in
        token_expiration_strategy: expireIn
    docs: https://docs.nango.dev/integrations/all/sap-success-factors
    docs_connect: https://docs.nango.dev/integrations/all/sap-success-factors/connect
    connection_config:
        apiServer:
            type: string
            title: API Server
            description: The API Server to connect to your SAP SuccessFactors account
            pattern: '^[a-z0-9.-]+$'
            example: api41preview.sapsf.com
            prefix: https://
            doc_section: '#step-1-finding-your-api-server'
            order: 1
        companyId:
            type: string
            title: Company ID
            description: The company ID of your SAP SuccessFactors account
            example: SFSALES012345
            pattern: '^[A-Z0-9]+$'
            doc_section: '#step-2-finding-your-company-id'
            order: 2
    credentials:
        apiKey:
            type: string
            title: API Key
            description: The API key for your SAP SuccessFactors account
            secret: true
            doc_section: '#step-3-generating-your-api-key'
        assertion:
            type: string
            title: SAML Assertion
            description: The SAML Assertion generated for your SAP SuccessFactors account
            secret: true
            doc_section: '#step-4-generating-your-saml-assertion'

scrapedo:
    display_name: Scrape.do
    categories:
        - other
    auth_mode: API_KEY
    proxy:
        base_url: https://api.scrape.do
        query:
            token: ${apiKey}
    docs: https://docs.nango.dev/integrations/all/scrapedo
    docs_connect: https://docs.nango.dev/integrations/all/scrapedo/connect
    credentials:
        apiKey:
            type: string
            title: API Token
            description: The API Token for your Scrape.do account
            example: 3c12d71308a346c41d10b19a2b2ac1ea5cacb53588d
            pattern: '^[a-zA-Z0-9]+$'
            doc_section: '#step-1-finding-your-api-key'

salesloft:
    display_name: Salesloft
    categories:
        - marketing
    auth_mode: OAUTH2
    authorization_url: https://accounts.salesloft.com/oauth/authorize
    token_url: https://accounts.salesloft.com/oauth/token
    proxy:
        base_url: https://api.salesloft.com
    docs: https://docs.nango.dev/integrations/all/salesloft

sendgrid:
    display_name: SendGrid
    categories:
        - marketing
    auth_mode: API_KEY
    proxy:
        headers:
            authorization: Bearer ${apiKey}
        base_url: https://api.sendgrid.com
    docs: https://docs.nango.dev/integrations/all/sendgrid
    docs_connect: https://docs.nango.dev/integrations/all/sendgrid/connect
    credentials:
        apiKey:
            type: string
            title: API Key
            description: The API key for your Sendgrid account
            doc_section: '#step-1-generating-your-sendgrid-api-key'

sedna:
    display_name: Sedna (Oauth2)
    auth_mode: OAUTH2_CC
    categories:
        - communication
    proxy:
        base_url: https://${connectionConfig.tenant}.sednanetwork.com/platform
    token_url: https://${connectionConfig.tenant}.sednanetwork.com/platform/oauth/token
    token_params:
        grant_type: client_credentials
    scope_separator: ','
    docs: https://docs.nango.dev/integrations/all/sedna
    connection_config:
        tenant:
            type: string
            title: Tenant
            description: The tenant name to your sedna account

sedna-basic:
    display_name: Sedna (Basic Auth)
    auth_mode: BASIC
    categories:
        - communication
    proxy:
        base_url: https://${connectionConfig.tenant}.sednanetwork.com/platform
    docs: https://docs.nango.dev/integrations/all/sedna
    connection_config:
        tenant:
            type: string
            title: Tenant
            description: The tenant name to your sedna account

servicem8:
    display_name: ServiceM8
    categories:
        - productivity
    auth_mode: OAUTH2
    authorization_url: https://go.servicem8.com/oauth/authorize
    token_url: https://go.servicem8.com/oauth/access_token
    proxy:
        base_url: https://api.servicem8.com
    scope_separator: ' '
    authorization_params:
        response_type: code
    token_params:
        grant_type: authorization_code
    refresh_params:
        grant_type: refresh_token
    docs: https://docs.nango.dev/integrations/all/servicem8

signnow:
    display_name: SignNow
    categories:
        - legal
    auth_mode: OAUTH2
    authorization_url: https://app.signnow.com/authorize
    token_url: https://api.signnow.com/oauth2/token
    disable_pkce: true
    token_request_auth_method: basic
    authorization_params:
        response_type: code
    token_params:
        grant_type: authorization_code
    refresh_params:
        grant_type: refresh_token
    proxy:
        base_url: https://api.signnow.com
    docs: https://docs.nango.dev/integrations/all/signnow

signnow-sandbox:
    display_name: SignNow (sandbox)
    categories:
        - legal
    auth_mode: OAUTH2
    authorization_url: https://app-eval.signnow.com/authorize
    token_url: https://api-eval.signnow.com/oauth2/token
    disable_pkce: true
    token_request_auth_method: basic
    authorization_params:
        response_type: code
    token_params:
        grant_type: authorization_code
    refresh_params:
        grant_type: refresh_token
    proxy:
        base_url: https://api-eval.signnow.com
    docs: https://docs.nango.dev/integrations/all/signnow

servicenow:
    display_name: ServiceNow
    categories:
        - productivity
    auth_mode: OAUTH2
    authorization_url: https://${connectionConfig.subdomain}.service-now.com/oauth_auth.do
    token_url: https://${connectionConfig.subdomain}.service-now.com/oauth_token.do
    authorization_params:
        response_type: code
    token_params:
        grant_type: authorization_code
    refresh_params:
        grant_type: refresh_token
    proxy:
        base_url: https://${connectionConfig.subdomain}.service-now.com
    docs: https://docs.nango.dev/integrations/all/servicenow
    connection_config:
        subdomain:
            type: string
            title: ServiceNow Domain
            description: The subdomain of your ServiceNow account
            pattern: '^[a-z0-9_-]+$'
            example: domain
            suffix: .service-now.com
            prefix: https://

sharepoint-online:
    display_name: SharePoint Online
    categories:
        - storage
        - communication
    alias: microsoft
    docs: https://docs.nango.dev/integrations/all/sharepoint-online

sharepoint-online-v1:
    display_name: SharePoint Online (v1)
    categories:
        - storage
        - communication
    auth_mode: TWO_STEP
    token_url: https://login.microsoftonline.com/${connectionConfig.tenantId}/oauth2/token
    body_format: form
    token_params:
        client_id: ${credential.clientId}
        grant_type: client_credentials
        resource: https://${connectionConfig.tenantId}.sharepoint.com
        client_assertion_type: urn:ietf:params:oauth:client-assertion-type:jwt-bearer
        client_assertion: ${credential.assertion}
    token_headers:
        content-type: application/x-www-form-urlencoded
    proxy:
        base_url: https://${connectionConfig.tenantName}.sharepoint.com
        headers:
            accept: application/json;odata=verbose
    token_response:
        token: access_token
        token_expiration: expires_in
        token_expiration_strategy: expireIn
    docs: https://docs.nango.dev/integrations/all/sharepoint-online
    docs_connect: https://docs.nango.dev/integrations/all/sharepoint-online-v1/connect
    connection_config:
        tenantId:
            type: string
            title: Tenant ID
            description: The unique identifier for your organization that uses Microsoft services
            format: uuid
            example: a1b2c3d4-e5f6-47a8-9b0c-d1234567890f
            doc_section: '#step-1-finding-your-tenant-id'
            order: 1
        tenantName:
            type: string
            title: Tenant Name
            description: The initial domain name for your Microsoft services tenant
            example: mycompany
            pattern: '^[a-zA-Z0-9]+$'
            doc_section: '#step-2-finding-your-tenant-name'
            order: 2
    credentials:
        clientId:
            type: string
            title: Client ID
            description: Your application Client ID
            secret: true
            doc_section: '#step-3-finding-your-client-id'
        assertion:
            type: string
            title: Client Assertion
            description: Your generated client assertion
            secret: true
            doc_section: '#step-4-generating-your-client-assertion'

shipstation:
    display_name: Shipstation
    categories:
        - e-commerce
    auth_mode: BASIC
    proxy:
        base_url: https://ssapi.shipstation.com
        retry:
            after: 'x-rate-limit-reset'
        verification:
            method: GET
            endpoint: /users
    docs: https://docs.nango.dev/integrations/all/shipstation
    docs_connect: https://docs.nango.dev/integrations/all/shipstation/connect
    credentials:
        username:
            type: string
            title: API Key
            description: Your ShipStation API key
            doc_section: '#step-1-finding-shipstation-api-key-and-api-secret'
        password:
            type: string
            title: API Secret
            description: Your Shipstation API secret
            # https://www.shipstation.com/docs/api/requirements/#authentication
            # Shipstation is using basic auth with API key and secret
            doc_section: '#step-1-finding-shipstation-api-key-and-api-secret'

shopify:
    display_name: Shopify
    categories:
        - e-commerce
    auth_mode: OAUTH2
    authorization_url: https://${connectionConfig.subdomain}.myshopify.com/admin/oauth/authorize
    token_url: https://${connectionConfig.subdomain}.myshopify.com/admin/oauth/access_token
    proxy:
        base_url: https://${connectionConfig.subdomain}.myshopify.com
        headers:
            x-shopify-access-token: ${accessToken}
    docs: https://docs.nango.dev/integrations/all/shopify
    docs_connect: https://docs.nango.dev/integrations/all/shopify/connect
    connection_config:
        subdomain:
            type: string
            title: Shopify Domain
            description: The subdomain of your Shopify account
            pattern: '^[a-z0-9_-]+$'
            example: domain
            suffix: .myshopify.com
            prefix: https://
            doc_section: '#step-1-finding-your-shopify-domain'

shopify-api-key:
    display_name: Shopify (api key)
    categories:
        - e-commerce
    auth_mode: API_KEY
    proxy:
        base_url: https://${connectionConfig.subdomain}.myshopify.com
        headers:
            x-shopify-access-token: ${apiKey}
            content-type: application/json
        verification:
            method: POST
            endpoint: /admin/api/2024-10/graphql.json?query=%7B__schema%7Btypes%7Bname%2Ckind%2Cfields%7Bname%7D%7D%7D%7D
    docs: https://docs.nango.dev/integrations/all/shopify
    docs_connect: https://docs.nango.dev/integrations/all/shopify-api-key/connect
    connection_config:
        subdomain:
            type: string
            title: Shopify Domain
            description: The subdomain of your Shopify account
            pattern: '^[a-z0-9_-]+$'
            example: domain
            suffix: .myshopify.com
            prefix: https://
            doc_section: '#step-1-finding-your-shopify-domain'
            order: 1
    credentials:
        apiKey:
            type: string
            title: API Access Token
            description: The API access token generated
            example: shpat_***************c03266f
            pattern: '^shpat_[a-f0-9]{32}$'
            doc_section: '#step-2-generating-your-api-access-token'

shopify-scim:
    display_name: Shopify (SCIM API)
    categories:
        - e-commerce
    auth_mode: API_KEY
    proxy:
        base_url: https://shopifyscim.com/scim
        headers:
            authorization: Bearer ${apiKey}
            accept: application/json
            content-type: application/json
        retry:
            after: 'retry-after'
    docs: https://docs.nango.dev/integrations/all/shopify
    docs_connect: https://docs.nango.dev/integrations/all/shopify-scim/connect
    credentials:
        apiKey:
            type: string
            title: SCIM API Token
            description: The SCIM API token generated from your Shopify organization settings.
            doc_section: '#step-1-generating-your-scim-api-token'

shortcut:
    display_name: Shortcut
    categories:
        - dev-tools
        - productivity
    auth_mode: API_KEY
    proxy:
        base_url: https://api.app.shortcut.com
        headers:
            shortcut-token: ${apiKey}
        verification:
            method: GET
            endpoint: /v3/member
    docs: https://docs.nango.dev/integrations/all/shortcut
    credentials:
        apiKey:
            type: string
            title: API Key
            description: The API key for your Shortcut account

slack:
    display_name: Slack
    categories:
        - productivity
    auth_mode: OAUTH2
    authorization_url: https://slack.com/oauth/v2/authorize
    token_url: https://slack.com/api/oauth.v2.access
    token_response_metadata:
        - incoming_webhook.url
        - incoming_webhook.channel
        - incoming_webhook.channel_id
        - bot_user_id
        - team.id
    proxy:
        base_url: https://slack.com/api
        paginate:
            type: cursor
            cursor_path_in_response: response_metadata.next_cursor
            cursor_name_in_request: cursor
            limit_name_in_request: limit
    webhook_routing_script: slackWebhookRouting
    docs: https://docs.nango.dev/integrations/all/slack

smartrecruiters-api-key:
    display_name: Smartrecruiters (api key)
    auth_mode: API_KEY
    proxy:
        base_url: https://api.smartrecruiters.com
        headers:
            x-smarttoken: ${apiKey}
        verification:
            method: GET
            endpoint: /feed/publications
    docs: https://docs.nango.dev/integrations/all/smartrecruiters
    credentials:
        apiKey:
            type: string
            title: API Key
            description: The API key for your Smartrecruiters account

smartsheet:
    display_name: Smartsheet
    auth_mode: OAUTH2
    authorization_url: https://app.smartsheet.com/b/authorize
    token_url: https://api.smartsheet.com/2.0/token
    authorization_params:
        response_type: code
    token_params:
        grant_type: authorization_code
    proxy:
        base_url: https://api.smartsheet.com
    docs: https://docs.nango.dev/integrations/all/smartsheet

smugmug:
    display_name: Smugmug
    auth_mode: OAUTH1
    request_url: https://api.smugmug.com/services/oauth/1.0a/getRequestToken
    authorization_url: https://api.smugmug.com/services/oauth/1.0a/authorize
    token_url: https://api.smugmug.com/services/oauth/1.0a/getAccessToken
    scope_separator: ','
    signature_method: 'PLAINTEXT'
    proxy:
        base_url: https://www.smugmug.com
    docs: https://docs.nango.dev/integrations/all/smugmug

snowflake:
    display_name: Snowflake
    categories:
        - dev-tools
    auth_mode: OAUTH2
    authorization_url: https://${connectionConfig.snowflake_account_url}/oauth/authorize
    token_url: https://${connectionConfig.snowflake_account_url}/oauth/token-request
    token_request_auth_method: basic
    authorization_params:
        response_type: code
    token_params:
        grant_type: authorization_code
    refresh_params:
        grant_type: refresh_token
    proxy:
        base_url: https://${connectionConfig.snowflake_account_url}
    docs: https://docs.nango.dev/integrations/all/snowflake
    connection_config:
        snowflake_account_url:
            type: string
            title: Domain
            description: The domain of your Snowflake account
            format: hostname
            prefix: https://

splitwise:
    display_name: Splitwise
    categories:
        - payment
        - social
    auth_mode: OAUTH2
    authorization_url: https://secure.splitwise.com/oauth/authorize
    token_url: https://secure.splitwise.com/oauth/token
    proxy:
        base_url: https://secure.splitwise.com
    docs: https://docs.nango.dev/integrations/all/splitwise

spotify:
    display_name: Spotify
    categories:
        - other
    auth_mode: OAUTH2
    authorization_url: https://accounts.spotify.com/authorize
    token_url: https://accounts.spotify.com/api/token
    authorization_params:
        response_type: code
    token_params:
        grant_type: authorization_code
    refresh_params:
        grant_type: refresh_token
    proxy:
        base_url: https://api.spotify.com
    docs: https://docs.nango.dev/integrations/all/spotify
spotify-oauth2-cc:
    display_name: Spotify (custom)
    categories:
        - other
    auth_mode: OAUTH2_CC
    token_url: https://accounts.spotify.com/api/token
    token_request_auth_method: basic
    scope_separator: ' '
    token_params:
        grant_type: client_credentials
    proxy:
        base_url: https://api.spotify.com
    docs: https://docs.nango.dev/integrations/all/spotify

squarespace:
    display_name: Squarespace
    categories:
        - dev-tools
        - design
    auth_mode: OAUTH2
    authorization_url: https://login.squarespace.com/api/1/login/oauth/provider/authorize
    token_url: https://login.squarespace.com/api/1/login/oauth/provider/tokens
    token_request_auth_method: basic
    scope_separator: ','
    authorization_params:
        response_type: code
    token_params:
        grant_type: authorization_code
    refresh_params:
        grant_type: refresh_token
    proxy:
        base_url: https://api.squarespace.com
        headers:
            user-agent: ${connectionConfig.customappDescription}
    docs: https://docs.nango.dev/integrations/all/squarespace
    connection_config:
        customappDescription:
            type: string
            title: User Agent
            description: The user agent of your custom app

squareup:
    display_name: Squareup
    categories:
        - payment
    auth_mode: OAUTH2
    authorization_url: https://connect.squareup.com/oauth2/authorize
    token_url: https://connect.squareup.com/oauth2/token
    disable_pkce: true
    decode_url: true
    authorization_params:
        response_type: code
        session: false
    token_params:
        grant_type: authorization_code
    refresh_params:
        grant_type: refresh_token
    proxy:
        base_url: https://connect.squareup.com
    docs: https://docs.nango.dev/integrations/all/squareup

squareup-sandbox:
    display_name: Squareup (sandbox)
    auth_mode: OAUTH2
    authorization_url: https://connect.squareupsandbox.com/oauth2/authorize
    token_url: https://connect.squareupsandbox.com/oauth2/token
    disable_pkce: true
    authorization_params:
        response_type: code
        session: false
    token_params:
        grant_type: authorization_code
    refresh_params:
        grant_type: refresh_token
    proxy:
        base_url: https://connect.squareupsandbox.com
    docs: https://docs.nango.dev/integrations/all/squareup

stackexchange:
    display_name: Stack Exchange
    categories:
        - knowledge-base
        - support
    auth_mode: OAUTH2
    authorization_url: https://stackoverflow.com/oauth
    token_url: https://stackoverflow.com/oauth/access_token/json
    default_scopes:
        - no_expiry
    proxy:
        base_url: https://api.stackexchange.com
    docs: https://docs.nango.dev/integrations/all/stackexchange

strava:
    display_name: Strava (mobile)
    categories:
        - social
        - sports
    auth_mode: OAUTH2
    authorization_url: https://www.strava.com/oauth/mobile/authorize
    token_url: https://www.strava.com/api/v3/oauth/token
    scope_separator: ','
    authorization_params:
        response_type: code
        approval_prompt: auto
    token_params:
        grant_type: authorization_code
    refresh_params:
        grant_type: refresh_token
    proxy:
        base_url: https://www.strava.com
    docs: https://docs.nango.dev/integrations/all/strava

strava-web:
    display_name: Strava (web)
    categories:
        - social
        - sports
    auth_mode: OAUTH2
    authorization_url: https://www.strava.com/oauth/authorize
    token_url: https://www.strava.com/api/v3/oauth/token
    scope_separator: ','
    authorization_params:
        response_type: code
        approval_prompt: force
    token_params:
        grant_type: authorization_code
    refresh_params:
        grant_type: refresh_token
    proxy:
        base_url: https://www.strava.com
    docs: https://docs.nango.dev/integrations/all/strava

stripe:
    display_name: Stripe
    categories:
        - payment
    auth_mode: OAUTH2
    authorization_url: https://connect.stripe.com/oauth/authorize
    token_url: https://connect.stripe.com/oauth/token
    proxy:
        base_url: https://api.stripe.com
    docs: https://docs.nango.dev/integrations/all/stripe

stripe-express:
    display_name: Stripe Express
    categories:
        - payment
    auth_mode: OAUTH2
    authorization_url: https://connect.stripe.com/express/oauth/authorize
    token_url: https://connect.stripe.com/oauth/token
    token_response_metadata:
        - stripe_user_id
    proxy:
        base_url: https://api.stripe.com
    docs: https://docs.nango.dev/integrations/all/stripe-express

stripe-app:
    display_name: Stripe App
    categories:
        - payment
    auth_mode: OAUTH2
    authorization_url: https://marketplace.stripe.com/oauth/v2/authorize
    token_url: https://api.stripe.com/v1/oauth/token
    disable_pkce: true
    proxy:
        base_url: https://api.stripe.com
    refresh_params:
        grant_type: refresh_token
    docs: https://docs.nango.dev/integrations/all/stripe-app

stripe-app-sandbox:
    display_name: Stripe App (sandbox)
    auth_mode: OAUTH2
    authorization_url: https://marketplace.stripe.com/oauth/v2/${connectionConfig.appDomain}/authorize
    token_url: https://api.stripe.com/v1/oauth/token
    disable_pkce: true
    proxy:
        base_url: https://api.stripe.com
    refresh_params:
        grant_type: refresh_token
    docs: https://docs.nango.dev/integrations/all/stripe-app
    connection_config:
        appDomain:
            type: string
            title: App Domain
            description: The domain of your Stripe app

survey-monkey:
    display_name: SurveyMonkey
    categories:
        - surveys
    auth_mode: OAUTH2
    authorization_url: https://api.surveymonkey.com/oauth/authorize
    token_url: https://api.surveymonkey.com/oauth/token
    disable_pkce: true
    authorization_params:
        response_type: code
    token_params:
        grant_type: authorization_code
    proxy:
        base_url: https://api.surveymonkey.com
    docs: https://docs.nango.dev/integrations/all/survey-monkey

tapclicks:
    display_name: TapClicks
    auth_mode: OAUTH2_CC
    categories:
        - marketing
        - analytics
    token_url: https://api.tapclicks.com/oauth/accesstoken
    token_params:
        grant_type: client_credentials
    proxy:
        base_url: https://api.tapclicks.com/v2
    docs: https://docs.nango.dev/integrations/all/tapclicks
    docs_connect: https://docs.nango.dev/integrations/all/tapclicks/connect

tableau:
    display_name: Tableau
    categories:
        - analytics
    auth_mode: TABLEAU
    token_url: https://${connectionConfig.myServer}/api/${connectionConfig.version}/auth/signin
    proxy:
        headers:
            accept: application/json
            content-type: application/json
        base_url: https://${connectionConfig.myServer}/api/${connectionConfig.version}
    docs: https://docs.nango.dev/integrations/all/tableau
    connection_config:
        myServer:
            type: string
            title: Domain
            description: The domain of your Tableau instance
            format: hostname
            prefix: https://
        version:
            type: string
            title: API Version
            description: The version of the Tableau API to use

teamtailor:
    display_name: Teamtailor
    categories:
        - ats
    auth_mode: API_KEY
    proxy:
        base_url: https://${connectionConfig.extension}.teamtailor.com
        retry:
            after: 'x-rate-limit-reset'
        headers:
            authorization: Token token=${apiKey}
            x-api-version: '20210218'
        verification:
            method: GET
            endpoint: /v1/users
    docs: https://docs.nango.dev/integrations/all/teamtailor
    connection_config:
        extension:
            type: string
            title: Teamtailor Domain
            description: The subdomain of your Teamtailor instance
            pattern: '^[a-z0-9_-]+$'
            example: domain
            suffix: .teamtailor.com
            prefix: https://
    credentials:
        apiKey:
            type: string
            title: API Key
            description: The API key for your Teamtailor account

teamwork:
    display_name: Teamwork
    categories:
        - productivity
        - ticketing
    auth_mode: OAUTH2
    authorization_url: https://www.teamwork.com/launchpad/login
    token_url: https://www.teamwork.com/launchpad/v1/token.json
    token_response_metadata:
        - installation.apiEndPoint
    proxy:
        base_url: ${connectionConfig.installation.apiEndPoint}
    docs: https://docs.nango.dev/integrations/all/teamwork

ticktick:
    display_name: TickTick
    categories:
        - productivity
        - ticketing
    auth_mode: OAUTH2
    authorization_url: https://ticktick.com/oauth/authorize
    token_url: https://ticktick.com/oauth/token
    scope_separator: ' '
    proxy:
        base_url: https://api.ticktick.com
    docs: https://docs.nango.dev/integrations/all/ticktick

tiktok-accounts:
    display_name: TikTok Accounts
    categories:
        - social
    auth_mode: OAUTH2
    authorization_url: https://www.tiktok.com/v2/auth/authorize/
    token_url: https://business-api.tiktok.com/open_api/v1.3/tt_user/oauth2/token/
    refresh_url: https://business-api.tiktok.com/open_api/v1.3/tt_user/oauth2/refresh_token/
    proxy:
        base_url: https://business-api.tiktok.com/open_api/v1.3/
    authorization_params:
        response_type: code
    authorization_url_replacements:
        client_id: client_key
    token_params:
        grant_type: authorization_code
    refresh_params:
        grant_type: refresh_token
    scope_separator: ','
    docs: https://docs.nango.dev/integrations/all/tiktok-accounts

tiktok-ads:
    display_name: TikTok Ads
    categories:
        - social
    auth_mode: OAUTH2
    authorization_url: https://business-api.tiktok.com/portal/auth
    token_url: https://business-api.tiktok.com/open_api/v1.3/oauth2/access_token/
    proxy:
        base_url: https://business-api.tiktok.com/open_api/v1.3/
        headers:
            access-token: ${accessToken}
    token_params:
        grant_type: authorization_code
    authorization_url_replacements:
        client_id: app_id
    docs: https://docs.nango.dev/integrations/all/tiktok-ads

timely:
    display_name: Timely
    categories:
        - productivity
    auth_mode: OAUTH2
    authorization_url: https://api.timelyapp.com/1.1/oauth/authorize
    token_url: https://api.timelyapp.com/1.1/oauth/token
    disable_pkce: true
    authorization_params:
        response_type: code
    token_params:
        grant_type: authorization_code
    proxy:
        base_url: https://api.timelyapp.com
    docs: https://docs.nango.dev/integrations/all/timely

thrivecart-oauth:
    display_name: ThriveCart (OAuth)
    categories:
        - e-commerce
        - payment
    auth_mode: OAUTH2
    authorization_url: https://thrivecart.com/authorization/new
    token_url: https://thrivecart.com/authorization/token
    scope_separator: ' '
    proxy:
        base_url: https://thrivecart.com/api/external
    docs: https://docs.nango.dev/integrations/all/thrivecart

thrivecart-api-key:
    display_name: ThriveCart (api key)
    categories:
        - e-commerce
        - payment
    auth_mode: API_KEY
    proxy:
        base_url: https://thrivecart.com/api/external
        headers:
            authorization: Bearer ${apiKey}
        verification:
            method: GET
            endpoint: /ping
    docs: https://docs.nango.dev/integrations/all/thrivecart
    credentials:
        apiKey:
            type: string
            title: API Key
            description: The API key for your ThriveCart account
            example: 'ASYDV5S8-0BSO1SH2-4BH5PO7U-YF8SV3CZ'
            pattern: '^[A-Z0-9]{8}-[A-Z0-9]{10}-[A-Z0-9]{8}-[A-Z0-9]{8}$'

tremendous:
    display_name: Tremendous
    categories:
        - payment
    auth_mode: OAUTH2
    authorization_url: https://api.tremendous.com/oauth/authorize
    token_url: https://api.tremendous.com/oauth/token
    scope_separator: ' '
    authorization_params:
        response_type: code
    token_params:
        grant_type: authorization_code
    refresh_params:
        grant_type: refresh_token
    proxy:
        base_url: https://api.tremendous.com/api/v2
    docs: https://docs.nango.dev/integrations/all/tremendous

tremendous-sandbox:
    display_name: Tremendous (sandbox)
    categories:
        - payment
    auth_mode: OAUTH2
    authorization_url: https://testflight.tremendous.com/oauth/authorize
    token_url: https://testflight.tremendous.com/oauth/token
    scope_separator: ' '
    authorization_params:
        response_type: code
    token_params:
        grant_type: authorization_code
    refresh_params:
        grant_type: refresh_token
    proxy:
        base_url: https://testflight.tremendous.com/api/v2
    docs: https://docs.nango.dev/integrations/all/tremendous

trello:
    display_name: Trello
    categories:
        - productivity
        - ticketing
    auth_mode: OAUTH1
    request_url: https://trello.com/1/OAuthGetRequestToken
    authorization_url: https://trello.com/1/OAuthAuthorizeToken
    token_url: https://trello.com/1/OAuthGetAccessToken
    signature_method: 'HMAC-SHA1'
    scope_separator: ','
    authorization_params:
        expiration: never
    proxy:
        base_url: https://api.trello.com
    docs: https://docs.nango.dev/integrations/all/trello

trello-scim:
    display_name: Trello (SCIM API)
    categories:
        - productivity
        - ticketing
    auth_mode: API_KEY
    proxy:
        base_url: https://trello.com/scim
        headers:
            authorization: Bearer ${apiKey}
        verification:
            method: GET
            endpoint: /v2/users?sortBy=displayName&count=10
    docs: https://docs.nango.dev/integrations/all/trello
    credentials:
        apiKey:
            type: string
            title: API Key
            description: The API key for your Trello scim account
            doc_section: '#step-1-finding-your-trello-api-key'

tsheetsteam:
    display_name: TSheets
    categories:
        - hr
        - productivity
    auth_mode: OAUTH2
    authorization_url: https://rest.tsheets.com/api/v1/authorize
    token_url: https://rest.tsheets.com/api/v1/grant
    authorization_params:
        response_type: code
    token_params:
        grant_type: authorization_code
    refresh_params:
        grant_type: refresh_token
    proxy:
        base_url: https://rest.tsheets.com/api/v1
    docs: https://docs.nango.dev/integrations/all/tsheetsteam

todoist:
    display_name: Todoist
    categories:
        - productivity
        - ticketing
    auth_mode: OAUTH2
    authorization_url: https://todoist.com/oauth/authorize
    token_url: https://todoist.com/oauth/access_token
    scope_separator: ','
    proxy:
        base_url: https://api.todoist.com
    docs: https://docs.nango.dev/integrations/all/todoist

tumblr:
    display_name: Tumblr
    categories:
        - social
        - communication
    auth_mode: OAUTH2
    authorization_url: https://www.tumblr.com/oauth2/authorize
    token_url: https://api.tumblr.com/v2/oauth2/token
    scope_separator: ' '
    authorization_params:
        response_type: code
    token_params:
        grant_type: authorization_code
    refresh_params:
        grant_type: refresh_token
    proxy:
        base_url: https://api.tumblr.com/v2
    docs: https://docs.nango.dev/integrations/all/tumblr

twitch:
    display_name: Twitch
    categories:
        - gaming
        - social
        - sports
        - video
    auth_mode: OAUTH2
    authorization_url: https://id.twitch.tv/oauth2/authorize
    token_url: https://id.twitch.tv/oauth2/token
    authorization_params:
        force_verify: false
        response_type: code
    token_params:
        grant_type: authorization_code
    refresh_params:
        grant_type: refresh_token
    proxy:
        base_url: https://api.twitch.tv
    docs: https://docs.nango.dev/integrations/all/twitch

twitter:
    display_name: Twitter (v1)
    categories:
        - marketing
        - social
    auth_mode: OAUTH1
    request_url: https://api.twitter.com/oauth/request_token
    authorization_url: https://api.twitter.com/oauth/authorize
    token_url: https://api.twitter.com/oauth/access_token
    signature_method: 'HMAC-SHA1'
    request_params:
        x_auth_access_type: write
    proxy:
        base_url: https://api.twitter.com
    docs: https://docs.nango.dev/integrations/all/twitter
twitter-v2:
    display_name: Twitter (v2)
    categories:
        - marketing
        - social
    auth_mode: OAUTH2
    authorization_url: https://twitter.com/i/oauth2/authorize
    token_url: https://api.twitter.com/2/oauth2/token
    token_request_auth_method: basic
    authorization_params:
        response_type: code
        response_mode: query
    token_params:
        grant_type: authorization_code
    refresh_params:
        grant_type: refresh_token
    default_scopes:
        - offline.access
    proxy:
        base_url: https://api.twitter.com
    docs: https://docs.nango.dev/integrations/all/twitter
twitter-oauth2-cc:
    display_name: Twitter (custom)
    categories:
        - marketing
        - social
    auth_mode: OAUTH2_CC
    token_url: https://api.twitter.com/oauth2/token
    token_request_auth_method: basic
    scope_separator: ' '
    token_params:
        grant_type: client_credentials
    proxy:
        base_url: https://api.twitter.com
    docs: https://docs.nango.dev/integrations/all/twitter

twinfield:
    display_name: Twinfield
    auth_mode: OAUTH2
    authorization_url: https://login.twinfield.com/auth/authentication/connect/authorize
    token_url: https://login.twinfield.com/auth/authentication/connect/token
    authorization_params:
        response_type: code
        nonce: AnotherRandomStringTwinfield
    refresh_params:
        grant_type: refresh_token
    scope_separator: ' '
    default_scopes:
        - openid
        - twf.user
        - twf.organisation
        - twf.organisationUser
        - offline_access
    disable_pkce: true
    proxy:
        base_url: https://${connectionConfig.cluster}.twinfield.com
    docs: https://docs.nango.dev/integrations/all/twinfield
    connection_config:
        cluster:
            type: string
            title: Twinfield Cluster
            description: The cluster to your Twinfield instance
            pattern: '^[a-z0-9_-]+$'
            example: accounting
            suffix: .twinfield.com
            prefix: https://

twenty-crm:
    display_name: Twenty CRM
    categories:
        - crm
    auth_mode: API_KEY
    proxy:
        base_url: https://api.twenty.com/rest
        headers:
            authorization: Bearer ${apiKey}
        retry:
            after: 'retry-after'
        verification:
            method: GET
            endpoint: /companies
    docs: https://docs.nango.dev/integrations/all/twenty-crm
    credentials:
        apiKey:
            type: string
            title: API Key
            description: The API key for your Twenty CRM account
            example: 'eyJhbGciOiJIUzI1NiIsInR5cCI6IkpXVCJ9.eyJzdWIiOiIyMTIxMjEyMS0yNmExLTRkODktYjQ2YS0wNDI0NTViODM3N2YiLCJ0eXBlIjoiQVBJX0tFWSIsIndvcmtzcGFjZUlkIjoiMjEyMTIxMjEtMjZhMS00ZDg5LWI0NmEtMDQyNDU1YjgzNzdmIiwiaWF0IjoxNzMxMzA5MzQwLCJleHAiOjQ4ODQ5MDU3MzksImp0aSI6ImVmZTg4MjcxLTM4OWItNDk5Mi04MjYwLWZjNGIxZmYxYjRiMSJ9.n3tohFIEBBRMsyas_agbh3-KvKXYUnjyhrYzTHYC3vc'
            pattern: '^[A-Za-z0-9_-]+\.[A-Za-z0-9_-]+\.[A-Za-z0-9_-]+$'

twenty-crm-self-hosted:
    display_name: Twenty CRM (Self Hosted)
    categories:
        - crm
    auth_mode: API_KEY
    proxy:
        base_url: https://${connectionConfig.domain}/rest
        headers:
            authorization: Bearer ${apiKey}
        retry:
            after: 'retry-after'
        verification:
            method: GET
            endpoint: /companies
    docs: https://docs.nango.dev/integrations/all/twenty-crm
    credentials:
        apiKey:
            type: string
            title: API Key
            description: The API key for your Twenty CRM account
            example: 'eyJhbGciOiJIUzI1NiIsInR5cCI6IkpXVCJ9.eyJzdWIiOiIyMTIxMjEyMS0yNmExLTRkODktYjQ2YS0wNDI0NTViODM3N2YiLCJ0eXBlIjoiQVBJX0tFWSIsIndvcmtzcGFjZUlkIjoiMjEyMTIxMjEtMjZhMS00ZDg5LWI0NmEtMDQyNDU1YjgzNzdmIiwiaWF0IjoxNzMxMzA5MzQwLCJleHAiOjQ4ODQ5MDU3MzksImp0aSI6ImVmZTg4MjcxLTM4OWItNDk5Mi04MjYwLWZjNGIxZmYxYjRiMSJ9.n3tohFIEBBRMsyas_agbh3-KvKXYUnjyhrYzTHYC3vc'
            pattern: '^[A-Za-z0-9_-]+\.[A-Za-z0-9_-]+\.[A-Za-z0-9_-]+$'
    connection_config:
        domain:
            type: string
            title: Twenty CRM domain
            description: The domain of your Twnety CRM instance
            pattern: '^[A-Za-z0-9.-]+\.[A-Za-z]{2,}$'
            example: domain

<<<<<<< HEAD
=======
twilio:
    display_name: Twilio
    categories:
        - dev-tools
        - communication
    auth_mode: BASIC
    proxy:
        base_url: https://api.twilio.com
        verification:
            method: GET
            endpoint: /2010-04-01/Accounts/${credentials.username}/Messages.json
    docs: https://docs.nango.dev/integrations/all/twilio
    docs_connect: https://docs.nango.dev/integrations/all/twilio/connect
    credentials:
        username:
            type: string
            title: Account SID
            description: Your Twilio Account SID
            pattern: '^AC[a-zA-Z0-9]{32}$'
            doc_section: '#step-1-finding-your-account-sid'
        password:
            type: string
            title: Auth Token
            description: Your Twilio Auth Token
            secret: true
            doc_section: '#step-2-finding-your-auth-token'

>>>>>>> 9bab40c3
typeform:
    display_name: Typeform
    categories:
        - surveys
    auth_mode: OAUTH2
    authorization_url: https://api.typeform.com/oauth/authorize
    token_url: https://api.typeform.com/oauth/token
    disable_pkce: true
    default_scopes:
        - offline
    authorization_params:
        response_type: code
    token_params:
        grant_type: authorization_code
    refresh_params:
        grant_type: refresh_token
    proxy:
        base_url: https://api.typeform.com
    docs: https://docs.nango.dev/integrations/all/typeform

typefully:
    display_name: Typefully
    categories:
        - analytics
        - communication
        - social
    auth_mode: API_KEY
    proxy:
        base_url: https://api.typefully.com
        headers:
            x-api-key: Bearer ${apiKey}
        verification:
            method: GET
            endpoint: /v1/notifications/
    docs: https://docs.nango.dev/integrations/all/typefully
    credentials:
        apiKey:
            type: string
            title: API Key
            description: The API key for your Typefully account

uber:
    display_name: Uber
    auth_mode: OAUTH2
    authorization_url: https://login.uber.com/oauth/v2/authorize
    token_url: https://login.uber.com/oauth/v2/token
    authorization_params:
        response_type: code
    token_params:
        grant_type: authorization_code
    refresh_params:
        grant_type: refresh_token
    proxy:
        base_url: https://api.uber.com
    docs: https://docs.nango.dev/integrations/all/uber

unanet:
    display_name: Unanet
    categories:
        - crm
        - erp
        - accounting
    auth_mode: BASIC
    proxy:
        headers:
            x-compass-firm-id: ${connectionConfig.firmId}
            x-compass-api-key: ${connectionConfig.apiKey}
        base_url: https://compass.cosential.com
        verification:
            method: GET
            endpoint: /api/projects
    docs: https://docs.nango.dev/integrations/all/unanet
    docs_connect: https://docs.nango.dev/integrations/all/unanet/connect
    connection_config:
        firmId:
            type: string
            title: Firm ID
            description: The firm ID of your Unanet instance
            doc_section: '#step-2-finding-the-firm-id'
        apiKey:
            type: string
            title: API Key
            description: The API key of your Unanet instance
            secret: true
            doc_section: '#step-3-finding-the-api-key'
    credentials:
        username:
            type: string
            title: User name
            description: Your Unanet username
            doc_section: '#step-1-finding-username-and-password'
        password:
            type: string
            title: Password
            description: Your Unanet password
            default_value: ''
            doc_section: '#step-1-finding-username-and-password'

unauthenticated:
    display_name: Unauthenticated
    auth_mode: NONE
    webhook_routing_script: unauthenticatedWebhookRouting
    docs: https://docs.nango.dev/integrations/all/unauthenticated

unipile:
    display_name: Unipile
    categories:
        - crm
        - marketing
    auth_mode: API_KEY
    proxy:
        base_url: https://${connectionConfig.subdomain}.unipile.com:${connectionConfig.port}
        headers:
            x-api-key: ${apiKey}
        verification:
            method: GET
            endpoint: /api/v1/contacts
    docs: https://docs.nango.dev/integrations/all/unipile
    credentials:
        apiKey:
            type: string
            title: API Key
            description: The API key for your Unipile instance
    connection_config:
        subdomain:
            type: string
            title: Subdomain
            description: The subdomain of your Unipile instance
            pattern: '^[a-z0-9_-]+$'
            example: api1
            suffix: .unipile.com
            prefix: https://
        port:
            type: string
            title: Port
            description: The port of your Unipile instance
            pattern: '^[0-9]+$'
            example: '13113'

vimeo:
    display_name: Vimeo
    categories:
        - video
    auth_mode: OAUTH2
    authorization_url: https://api.vimeo.com/oauth/authorize
    token_url: https://api.vimeo.com/oauth/access_token
    token_request_auth_method: basic
    scope_separator: ' '
    authorization_params:
        response_type: code
    token_params:
        grant_type: authorization_code
    proxy:
        base_url: https://api.vimeo.com
    docs: https://docs.nango.dev/integrations/all/vimeo

vimeo-basic:
    display_name: Vimeo (basic auth)
    categories:
        - video
    auth_mode: BASIC
    proxy:
        base_url: https://api.vimeo.com
        verification:
            method: GET
            endpoint: /
    docs: https://docs.nango.dev/integrations/all/vimeo

wakatime:
    display_name: Wakatime
    categories:
        - analytics
        - dev-tools
    auth_mode: OAUTH2
    authorization_url: https://wakatime.com/oauth/authorize
    token_url: https://wakatime.com/oauth/token
    proxy:
        base_url: https://wakatime.com
    docs: https://docs.nango.dev/integrations/all/wakatime

wave-accounting:
    display_name: Wave Accounting
    categories:
        - accounting
    auth_mode: OAUTH2
    authorization_url: https://api.waveapps.com/oauth2/authorize
    token_url: https://api.waveapps.com/oauth2/token/
    proxy:
        base_url: https://gql.waveapps.com
    docs: https://docs.nango.dev/integrations/all/wave-accounting

wealthbox:
    display_name: Wealthbox
    categories:
        - crm
    auth_mode: OAUTH2
    authorization_url: https://app.crmworkspace.com/oauth/authorize
    token_url: https://app.crmworkspace.com/oauth/token
    authorization_params:
        response_type: code
    token_params:
        grant_type: authorization_code
    refresh_params:
        grant_type: refresh_token
    proxy:
        base_url: https://api.crmworkspace.com
    docs: https://docs.nango.dev/integrations/all/wealthbox

webflow:
    display_name: Webflow
    categories:
        - dev-tools
        - design
        - cms
    auth_mode: OAUTH2
    authorization_url: https://webflow.com/oauth/authorize
    token_url: https://api.webflow.com/oauth/access_token
    authorization_params:
        response_type: code
    token_params:
        grant_type: authorization_code
    proxy:
        base_url: https://api.webflow.com
    docs: https://docs.nango.dev/integrations/all/webflow

whatsapp-business:
    display_name: WhatsApp Business
    categories:
        - communication
        - marketing
    auth_mode: API_KEY
    proxy:
        headers:
            authorization: Bearer ${apiKey}
            content-type: application/json
        base_url: https://graph.facebook.com
        verification:
            endpoint: /v21.0/me
            method: GET
    docs: https://docs.nango.dev/integrations/all/whatsapp-business
    credentials:
        apiKey:
            type: string
            title: API Key
            description: The access token to your whatsapp account
            pattern: '^[a-zA-Z0-9]+$'

whoop:
    display_name: Whoop
    categories:
        - sports
    auth_mode: OAUTH2
    authorization_url: https://api.prod.whoop.com/oauth/oauth2/auth
    token_url: https://api.prod.whoop.com/oauth/oauth2/token
    authorization_params:
        response_type: code
    proxy:
        base_url: https://api.prod.whoop.com/
        retry:
            after: 'x-ratelimit-reset'
        paginate:
            type: cursor
            offset_name_in_request: nextToken
            limit_name_in_request: limit
    docs: https://docs.nango.dev/integrations/all/whoop

wildix-pbx:
    display_name: Wildix PBX
    auth_mode: OAUTH2
    authorization_url: https://${connectionConfig.subdomain}.wildixin.com/authorization/oauth2
    token_url: https://${connectionConfig.subdomain}.wildixin.com/authorization/oauth2Token
    authorization_params:
        response_type: code
    redirect_uri_metadata:
        - subdomain
    docs: https://docs.nango.dev/integrations/all/wildix-pbx
    proxy:
        base_url: https://${connectionConfig.subdomain}.wildixin.com
    connection_config:
        subdomain:
            type: string
            title: Wildix Domain
            description: The subdomain of your Wildix instance
            pattern: '^[a-z0-9_-]+$'
            example: domain
            suffix: .wildixin.com
            prefix: https://

wordpress:
    display_name: WordPress
    categories:
        - dev-tools
        - design
        - cms
    auth_mode: OAUTH2
    authorization_url: https://public-api.wordpress.com/oauth2/authorize
    token_url: https://public-api.wordpress.com/oauth2/token
    scope_separator: ' '
    authorization_params:
        response_type: code
    token_params:
        grant_type: authorization_code
    proxy:
        base_url: https://public-api.wordpress.com/rest/v1
    docs: https://docs.nango.dev/integrations/all/wordpress

woocommerce:
    display_name: WooCommerce
    categories:
        - e-commerce
        - dev-tools
        - design
    auth_mode: BASIC
    proxy:
        base_url: https://${connectionConfig.storeURL}
        verification:
            method: GET
            endpoint: /wp-json/wc/v3/customers
    docs: https://docs.nango.dev/integrations/all/woocommerce
    docs_connect: https://docs.nango.dev/integrations/all/woocommerce/connect
    connection_config:
        storeURL:
            type: string
            title: Domain
            description: The domain of your WooCommerce store
    credentials:
        username:
            type: string
            title: User name
            description: Your woocommerce Consumer Key
            doc_section: '#step-1-finding-your-woocommerce-consumer-key'
        password:
            type: string
            title: Password
            description: Your woocommerce Consumer Secret
            default_value: ''
            doc_section: '#step-2-finding-your-woocommerce-consumer-secret'

workable:
    display_name: Workable
    categories:
        - ats
    auth_mode: API_KEY
    proxy:
        headers:
            authorization: Bearer ${apiKey}
        base_url: https://${connectionConfig.subdomain}.workable.com
        retry:
            at: 'x-rate-limit-reset'
    post_connection_script: workablePostConnection
    docs: https://docs.nango.dev/integrations/all/workable
    docs_connect: https://docs.nango.dev/integrations/all/workable/connect
    connection_config:
        subdomain:
            type: string
            title: Workable Domain
            description: The subdomain of your Workable account
            pattern: '^[a-z0-9_-]+$'
            example: domain
            suffix: .workable.com
            prefix: https://
            optional: true
    credentials:
        apiKey:
            type: string
            title: API Key
            description: The API key for your Workable account
            doc_section: '#step-1-finding-workable-api-key'

workable-oauth:
    display_name: Workable (OAuth)
    categories:
        - ats
    auth_mode: OAUTH2
    authorization_url: https://www.workable.com/oauth/authorize
    token_url: https://www.workable.com/oauth/token
    scope_separator: '+'
    authorization_params:
        response_type: code
    token_params:
        grant_type: authorization_code
    refresh_params:
        grant_type: refresh_token
    proxy:
        base_url: https://${connectionConfig.subdomain}.workable.com
        retry:
            at: 'x-rate-limit-reset'
    docs: https://docs.nango.dev/integrations/all/workable
    connection_config:
        subdomain:
            type: string
            title: Workable Domain
            description: The subdomain of your Workable account
            pattern: '^[a-z0-9_-]+$'
            example: domain
            suffix: .workable.com
            prefix: https://

workday:
    display_name: Workday
    categories:
        - hr
    auth_mode: BASIC
    proxy:
        base_url: https://${connectionConfig.subdomain}.workday.com
    docs: https://docs.nango.dev/integrations/all/workday
    docs_connect: https://docs.nango.dev/integrations/all/workday/connect
    connection_config:
        subdomain:
            type: string
            title: Workday Domain
            description: The subdomain of your Workday account
            pattern: '^[a-z0-9_-]+$'
            example: domain
            suffix: .workday.com
            prefix: https://
    credentials:
        username:
            type: string
            title: Client ID
            description: Workday Client ID
            doc_section: '#step-2-find-your-workday-client-id-and-client-secret'
        password:
            type: string
            title: Client Secret
            description: Workday Client Secret
            doc_section: '#step-2-find-your-workday-client-id-and-client-secret'
            # https://community.workday.com/sites/default/files/file-hosting/productionapi/index.html
            # Workday is using basic auth with client ID and client secret as username and password

wrike:
    display_name: Wrike
    categories:
        - productivity
    auth_mode: OAUTH2
    authorization_url: https://login.wrike.com/oauth2/authorize/v4
    token_url: https://login.wrike.com/oauth2/token
    scope_separator: ','
    authorization_params:
        response_type: code
    token_params:
        grant_type: authorization_code
    refresh_params:
        grant_type: refresh_token
    token_response_metadata:
        - host
    proxy:
        base_url: https://${connectionConfig.host}/api/v4
    docs: https://docs.nango.dev/integrations/all/wrike
    connection_config:
        host:
            type: string
            title: Domain
            description: The domain of your Wrike account
            format: hostname
            prefix: https://

<<<<<<< HEAD
=======
xai:
    display_name: xAI
    categories:
        - productivity
        - dev-tools
    auth_mode: API_KEY
    proxy:
        base_url: https://api.x.ai
        headers:
            authorization: Bearer ${apiKey}
            content-type: application/json
        verification:
            method: GET
            endpoint: /v1/api-key
    docs: https://docs.nango.dev/integrations/all/xai
    docs_connect: https://docs.nango.dev/integrations/all/xai/connect
    credentials:
        apiKey:
            type: string
            title: API Key
            description: The API key for your xAI account
            example: xai-******************************************************
            pattern: 'xai-[A-Za-z0-9]+$'
            doc_section: '#step-1-generating-your-api-key'

>>>>>>> 9bab40c3
xero:
    display_name: Xero
    categories:
        - accounting
    auth_mode: OAUTH2
    authorization_url: https://login.xero.com/identity/connect/authorize
    token_url: https://identity.xero.com/connect/token
    authorization_params:
        response_type: code
    default_scopes:
        - offline_access
        - openid
    proxy:
        base_url: https://api.xero.com
        retry:
            after: 'retry-after'
    post_connection_script: xeroPostConnection
    docs: https://docs.nango.dev/integrations/all/xero

yahoo:
    display_name: Yahoo
    categories:
        - social
    auth_mode: OAUTH2
    authorization_url: https://api.login.yahoo.com/oauth2/request_auth
    token_url: https://api.login.yahoo.com/oauth2/get_token
    proxy:
        base_url: https://${connectionConfig.apiDomain}
    docs: https://docs.nango.dev/integrations/all/yahoo
    connection_config:
        apiDomain:
            type: string
            title: API Domain
            description: The domain to the API you want to connect to
            format: hostname
            example: fantasysports.yahooapis.com
            prefix: https://

yandex:
    display_name: Yandex
    categories:
        - social
    auth_mode: OAUTH2
    authorization_url: https://oauth.yandex.com/authorize
    token_url: https://oauth.yandex.com/token
    authorization_params:
        response_type: code
    token_params:
        grant_type: authorization_code
    refresh_params:
        grant_type: refresh_token
    proxy:
        base_url: https://translate.yandex.net
    docs: https://docs.nango.dev/integrations/all/yandex

youtube:
    display_name: YouTube
    alias: google
    categories:
        - video
    docs: https://docs.nango.dev/integrations/all/youtube

zapier:
    display_name: Zapier
    categories:
        - dev-tools
    auth_mode: OAUTH2
    authorization_url: https://api.zapier.com/v2/authorize
    token_url: https://zapier.com/oauth/token
    scope_separator: ' '
    default_scopes:
        - authentication
        - authentication:write
        - profile
        - zap
        - zap:write
    proxy:
        base_url: https://api.zapier.com
    authorization_params:
        response_type: code
        response_mode: query
        state: N@nG0s%rinG
    token_params:
        grant_type: authorization_code
    refresh_params:
        grant_type: refresh_token
    docs: https://docs.nango.dev/integrations/all/zapier

zapier-nla:
    display_name: Zapier NLA
    auth_mode: OAUTH2
    authorization_url: https://nla.zapier.com/oauth/authorize/
    token_url: https://nla.zapier.com/oauth/token/
    proxy:
        base_url: https://nla.zapier.com
    docs: https://docs.nango.dev/integrations/all/zapier-nla

<<<<<<< HEAD
=======
zapier-scim:
    display_name: Zapier (SCIM API)
    categories:
        - dev-tools
    auth_mode: API_KEY
    proxy:
        base_url: https://zapier.com/scim/v2
        headers:
            authorization: Bearer ${apiKey}
            accept: application/json, application/scim+json
            content-type: application/json
        retry:
            after: 'retry-after'
        verification:
            method: GET
            endpoint: /Users
    docs: https://docs.nango.dev/integrations/all/zapier
    credentials:
        apiKey:
            type: string
            title: SCIM API Token
            description: The SCIM API token generated from the Provision tab in your Zapier account.
            doc_section: '#getting-your-scim-api-token'

>>>>>>> 9bab40c3
zendesk:
    display_name: Zendesk
    categories:
        - support
        - ticketing
    auth_mode: OAUTH2
    authorization_url: https://${connectionConfig.subdomain}.zendesk.com/oauth/authorizations/new
    token_url: https://${connectionConfig.subdomain}.zendesk.com/oauth/tokens
    proxy:
        base_url: https://${connectionConfig.subdomain}.zendesk.com
        retry:
            after: 'retry-after'
        paginate:
            type: link
            limit_name_in_request: per_page
            link_path_in_response_body: next_page
    docs: https://docs.nango.dev/integrations/all/zendesk
    docs_connect: https://docs.nango.dev/integrations/all/zendesk/connect
    connection_config:
        subdomain:
            type: string
            title: Zendesk Domain
            description: The subdomain of your Zendesk account
            pattern: '^[a-z0-9_-]+$'
            example: domain
            suffix: .zendesk.com
            prefix: https://
            doc_section: '#step-1-finding-your-subdomain'

zenefits:
    display_name: Zenefits
    categories:
        - hr
    auth_mode: OAUTH2
    authorization_url: https://secure.zenefits.com/oauth2/platform-authorize
    token_url: https://secure.zenefits.com/oauth2/token
    authorization_params:
        response_type: code
    token_params:
        grant_type: authorization_code
    refresh_params:
        grant_type: refresh_token
    proxy:
        base_url: https://api.zenefits.com
    docs: https://docs.nango.dev/integrations/all/zenefits

zoho:
    display_name: Zoho
    categories:
        - accounting
    auth_mode: OAUTH2
    authorization_url: https://accounts.zoho.${connectionConfig.extension}/oauth/v2/auth
    token_url: https://accounts.zoho.${connectionConfig.extension}/oauth/v2/token
    authorization_params:
        prompt: consent
        access_type: offline
    proxy:
        base_url: https://www.zohoapis.${connectionConfig.extension}
        paginate:
            type: offset
            response_path: data
            offset_name_in_request: page
            limit_name_in_request: per_page
    docs: https://docs.nango.dev/integrations/all/zoho
    connection_config:
        extension:
            type: string
            title: Domain Extension
            description: The domain extension of your Zoho account
            pattern: '^[a-z.]+$'
            prefix: https://accounts.zoho.
            example: com
            suffix: /

zoho-books:
    display_name: Zoho Books
    alias: zoho
    docs: https://docs.nango.dev/integrations/all/zoho-books

zoho-crm:
    display_name: Zoho CRM
    alias: zoho
    docs: https://docs.nango.dev/integrations/all/zoho-crm

zoho-desk:
    display_name: Zoho Desk
    categories:
        - support
        - ticketing
    alias: zoho
    docs: https://docs.nango.dev/integrations/all/zoho-desk

zoho-inventory:
    display_name: Zoho Inventory
    categories:
        - e-commerce
    alias: zoho
    docs: https://docs.nango.dev/integrations/all/zoho-inventory

zoho-invoice:
    display_name: Zoho Invoice
    categories:
        - invoicing
    alias: zoho
    docs: https://docs.nango.dev/integrations/all/zoho-invoice

zoho-mail:
    display_name: Zoho Mail
    categories:
        - productivity
        - communication
    alias: zoho
    proxy:
        base_url: https://mail.zoho.${connectionConfig.extension}
    docs: https://docs.nango.dev/integrations/all/zoho-mail
    connection_config:
        extension:
            type: string
            title: Domain Extension
            description: The domain extension of your Zoho account
            pattern: '^[a-z.]+$'

zoho-bigin:
    display_name: Zoho Bigin
    alias: zoho
    docs: https://docs.nango.dev/integrations/all/zoho-bigin

zoho-people:
    display_name: Zoho People
    categories:
        - hr
    alias: zoho
    proxy:
        base_url: https://people.zoho.com
    docs: https://docs.nango.dev/integrations/all/zoho-people

zoom:
    display_name: Zoom
    categories:
        - video
    auth_mode: OAUTH2
    authorization_url: https://zoom.us/oauth/authorize
    token_url: https://zoom.us/oauth/token
    scope_separator: ','
    authorization_params:
        response_type: code
    refresh_params:
        grant_type: refresh_token
    proxy:
        base_url: https://api.zoom.us/v2
        paginate:
            type: cursor
            cursor_path_in_response: next_page_token
            cursor_name_in_request: next_page_token
            limit_name_in_request: page_size
    docs: https://docs.nango.dev/integrations/all/zoom

zoominfo:
    display_name: ZoomInfo
    categories:
        - crm
        - marketing
    auth_mode: OAUTH2_CC
    proxy:
        retry:
            after: 'x-ratelimit-reset'
        base_url: https://api.zoominfo.com
    token_url: https://api.zoominfo.com/authenticate
    token_request_auth_method: custom
    body_format: json
    docs: https://docs.nango.dev/integrations/all/zoominfo
<<<<<<< HEAD
    docs_connect: https://docs.nango.dev/integrations/all/zoominfo/connect
=======
    docs_connect: https://docs.nango.dev/integrations/all/zoominfo/connect

zuora:
    display_name: Zuora
    categories:
        - erp
    auth_mode: OAUTH2_CC
    token_url: https://${connectionConfig.subdomain}.zuora.com/oauth/token
    token_params:
        grant_type: client_credentials
    proxy:
        base_url: https://${connectionConfig.subdomain}.zuora.com
        retry:
            after: 'ratelimit-reset'
    docs: https://docs.nango.dev/integrations/all/zuora
    docs_connect: https://docs.nango.dev/integrations/all/zuora/connect
    connection_config:
        subdomain:
            type: string
            title: Subdomain
            description: The Subdomain to your Zuora Base URL
            suffix: .zuora.com
            prefix: https://
            example: rest.test
            doc_section: '#step-1-finding-your-zuora-subdomain'
            order: 1
>>>>>>> 9bab40c3
<|MERGE_RESOLUTION|>--- conflicted
+++ resolved
@@ -694,12 +694,6 @@
     auth_mode: BASIC
     proxy:
         base_url: https://iam.amazonaws.com
-<<<<<<< HEAD
-        verification:
-            method: GET
-            endpoint: /?Action=ListUsers
-=======
->>>>>>> 9bab40c3
         connection_config:
             region: ${connectionConfig.region}
         retry:
@@ -795,8 +789,6 @@
             default_value: x
             hidden: true
 
-<<<<<<< HEAD
-=======
 basecamp:
     display_name: Basecamp
     categories:
@@ -832,7 +824,6 @@
             pattern: '^[0-9]+$'
             doc_section: '#step-1-finding-your-account-id'
 
->>>>>>> 9bab40c3
 battlenet:
     display_name: Battle.net
     categories:
@@ -1417,10 +1408,7 @@
     token_response_metadata:
         - owner
     post_connection_script: calendlyPostConnection
-<<<<<<< HEAD
-=======
     webhook_routing_script: calendlyWebhookRouting
->>>>>>> 9bab40c3
     docs: https://docs.nango.dev/integrations/all/calendly
 
 canny:
@@ -1795,8 +1783,6 @@
             title: API Key
             description: The API key for your Code Climate account
 
-<<<<<<< HEAD
-=======
 commercetools:
     display_name: Commercetools
     categories:
@@ -1836,7 +1822,6 @@
             pattern: '^(gcp|aws)$'
             doc_section: '#step-3-identify-your-region-and-cloud-provider'
 
->>>>>>> 9bab40c3
 copper:
     display_name: Copper
     categories:
@@ -2329,8 +2314,6 @@
             pattern: '^dev\|exports$'
             example: 'dev|exports'
 
-<<<<<<< HEAD
-=======
 document360:
     display_name: Document360
     categories:
@@ -2346,8 +2329,7 @@
             type: string
             title: API Key
             description: The API key for your Document360 account
-
->>>>>>> 9bab40c3
+            
 docusign:
     display_name: DocuSign
     categories:
@@ -2398,8 +2380,6 @@
         base_url: https://api.dropboxapi.com
     docs: https://docs.nango.dev/integrations/all/dropbox
 
-<<<<<<< HEAD
-=======
 drupal:
     display_name: Drupal
     categories:
@@ -2454,7 +2434,6 @@
             order: 1
             doc_section: '#step-1-finding-your-drupal-base-url'
 
->>>>>>> 9bab40c3
 emarsys:
     display_name: Emarsys Core API (WSSE)
     categories:
@@ -3191,8 +3170,6 @@
         base_url: https://apis.garmin.com
     docs: https://docs.nango.dev/integrations/all/garmin
 
-<<<<<<< HEAD
-=======
 gebruder-weiss:
     display_name: Gebrüder Weiss
     categories:
@@ -3210,7 +3187,6 @@
         base_url: https://my.api.gw-world.com
     docs: https://docs.nango.dev/integrations/all/gebruder-weiss
 
->>>>>>> 9bab40c3
 gerrit:
     display_name: Gerrit
     categories:
@@ -3621,8 +3597,6 @@
             suffix: .gorgias.com
             prefix: https://
 
-<<<<<<< HEAD
-=======
 grafana:
     display_name: Grafana
     categories:
@@ -3656,7 +3630,6 @@
             pattern: '^[A-Za-z0-9_-]+$'
             doc_section: '#step-2-generating-your-service-account-token'
 
->>>>>>> 9bab40c3
 grain:
     display_name: Grain
     categories:
@@ -3746,8 +3719,6 @@
             suffix: .greenhouse.io
             prefix: https://
             order: 1
-<<<<<<< HEAD
-=======
             doc_section: '#step-1-finding-your-greenhouse-api-domain'
     credentials:
         username:
@@ -3777,7 +3748,6 @@
             after: 'retry-after'
     docs: https://docs.nango.dev/integrations/all/greenhouse-harvest
     docs_connect: https://docs.nango.dev/integrations/all/greenhouse-harvest/connect
->>>>>>> 9bab40c3
     credentials:
         username:
             type: string
@@ -3785,11 +3755,7 @@
             description: The API Key of your Greenhouse account
             pattern: '^[a-zA-Z0-9-]+$'
             secret: true
-<<<<<<< HEAD
-            doc_section: '#step-1-finding-greenhouse-api-key'
-=======
             doc_section: '#step-1-finding-your-greenhouse-api-key'
->>>>>>> 9bab40c3
         password:
             type: string
             title: Password
@@ -3799,8 +3765,6 @@
             default_value: ''
             hidden: true
 
-<<<<<<< HEAD
-=======
 greenhouse-job-board:
     display_name: Greenhouse (Job Board API)
     auth_mode: BASIC
@@ -3898,7 +3862,6 @@
     docs: https://docs.nango.dev/integrations/all/greenhouse-onboarding
     docs_connect: https://docs.nango.dev/integrations/all/greenhouse-onboarding/connect
 
->>>>>>> 9bab40c3
 gumroad:
     display_name: Gumroad
     categories:
@@ -4178,10 +4141,7 @@
         - marketing
         - social
     auth_mode: OAUTH2
-<<<<<<< HEAD
-=======
     scope_separator: ','
->>>>>>> 9bab40c3
     authorization_url: https://api.instagram.com/oauth/authorize
     token_url: https://api.instagram.com/oauth/access_token
     proxy:
@@ -4718,8 +4678,6 @@
             pattern: '^[a-f0-9]{32}$'
             example: d2d561f5ff80136f69b4b5a31b9fb3c9
 
-<<<<<<< HEAD
-=======
 lucid-scim:
     display_name: Lucid(SCIM)
     categories:
@@ -4740,7 +4698,6 @@
             description: The SCIM API key generated from the Lucid admin panel
             doc_section: '#step-1-generate-the-bearer-token'
 
->>>>>>> 9bab40c3
 luma:
     display_name: Luma
     categories:
@@ -5177,7 +5134,6 @@
             example: a1b2c3d4e5f6a1b2c3d4e5f6a1b2c3d4
             doc_section: '#step-3-obtain-site-id-and-staff-user-token'
 
-<<<<<<< HEAD
 minimax:
     display_name: MiniMax
     categories:
@@ -5210,8 +5166,6 @@
             example: 'your-api-key-here'
             pattern: '^[a-zA-Z0-9-]+$'
 
-=======
->>>>>>> 9bab40c3
 mixpanel:
     display_name: Mixpanel
     categories:
@@ -6094,9 +6048,6 @@
             title: API Key
             description: The API key for your PostHog account
             doc_section: '#step-1-finding-your-posthog-api-key'
-
-<<<<<<< HEAD
-=======
 prive:
     display_name: Prive
     categories:
@@ -6115,8 +6066,7 @@
             title: API Key
             description: The API key for your Prive account
             doc_section: '#step-1-requesting-your-prive-api-key'
-
->>>>>>> 9bab40c3
+           
 productboard:
     display_name: Productboard
     categories:
@@ -6272,8 +6222,6 @@
             suffix: .p.rapidapi.com
             prefix: https://
 
-<<<<<<< HEAD
-=======
 recharge:
     display_name: Recharge
     categories:
@@ -6294,7 +6242,6 @@
             pattern: '^[a-zA-Z0-9_]+$'
             doc_section: '#step-1-generating-your-api-token'
 
->>>>>>> 9bab40c3
 reddit:
     display_name: Reddit
     categories:
@@ -6345,8 +6292,6 @@
             title: API Key
             description: The API key for your Replicate account
 
-<<<<<<< HEAD
-=======
 retell-ai:
     display_name: Retell AI
     categories:
@@ -6368,7 +6313,6 @@
             example: key-xxxxxxxxxxxxxxxxxxxxxxxxxxxxxxxxxxxxxxxx
             doc_section: '#step-1-finding-your-retell-ai-api-key'
 
->>>>>>> 9bab40c3
 ring-central:
     display_name: RingCentral
     categories:
@@ -7766,8 +7710,6 @@
             pattern: '^[A-Za-z0-9.-]+\.[A-Za-z]{2,}$'
             example: domain
 
-<<<<<<< HEAD
-=======
 twilio:
     display_name: Twilio
     categories:
@@ -7795,7 +7737,6 @@
             secret: true
             doc_section: '#step-2-finding-your-auth-token'
 
->>>>>>> 9bab40c3
 typeform:
     display_name: Typeform
     categories:
@@ -8253,8 +8194,6 @@
             format: hostname
             prefix: https://
 
-<<<<<<< HEAD
-=======
 xai:
     display_name: xAI
     categories:
@@ -8280,7 +8219,6 @@
             pattern: 'xai-[A-Za-z0-9]+$'
             doc_section: '#step-1-generating-your-api-key'
 
->>>>>>> 9bab40c3
 xero:
     display_name: Xero
     categories:
@@ -8378,8 +8316,6 @@
         base_url: https://nla.zapier.com
     docs: https://docs.nango.dev/integrations/all/zapier-nla
 
-<<<<<<< HEAD
-=======
 zapier-scim:
     display_name: Zapier (SCIM API)
     categories:
@@ -8404,7 +8340,6 @@
             description: The SCIM API token generated from the Provision tab in your Zapier account.
             doc_section: '#getting-your-scim-api-token'
 
->>>>>>> 9bab40c3
 zendesk:
     display_name: Zendesk
     categories:
@@ -8576,9 +8511,6 @@
     token_request_auth_method: custom
     body_format: json
     docs: https://docs.nango.dev/integrations/all/zoominfo
-<<<<<<< HEAD
-    docs_connect: https://docs.nango.dev/integrations/all/zoominfo/connect
-=======
     docs_connect: https://docs.nango.dev/integrations/all/zoominfo/connect
 
 zuora:
@@ -8604,5 +8536,4 @@
             prefix: https://
             example: rest.test
             doc_section: '#step-1-finding-your-zuora-subdomain'
-            order: 1
->>>>>>> 9bab40c3
+            order: 1