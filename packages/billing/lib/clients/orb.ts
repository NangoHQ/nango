import Orb from 'orb-billing';

import { Err, Ok } from '@nangohq/utils';

import { envs } from '../envs.js';

import type { BillingClient, BillingCustomer, BillingIngestEvent, BillingSubscription, BillingUsageMetric, DBTeam, DBUser, Result } from '@nangohq/types';

export class OrbClient implements BillingClient {
    private orbSDK: Orb;

    constructor() {
        this.orbSDK = new Orb({
            apiKey: envs.ORB_API_KEY || 'empty',
            maxRetries: 3
        });
    }

    async ingest(events: BillingIngestEvent[]) {
        // Orb limit the number of events per batch to 500
        const batchSize = 500;

        for (let i = 0; i < events.length; i += batchSize) {
            const batch = events.slice(i, i + batchSize);
            await this.orbSDK.events.ingest({
                events: batch.map(toOrbEvent)
            });
        }
    }

    async upsertCustomer(team: DBTeam, user: DBUser): Promise<Result<BillingCustomer>> {
        try {
            let exists: Orb.Customers.Customer | null = null;
            try {
                exists = await this.orbSDK.customers.fetchByExternalId(String(team.id));
            } catch {
                // expected error
            }

            if (exists) {
                await this.orbSDK.customers.update(exists.id, {
                    name: team.name
                });
                return Ok({ id: exists.id, portalUrl: exists.portal_url });
            }

            const customer = await this.orbSDK.customers.create({
                external_customer_id: String(team.id),
                currency: 'USD',
                name: team.name,
                email: user.email
            });
            return Ok({ id: customer.id, portalUrl: customer.portal_url });
        } catch (err) {
            return Err(new Error('failed_to_upsert_customer', { cause: err }));
        }
    }

    async linkStripeToCustomer(teamId: number, customerId: string): Promise<Result<void>> {
        try {
            await this.orbSDK.customers.updateByExternalId(String(teamId), {
                payment_provider: 'stripe_invoice',
                payment_provider_id: customerId
            });
            return Ok(undefined);
        } catch (err) {
<<<<<<< HEAD
            console.error(err);
=======
>>>>>>> e4152a58
            return Err(new Error('failed_to_link_customer', { cause: err }));
        }
    }

    async getCustomer(accountId: number): Promise<Result<BillingCustomer>> {
        try {
            const customer = await this.orbSDK.customers.fetchByExternalId(String(accountId));
            return Ok({ id: customer.id, portalUrl: customer.portal_url });
        } catch (err) {
            return Err(new Error('failed_to_get_customer', { cause: err }));
        }
    }

    async getSubscription(accountId: number): Promise<Result<BillingSubscription | null>> {
        try {
            const subs = await this.orbSDK.subscriptions.list({ external_customer_id: [String(accountId)], status: 'active' });
            return Ok(subs.data.length > 0 ? { id: subs.data[0]!.id } : null);
        } catch (err) {
            return Err(new Error('failed_to_get_customer', { cause: err }));
        }
    }

    async getUsage(subscriptionId: string, period?: 'previous'): Promise<Result<BillingUsageMetric[]>> {
        try {
            const options: Orb.Subscriptions.SubscriptionFetchUsageParams = {};
            if (period === 'previous') {
                const now = new Date();
                const start = new Date(now.getFullYear(), now.getMonth() - 1, 1);
                start.setHours(0, 0, 0, 0);
                const end = new Date(now.getFullYear(), now.getMonth(), 0);
                end.setHours(23, 59, 59, 999);
                options.timeframe_start = start.toISOString();
                options.timeframe_end = end.toISOString();
            }

            const res = await this.orbSDK.subscriptions.fetchUsage(subscriptionId, options, {
                // https://docs.withorb.com/api-reference/cached-responses
                headers: {
                    'Orb-Cache-Control': 'cache',
                    'Orb-Cache-Max-Age-Seconds': '60'
                }
            });
            return Ok(
                res.data.map((item) => {
                    return {
                        id: item.billable_metric.id,
                        name: item.billable_metric.name,
                        quantity: item.usage[0]?.quantity || 0
                    };
                })
            );
        } catch (err) {
            return Err(new Error('failed_to_get_customer', { cause: err }));
        }
    }

    async upgrade(opts: { subscriptionId: string; planExternalId: string; immediate: boolean }): Promise<Result<void>> {
        try {
            await this.orbSDK.subscriptions.schedulePlanChange(opts.subscriptionId, {
                change_option: opts.immediate ? 'immediate' : 'end_of_subscription_term',
                billing_cycle_alignment: 'plan_change_date',
                auto_collection: true,
                external_plan_id: opts.planExternalId
            });
            return Ok(undefined);
        } catch (err) {
            return Err(new Error('failed_to_upgrade_customer', { cause: err }));
        }
    }

    verifyWebhookSignature(body: string, headers: Record<string, unknown>, secret: string): Result<true> {
        try {
            this.orbSDK.webhooks.verifySignature(body, headers as any, secret);

            return Ok(true);
        } catch (err) {
            return Err(new Error('failed_to_verify_signature', { cause: err }));
        }
    }

    async getPlanById(planId: string): Promise<Result<{ id: string; external_plan_id: string }>> {
        try {
            const plan = await this.orbSDK.plans.fetch(planId);

            return Ok({ id: plan.id, external_plan_id: plan.external_plan_id! });
        } catch (err) {
            return Err(new Error('failed_to_get_plan_by_id', { cause: err }));
        }
    }
}

function toOrbEvent(event: BillingIngestEvent): Orb.Events.EventIngestParams.Event {
    return {
        event_name: event.type,
        idempotency_key: event.idempotencyKey,
        external_customer_id: event.accountId.toString(),
        timestamp: event.timestamp.toISOString(),
        properties: event.properties
    };
}<|MERGE_RESOLUTION|>--- conflicted
+++ resolved
@@ -64,10 +64,6 @@
             });
             return Ok(undefined);
         } catch (err) {
-<<<<<<< HEAD
-            console.error(err);
-=======
->>>>>>> e4152a58
             return Err(new Error('failed_to_link_customer', { cause: err }));
         }
     }
