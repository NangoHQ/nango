--- conflicted
+++ resolved
@@ -64,10 +64,6 @@
             });
             return Ok(undefined);
         } catch (err) {
-<<<<<<< HEAD
-            console.error(err);
-=======
->>>>>>> 715304af
             return Err(new Error('failed_to_link_customer', { cause: err }));
         }
     }
@@ -154,11 +150,7 @@
 
             return Ok({ id: plan.id, external_plan_id: plan.external_plan_id! });
         } catch (err) {
-<<<<<<< HEAD
-            return Err(new Error('failed_to_verify_signature', { cause: err }));
-=======
             return Err(new Error('failed_to_get_plan_by_id', { cause: err }));
->>>>>>> 715304af
         }
     }
 }
