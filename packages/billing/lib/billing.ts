import { uuidv7 } from 'uuidv7';

import { Err, Ok, flagHasUsage, report } from '@nangohq/utils';

import type { BillingClient, BillingIngestEvent, BillingMetric, BillingUsageMetric } from '@nangohq/types';
import type { Result } from '@nangohq/utils';

export class Billing {
    constructor(private client: BillingClient) {
        this.client = client;
    }

    async send(type: BillingMetric['type'], value: number, props: BillingMetric['properties']): Promise<Result<void>> {
        return this.sendAll([{ type, value, properties: props }]);
    }

    async sendAll(events: BillingMetric[]): Promise<Result<void>> {
        const mapped = events.flatMap((event) => {
            if (event.value === 0) {
                return [];
            }

            return [
                {
                    type: event.type,
                    accountId: event.properties.accountId,
                    idempotencyKey: event.properties.idempotencyKey || uuidv7(),
                    timestamp: event.properties.timestamp || new Date(),
                    properties: {
                        count: event.value
                    }
                }
            ];
        });

        return await this.ingest(mapped);
<<<<<<< HEAD
    }

    async getUsage(subscriptionId: string): Promise<BillingUsageMetric[]> {
        return await this.client.getUsage(subscriptionId);
    }

    async getUsagePrevious(subscriptionId: string): Promise<BillingUsageMetric[]> {
        return await this.client.getUsagePrevious(subscriptionId);
=======
>>>>>>> 57d4952e
    }

    // Note: Events are sent immediately
    private async ingest(events: BillingIngestEvent[]): Promise<Result<void>> {
        if (!flagHasUsage) {
            return Ok(undefined);
        }

        try {
            await this.client.ingest(events);
            return Ok(undefined);
        } catch (err: unknown) {
            const e = new Error(`Failed to send billing event`, { cause: err });
            report(e);
            return Err(e);
        }
    }
}<|MERGE_RESOLUTION|>--- conflicted
+++ resolved
@@ -34,17 +34,10 @@
         });
 
         return await this.ingest(mapped);
-<<<<<<< HEAD
     }
 
-    async getUsage(subscriptionId: string): Promise<BillingUsageMetric[]> {
-        return await this.client.getUsage(subscriptionId);
-    }
-
-    async getUsagePrevious(subscriptionId: string): Promise<BillingUsageMetric[]> {
-        return await this.client.getUsagePrevious(subscriptionId);
-=======
->>>>>>> 57d4952e
+    async getUsage(subscriptionId: string, period?: 'previous'): Promise<BillingUsageMetric[]> {
+        return await this.client.getUsage(subscriptionId, period);
     }
 
     // Note: Events are sent immediately
