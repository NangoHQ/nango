--- conflicted
+++ resolved
@@ -82,13 +82,8 @@
                         const credentialResponse = await connectionService.refreshOrTestCredentials({
                             account,
                             environment,
-<<<<<<< HEAD
-                            integration,
-                            connection: decrypted,
-=======
                             integration: decryptedIntegration,
                             connection: decryptedConnection,
->>>>>>> 07e70660
                             logContextGetter,
                             instantRefresh: false,
                             onRefreshSuccess: connectionRefreshSuccessHook,
