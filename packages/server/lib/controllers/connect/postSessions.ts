import * as z from 'zod';

import db from '@nangohq/database';
import * as keystore from '@nangohq/keystore';
import { defaultOperationExpiration, endUserToMeta, logContextGetter } from '@nangohq/logs';
import { configService, upsertEndUser } from '@nangohq/shared';
import { requireEmptyQuery, zodErrorToHTTP } from '@nangohq/utils';

import { providerConfigKeySchema } from '../../helpers/validation.js';
import * as connectSessionService from '../../services/connectSession.service.js';
import { asyncWrapper } from '../../utils/asyncWrapper.js';

import type { RequestLocals } from '../../utils/express.js';
import type { Config } from '@nangohq/shared';
import type { DBPlan, PostConnectSessions } from '@nangohq/types';
import type { Response } from 'express';

export const bodySchema = z
    .object({
        end_user: z
            .object({
                id: z.string().max(255).min(1),
                email: z.string().email().min(5).optional(),
                display_name: z.string().max(255).optional()
            })
            .strict(),
        organization: z
            .object({
                id: z.string().max(255).min(0),
                display_name: z.string().max(255).optional()
            })
            .strict()
            .optional(),
        allowed_integrations: z.array(providerConfigKeySchema).optional(),
        integrations_config_defaults: z
            .record(
                providerConfigKeySchema,
                z
                    .object({
                        user_scopes: z.string().optional(),
                        authorization_params: z.record(z.string(), z.string()).optional(),
                        connection_config: z
                            .looseObject({
                                oauth_scopes_override: z.string().optional()
                            })
                            .optional()
                    })
                    .strict()
            )
            .optional(),
<<<<<<< HEAD
        tags: z
            // Please be careful when changing this:
            // It's a labelling system, if we allow more than string people will store complex data (e.g: nested object) and ask for feature around that
            // It's an object not a an array of string because customers wants to store layers of origin (e.g: projectId, orgId, etc.)
            // But they complained a lot about concatenation of string, so object solves that cleanly
            .record(z.string(), z.string())
            .refine((v) => Object.keys(v).length < 64, { message: 'Tags can not contain more than 64 keys' })
=======
        overrides: z
            .record(
                providerConfigKeySchema,
                z.object({
                    docs_connect: z.string().optional()
                })
            )
>>>>>>> 878bf464
            .optional()
    })
    .strict();

interface Reply {
    status: number;
    response: PostConnectSessions['Reply'];
}

export const postConnectSessions = asyncWrapper<PostConnectSessions>(async (req, res) => {
    const emptyQuery = requireEmptyQuery(req);
    if (emptyQuery) {
        res.status(400).send({ error: { code: 'invalid_query_params', errors: zodErrorToHTTP(emptyQuery.error) } });
        return;
    }

    const val = bodySchema.safeParse(req.body);
    if (!val.success) {
        res.status(400).send({ error: { code: 'invalid_body', errors: zodErrorToHTTP(val.error) } });
        return;
    }

    const { plan } = res.locals;

    const body: PostConnectSessions['Body'] = val.data;
    await generateSession(res, body, plan);
});

/**
 * Validate that all the integration keys exist
 */
export function checkIntegrationsExist(
    integrationRecords: Record<string, unknown> | undefined,
    integrations: Config[],
    path: string[]
): z.core.$ZodIssue[] | false {
    if (!integrationRecords) {
        return false;
    }

    const errors: z.core.$ZodIssue[] = [];
    for (const uniqueKey of Object.keys(integrationRecords)) {
        if (!integrations.find((v) => v.unique_key === uniqueKey)) {
            errors.push({
                path: [...path, uniqueKey],
                code: 'custom',
                message: 'Integration does not exist',
                input: integrationRecords
            });
        }
    }

    return errors.length > 0 ? errors : false;
}

export async function generateSession(res: Response<any, Required<RequestLocals>>, body: PostConnectSessions['Body'], plan?: DBPlan | null) {
    const { account, environment } = res.locals;
    const { status, response }: Reply = await db.knex.transaction(async (trx) => {
        const endUserRes = await upsertEndUser(trx, { account, environment, endUserPayload: body.end_user, organization: body.organization });
        if (endUserRes.isErr()) {
            return { status: 500, response: { error: { code: 'server_error', message: 'Failed to get end user' } } };
        }

        if (body.allowed_integrations || body.integrations_config_defaults || body.overrides) {
            const integrations = await configService.listProviderConfigs(trx, environment.id);

            // Enforce that integrations in `allowed_integrations` exist
            if (body.allowed_integrations && body.allowed_integrations.length > 0) {
                const errors: z.core.$ZodIssue[] = [];
                for (const [key, uniqueKey] of body.allowed_integrations.entries()) {
                    if (!integrations.find((v) => v.unique_key === uniqueKey)) {
                        errors.push({
                            path: ['allowed_integrations', key],
                            code: 'custom',
                            message: 'Integration does not exist',
                            input: body.allowed_integrations
                        });
                    }
                }
                if (errors.length > 0) {
                    return { status: 400, response: { error: { code: 'invalid_body', errors: zodErrorToHTTP({ issues: errors }) } } };
                }
            }

            // Enforce that integrations in `integrations_config_defaults` and `overrides` exist
            const integrationConfigsDefaultsErrors = checkIntegrationsExist(body.integrations_config_defaults, integrations, ['integrations_config_defaults']);
            const overridesErrors = checkIntegrationsExist(body.overrides, integrations, ['overrides']);
            if (integrationConfigsDefaultsErrors || overridesErrors) {
                return {
                    status: 400,
                    response: {
                        error: {
                            code: 'invalid_body',
                            errors: zodErrorToHTTP({ issues: [...(integrationConfigsDefaultsErrors || []), ...(overridesErrors || [])] })
                        }
                    }
                };
            }

            const canOverrideDocsConnectUrl = plan?.can_override_docs_connect_url ?? false;
            const isOverridingDocsConnectUrl = Object.values(body.overrides || {}).some((value) => value.docs_connect);
            if (isOverridingDocsConnectUrl && !canOverrideDocsConnectUrl) {
                return {
                    status: 403,
                    response: { error: { code: 'forbidden', message: 'You are not allowed to override the docs connect url' } }
                };
            }
        }

        const logCtx = await logContextGetter.create(
            {
                operation: { type: 'auth', action: 'create_connection' },
                meta: { connectSession: endUserToMeta(endUserRes.value) },
                expiresAt: defaultOperationExpiration.auth()
            },
            { account, environment }
        );

        // create connect session
        const createConnectSession = await connectSessionService.createConnectSession(trx, {
            endUserId: endUserRes.value.id,
            accountId: account.id,
            environmentId: environment.id,
            allowedIntegrations: body.allowed_integrations && body.allowed_integrations.length > 0 ? body.allowed_integrations : null,
            integrationsConfigDefaults: body.integrations_config_defaults
                ? Object.fromEntries(
                      Object.entries(body.integrations_config_defaults).map(([key, value]) => [
                          key,
                          { user_scopes: value.user_scopes, authorization_params: value.authorization_params, connectionConfig: value.connection_config }
                      ])
                  )
                : null,
            operationId: logCtx.id,
            overrides: body.overrides || null
        });
        if (createConnectSession.isErr()) {
            return { status: 500, response: { error: { code: 'server_error', message: 'Failed to create connect session' } } };
        }

        // create a private key for the connect session
        const createPrivateKey = await keystore.createPrivateKey(trx, {
            displayName: '',
            accountId: account.id,
            environmentId: environment.id,
            entityType: 'connect_session',
            entityId: createConnectSession.value.id,
            ttlInMs: 30 * 60 * 1000 // 30 minutes
        });
        if (createPrivateKey.isErr()) {
            return { status: 500, response: { error: { code: 'server_error', message: 'Failed to create session token' } } };
        }

        const [token, privateKey] = createPrivateKey.value;
        return { status: 201, response: { data: { token, expires_at: privateKey.expiresAt!.toISOString() } } };
    });

    res.status(status).send(response);
}<|MERGE_RESOLUTION|>--- conflicted
+++ resolved
@@ -48,7 +48,6 @@
                     .strict()
             )
             .optional(),
-<<<<<<< HEAD
         tags: z
             // Please be careful when changing this:
             // It's a labelling system, if we allow more than string people will store complex data (e.g: nested object) and ask for feature around that
@@ -56,7 +55,7 @@
             // But they complained a lot about concatenation of string, so object solves that cleanly
             .record(z.string(), z.string())
             .refine((v) => Object.keys(v).length < 64, { message: 'Tags can not contain more than 64 keys' })
-=======
+            .optional(),
         overrides: z
             .record(
                 providerConfigKeySchema,
@@ -64,7 +63,6 @@
                     docs_connect: z.string().optional()
                 })
             )
->>>>>>> 878bf464
             .optional()
     })
     .strict();
