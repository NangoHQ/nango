import type { Request, Response } from 'express';
import type { NextFunction } from 'express';
import type { LogLevel, Connection } from '@nangohq/shared';
import { getUserAccountAndEnvironmentFromSession } from '../utils/utils.js';
import {
    getEnvironmentId,
    createSyncConfig,
    syncDataService,
    connectionService,
    getSyncs,
    verifyOwnership,
    SyncClient,
    updateScheduleStatus,
    getSyncsFlat,
    getSyncsFlatWithNames,
    updateSuccess as updateSuccessActivityLog,
    createActivityLogAndLogMessage,
    createActivityLogMessageAndEnd,
    createActivityLog,
    getAndReconcileSyncDifferences,
    getSyncConfigsWithConnectionsByEnvironmentId,
    getActiveSyncConfigsByEnvironmentId,
    IncomingSyncConfig,
    getProviderConfigBySyncAndAccount,
    SyncCommand,
    CommandToActivityLog,
    errorManager,
    analytics,
    ErrorSourceEnum,
    LogActionEnum,
    NangoError,
<<<<<<< HEAD
    LastAction
=======
    configService
>>>>>>> ee7174b9
} from '@nangohq/shared';

class SyncController {
    public async deploySync(req: Request, res: Response, next: NextFunction) {
        try {
            const { syncs, reconcile, debug }: { syncs: IncomingSyncConfig[]; reconcile: boolean; debug: boolean } = req.body;
            const environmentId = getEnvironmentId(res);
            let reconcileSuccess = true;

            const { success, error, response: syncConfigDeployResult } = await createSyncConfig(environmentId, syncs, debug);

            if (!success) {
                errorManager.errResFromNangoErr(res, error);

                return;
            }

            if (reconcile) {
                const success = await getAndReconcileSyncDifferences(environmentId, syncs, reconcile, syncConfigDeployResult?.activityLogId as number, debug);
                if (!success) {
                    reconcileSuccess = false;
                }
            }

            if (!reconcileSuccess) {
                res.status(500).send({ message: 'There was an error deploying syncs, please check the activity tab and report this issue to support' });

                return;
            }

            analytics.trackByEnvironmentId('sync:deploy_succeeded', environmentId);

            res.send(syncConfigDeployResult?.result);
        } catch (e) {
            const environmentId = getEnvironmentId(res);

            await errorManager.report(e, {
                source: ErrorSourceEnum.PLATFORM,
                environmentId,
                operation: LogActionEnum.SYNC_DEPLOY
            });

            next(e);
        }
    }

    public async confirmation(req: Request, res: Response, next: NextFunction) {
        try {
            const { syncs, debug }: { syncs: IncomingSyncConfig[]; reconcile: boolean; debug: boolean } = req.body;
            const environmentId = getEnvironmentId(res);

            const result = await getAndReconcileSyncDifferences(environmentId, syncs, false, null, debug);

            res.send(result);
        } catch (e) {
            next(e);
        }
    }

    public async getRecords(req: Request, res: Response, next: NextFunction) {
        try {
            const { model, delta, offset, limit, sort_by, order, filter, include_nango_metadata } = req.query;
            const environmentId = getEnvironmentId(res);

            const connectionId = req.get('Connection-Id') as string;
            const providerConfigKey = req.get('Provider-Config-Key') as string;

            const {
                success,
                error,
                response: records
            } = await syncDataService.getDataRecords(
                connectionId,
                providerConfigKey,
                environmentId,
                model as string,
                delta as string,
                offset as string,
                limit as string,
                sort_by as string,
                order as 'asc' | 'desc',
                filter as LastAction,
                include_nango_metadata === 'true'
            );

            if (!success) {
                errorManager.errResFromNangoErr(res, error);

                return;
            }

            res.send(records);
        } catch (e) {
            next(e);
        }
    }

    public async getSyncsByParams(req: Request, res: Response, next: NextFunction) {
        try {
            const { success: sessionSuccess, error: sessionError, response } = await getUserAccountAndEnvironmentFromSession(req);
            if (!sessionSuccess || response === null) {
                errorManager.errResFromNangoErr(res, sessionError);
                return;
            }
            const { environment } = response;

            const { connection_id, provider_config_key } = req.query;

            const {
                success,
                error,
                response: connection
            } = await connectionService.getConnection(connection_id as string, provider_config_key as string, environment.id);

            if (!success) {
                errorManager.errResFromNangoErr(res, error);

                return;
            }

            if (!connection) {
                const error = new NangoError('unknown_connection', { connection_id, provider_config_key, environmentName: environment.name });
                errorManager.errResFromNangoErr(res, error);

                return;
            }

            const syncs = await getSyncs(connection as Connection);

            res.send(syncs);
        } catch (e) {
            next(e);
        }
    }

    public async getSyncs(req: Request, res: Response, next: NextFunction) {
        try {
            const { success: sessionSuccess, error: sessionError, response } = await getUserAccountAndEnvironmentFromSession(req);
            if (!sessionSuccess || response === null) {
                errorManager.errResFromNangoErr(res, sessionError);
                return;
            }
            const { environment } = response;

            const syncs = await getSyncConfigsWithConnectionsByEnvironmentId(environment.id);

            res.send(syncs);
        } catch (e) {
            next(e);
        }
    }

    public async getSyncNames(_req: Request, res: Response, next: NextFunction) {
        try {
            const environmentId = getEnvironmentId(res);

            const syncs = await getActiveSyncConfigsByEnvironmentId(environmentId);

            res.send(syncs);
        } catch (e) {
            next(e);
        }
    }

    public async trigger(req: Request, res: Response, next: NextFunction) {
        try {
            const environmentId = getEnvironmentId(res);
            const connectionId = req.get('Connection-Id') as string;
            const providerConfigKey = req.get('Provider-Config-Key') as string;

            const syncs = req.body.syncs as string[];

            if (typeof syncs === 'string') {
                res.status(400).send({ message: 'Syncs must be an array' });

                return;
            }

            if (!connectionId) {
                res.status(400).send({ message: 'Missing connection id' });

                return;
            }

            if (!providerConfigKey) {
                res.status(400).send({ message: 'Missing provider config key' });

                return;
            }

            const {
                success,
                error,
                response: connection
            } = await connectionService.getConnection(connectionId as string, providerConfigKey as string, environmentId);

            if (!success) {
                errorManager.errResFromNangoErr(res, error);

                return;
            }

            const syncsToTrigger =
                syncs && syncs.length > 0 ? await getSyncsFlatWithNames(connection as Connection, syncs) : await getSyncsFlat(connection as Connection);

            if (!syncsToTrigger || syncsToTrigger.length === 0) {
                res.status(400).send({ message: 'No syncs to trigger' });
            }

            const syncClient = await SyncClient.getInstance();

            await syncClient?.triggerSyncs(syncsToTrigger, environmentId);

            res.sendStatus(200);
        } catch (e) {
            next(e);
        }
    }

    public async triggerAction(req: Request, res: Response, next: NextFunction) {
        try {
            const environmentId = getEnvironmentId(res);
            const connectionId = req.get('Connection-Id') as string;
            const providerConfigKey = req.get('Provider-Config-Key') as string;

            const { action_name, input } = req.body;

            if (!action_name) {
                res.status(400).send({ message: 'Missing action name' });

                return;
            }

            if (!connectionId) {
                res.status(400).send({ message: 'Missing connection id' });

                return;
            }

            if (!providerConfigKey) {
                res.status(400).send({ message: 'Missing provider config key' });

                return;
            }

            const {
                success,
                error,
                response: connection
            } = await connectionService.getConnection(connectionId as string, providerConfigKey as string, environmentId);

            if (!success) {
                errorManager.errResFromNangoErr(res, error);

                return;
            }

            const provider = await configService.getProviderName(providerConfigKey as string);

            const log = {
                level: 'info' as LogLevel,
                success: false,
                action: LogActionEnum.ACTION,
                start: Date.now(),
                end: Date.now(),
                timestamp: Date.now(),
                connection_id: connection?.connection_id as string,
                provider,
                provider_config_key: connection?.provider_config_key as string,
                environment_id: environmentId,
                operation_name: action_name
            };

            const activityLogId = await createActivityLog(log);

            const syncClient = await SyncClient.getInstance();

            const result = await syncClient?.triggerAction(connection as Connection, action_name as string, input, activityLogId as number);

            res.send(result);
        } catch (e) {
            next(e);
        }
    }

    public async getSyncProvider(req: Request, res: Response, next: NextFunction) {
        try {
            const environmentId = getEnvironmentId(res);
            const { syncName } = req.query;

            if (!syncName) {
                res.status(400).send({ message: 'Missing sync name!' });

                return;
            }

            const providerConfigKey = await getProviderConfigBySyncAndAccount(syncName as string, environmentId as number);

            res.send(providerConfigKey);
        } catch (e) {
            next(e);
        }
    }

    public async syncCommand(req: Request, res: Response, next: NextFunction) {
        try {
            const { success: sessionSuccess, error: sessionError, response } = await getUserAccountAndEnvironmentFromSession(req);
            if (!sessionSuccess || response === null) {
                errorManager.errResFromNangoErr(res, sessionError);
                return;
            }
            const { environment } = response;

            const { schedule_id, command, nango_connection_id, sync_id, sync_name, provider } = req.body;
            const connection = await connectionService.getConnectionById(nango_connection_id);

            const action = CommandToActivityLog[command as SyncCommand];

            const log = {
                level: 'info' as LogLevel,
                success: false,
                action,
                start: Date.now(),
                end: Date.now(),
                timestamp: Date.now(),
                connection_id: connection?.connection_id as string,
                provider,
                provider_config_key: connection?.provider_config_key as string,
                environment_id: environment.id,
                operation_name: sync_name
            };

            if (!verifyOwnership(nango_connection_id, environment.id, sync_id)) {
                await createActivityLogAndLogMessage(log, {
                    level: 'error',
                    timestamp: Date.now(),
                    content: `Unauthorized access to run the command: "${action}" for sync: ${sync_id}`
                });

                res.sendStatus(401);
            }

            const activityLogId = await createActivityLog(log);

            const syncClient = await SyncClient.getInstance();
            await syncClient?.runSyncCommand(schedule_id, command, activityLogId as number);
            await updateScheduleStatus(schedule_id, command, activityLogId as number);

            await createActivityLogMessageAndEnd({
                level: 'info',
                activity_log_id: activityLogId as number,
                timestamp: Date.now(),
                content: `Sync was updated with command: "${action}" for sync: ${sync_id}`
            });
            await updateSuccessActivityLog(activityLogId as number, true);

            analytics.trackByEnvironmentId(`sync:command_${command.toLowerCase()}`, environment.id, {
                sync_id,
                sync_name,
                provider,
                provider_config_key: connection?.provider_config_key as string,
                connection_id: connection?.connection_id as string,
                schedule_id
            });

            res.sendStatus(200);
        } catch (e) {
            next(e);
        }
    }
}

export default new SyncController();<|MERGE_RESOLUTION|>--- conflicted
+++ resolved
@@ -29,11 +29,8 @@
     ErrorSourceEnum,
     LogActionEnum,
     NangoError,
-<<<<<<< HEAD
-    LastAction
-=======
+    LastAction,
     configService
->>>>>>> ee7174b9
 } from '@nangohq/shared';
 
 class SyncController {
