--- conflicted
+++ resolved
@@ -36,18 +36,14 @@
     getAttributes,
     flowService,
     getActionOrModelByEndpoint,
-<<<<<<< HEAD
     getSyncsBySyncConfigId,
     updateFrequency,
-    updateSyncScheduleFrequency
-=======
+    updateSyncScheduleFrequency,
     getInterval,
-    updateSyncScheduleFrequency,
     findSyncByConnections,
     setFrequency,
     getEnvironmentAndAccountId,
     getSyncAndActionConfigsBySyncNameAndConfigId
->>>>>>> d6c860c1
 } from '@nangohq/shared';
 
 class SyncController {
