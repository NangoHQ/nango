--- conflicted
+++ resolved
@@ -2,11 +2,7 @@
 
 import { transformToOpenAIFunctions } from './getScriptsConfig.js';
 
-<<<<<<< HEAD
 import type { NangoSyncConfig, StandardNangoConfig } from '@nangohq/types';
-=======
-import type { NangoModel, NangoModelField, NangoSyncConfig, StandardNangoConfig } from '@nangohq/types';
->>>>>>> 4f419ed1
 
 describe('transformToOpenAIFunctions', () => {
     it('should transform syncs to OpenAI function format with empty parameters', () => {
@@ -75,15 +71,10 @@
                                     required: ['eventId']
                                 }
                             }
-<<<<<<< HEAD
-                        }
-                    }
-=======
                         },
                         sdk_version: '0.0.0',
                         is_zero_yaml: false
                     } as NangoSyncConfig
->>>>>>> 4f419ed1
                 ],
                 'on-events': []
             }
