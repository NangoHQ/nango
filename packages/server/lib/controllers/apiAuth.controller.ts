import type { Request, Response, NextFunction } from 'express';
import type { ApiKeyCredentials, BasicApiCredentials } from '@nangohq/shared';
import {
    errorManager,
    analytics,
    AnalyticsTypes,
    configService,
    connectionService,
    getConnectionConfig,
    ErrorSourceEnum,
    LogActionEnum,
    getProvider
} from '@nangohq/shared';
import type { LogContext } from '@nangohq/logs';
import { defaultOperationExpiration, flushLogsBuffer, logContextGetter } from '@nangohq/logs';
import { stringifyError } from '@nangohq/utils';
import type { RequestLocals } from '../utils/express.js';
import {
    connectionCreated as connectionCreatedHook,
    connectionCreationFailed as connectionCreationFailedHook,
    connectionTest as connectionTestHook
} from '../hooks/hooks.js';
import { linkConnection } from '../services/endUser.service.js';
import db from '@nangohq/database';
import { hmacCheck } from '../utils/hmac.js';
<<<<<<< HEAD
import { isIntegrationAllowed } from '../utils/auth.js';
=======
import type { MessageRowInsert } from '@nangohq/types';
>>>>>>> 17321788

class ApiAuthController {
    async apiKey(req: Request, res: Response<any, Required<RequestLocals>>, next: NextFunction) {
        const { account, environment, authType } = res.locals;
        const { providerConfigKey } = req.params;
        const receivedConnectionId = req.query['connection_id'] as string | undefined;
        const connectionConfig = req.query['params'] != null ? getConnectionConfig(req.query['params']) : {};

        let logCtx: LogContext | undefined;
        try {
            logCtx = await logContextGetter.create(
                {
                    operation: { type: 'auth', action: 'create_connection' },
                    meta: { authType: 'apikey' },
                    expiresAt: defaultOperationExpiration.auth()
                },
                { account, environment }
            );
            void analytics.track(AnalyticsTypes.PRE_API_KEY_AUTH, account.id);

            if (!providerConfigKey) {
                errorManager.errRes(res, 'missing_connection');

                return;
            }

            const connectionId = receivedConnectionId || connectionService.generateConnectionId();

            if (authType !== 'connectSession') {
                const hmac = req.query['hmac'] as string | undefined;

                const checked = await hmacCheck({ environment, logCtx, providerConfigKey, connectionId, hmac, res });
                if (!checked) {
                    return;
                }
            }

            const config = await configService.getProviderConfig(providerConfigKey, environment.id);

            if (config == null) {
                await logCtx.error('Unknown provider config');
                await logCtx.failed();

                errorManager.errRes(res, 'unknown_provider_config');

                return;
            }

            const provider = getProvider(config.provider);
            if (!provider) {
                await logCtx.error('Unknown provider');
                await logCtx.failed();
                res.status(404).send({ error: { code: 'unknown_provider_template' } });
                return;
            }

            if (provider.auth_mode !== 'API_KEY') {
                await logCtx.error('Provider does not support API key auth', { provider: config.provider });
                await logCtx.failed();

                errorManager.errRes(res, 'invalid_auth_mode');

                return;
            }

            if (!(await isIntegrationAllowed({ config, res, logCtx }))) {
                return;
            }

            await logCtx.enrichOperation({ integrationId: config.id!, integrationName: config.unique_key, providerName: config.provider });

            if (!req.body.apiKey) {
                errorManager.errRes(res, 'missing_api_key');

                return;
            }

            const { apiKey } = req.body;

            const credentials: ApiKeyCredentials = {
                type: 'API_KEY',
                apiKey
            };

            const connectionResponse = await connectionTestHook({ config, connectionConfig, connectionId, credentials, provider });
            if (connectionResponse.isErr()) {
                if ('logs' in connectionResponse.error.payload) {
                    await flushLogsBuffer(connectionResponse.error.payload['logs'] as MessageRowInsert[], logCtx);
                }
                await logCtx.error('Provided credentials are invalid', { provider: config.provider });
                await logCtx.failed();

                errorManager.errResFromNangoErr(res, connectionResponse.error);

                return;
            }

            await flushLogsBuffer(connectionResponse.value.logs, logCtx);

            const [updatedConnection] = await connectionService.upsertAuthConnection({
                connectionId,
                providerConfigKey,
                credentials,
                connectionConfig,
                metadata: {},
                config,
                environment,
                account
            });
            if (!updatedConnection) {
                res.status(500).send({ error: { code: 'server_error', message: 'failed to create connection' } });
                await logCtx.error('Failed to create connection');
                await logCtx.failed();
                return;
            }

            if (authType === 'connectSession') {
                const session = res.locals.connectSession;
                await linkConnection(db.knex, { endUserId: session.endUserId, connection: updatedConnection.connection });
            }

            await logCtx.enrichOperation({ connectionId: updatedConnection.connection.id!, connectionName: updatedConnection.connection.connection_id });
            await logCtx.info('API key auth creation was successful');
            await logCtx.success();

            void connectionCreatedHook(
                {
                    connection: updatedConnection.connection,
                    environment,
                    account,
                    auth_mode: 'API_KEY',
                    operation: updatedConnection.operation
                },
                config.provider,
                logContextGetter,
                undefined,
                logCtx
            );

            res.status(200).send({ providerConfigKey: providerConfigKey, connectionId: connectionId });
        } catch (err) {
            const prettyError = stringifyError(err, { pretty: true });

            if (logCtx) {
                void connectionCreationFailedHook(
                    {
                        connection: { connection_id: receivedConnectionId!, provider_config_key: providerConfigKey! },
                        environment,
                        account,
                        auth_mode: 'API_KEY',
                        error: {
                            type: 'unknown',
                            description: `Error during API key auth: ${prettyError}`
                        },
                        operation: 'unknown'
                    },
                    'unknown',
                    logCtx
                );
                await logCtx.error('Error during API key auth', { error: err });
                await logCtx.failed();
            }

            errorManager.report(err, {
                source: ErrorSourceEnum.PLATFORM,
                operation: LogActionEnum.AUTH,
                environmentId: environment.id,
                metadata: {
                    providerConfigKey,
                    receivedConnectionId
                }
            });

            next(err);
        }
    }

    async basic(req: Request, res: Response<any, Required<RequestLocals>>, next: NextFunction) {
        const { account, environment, authType } = res.locals;
        const { providerConfigKey } = req.params;
        const receivedConnectionId = req.query['connection_id'] as string | undefined;
        const connectionConfig = req.query['params'] != null ? getConnectionConfig(req.query['params']) : {};

        let logCtx: LogContext | undefined;

        try {
            logCtx = await logContextGetter.create(
                {
                    operation: { type: 'auth', action: 'create_connection' },
                    meta: { authType: 'basic' },
                    expiresAt: defaultOperationExpiration.auth()
                },
                { account, environment }
            );
            void analytics.track(AnalyticsTypes.PRE_BASIC_API_KEY_AUTH, account.id);

            if (!providerConfigKey) {
                errorManager.errRes(res, 'missing_connection');

                return;
            }

            const connectionId = receivedConnectionId || connectionService.generateConnectionId();

            if (authType !== 'connectSession') {
                const hmac = req.query['hmac'] as string | undefined;

                const checked = await hmacCheck({ environment, logCtx, providerConfigKey, connectionId, hmac, res });
                if (!checked) {
                    return;
                }
            }

            const { username = '', password = '' } = req.body;

            const config = await configService.getProviderConfig(providerConfigKey, environment.id);

            if (config == null) {
                await logCtx.error('Unknown provider config');
                await logCtx.failed();

                errorManager.errRes(res, 'unknown_provider_config');

                return;
            }

            await logCtx.enrichOperation({ integrationId: config.id!, integrationName: config.unique_key, providerName: config.provider });

            const provider = getProvider(config.provider);
            if (!provider) {
                await logCtx.error('Unknown provider');
                await logCtx.failed();
                res.status(404).send({ error: { code: 'unknown_provider_template' } });
                return;
            }

            if (provider.auth_mode !== 'BASIC') {
                await logCtx.error('Provider does not support Basic API auth', { provider: config.provider });
                await logCtx.failed();

                errorManager.errRes(res, 'invalid_auth_mode');

                return;
            }

            if (!(await isIntegrationAllowed({ config, res, logCtx }))) {
                return;
            }

            const credentials: BasicApiCredentials = {
                type: 'BASIC',
                username,
                password
            };

            const connectionResponse = await connectionTestHook({ config, connectionConfig, connectionId, credentials, provider });
            if (connectionResponse.isErr()) {
                if ('logs' in connectionResponse.error.payload) {
                    await flushLogsBuffer(connectionResponse.error.payload['logs'] as MessageRowInsert[], logCtx);
                }
                await logCtx.error('Provided credentials are invalid', { provider: config.provider });
                await logCtx.failed();

                errorManager.errResFromNangoErr(res, connectionResponse.error);

                return;
            }

            await flushLogsBuffer(connectionResponse.value.logs, logCtx);

            const [updatedConnection] = await connectionService.upsertAuthConnection({
                connectionId,
                providerConfigKey,
                credentials,
                connectionConfig,
                metadata: {},
                config,
                environment,
                account
            });

            if (!updatedConnection) {
                res.status(500).send({ error: { code: 'server_error', message: 'failed to create connection' } });
                await logCtx.error('Failed to create connection');
                await logCtx.failed();
                return;
            }

            if (authType === 'connectSession') {
                const session = res.locals.connectSession;
                await linkConnection(db.knex, { endUserId: session.endUserId, connection: updatedConnection.connection });
            }

            await logCtx.enrichOperation({ connectionId: updatedConnection.connection.id!, connectionName: updatedConnection.connection.connection_id });
            await logCtx.info('Basic API key auth creation was successful', { username });
            await logCtx.success();

            void connectionCreatedHook(
                {
                    connection: updatedConnection.connection,
                    environment,
                    account,
                    auth_mode: 'API_KEY',
                    operation: updatedConnection.operation
                },
                config.provider,
                logContextGetter,
                undefined,
                logCtx
            );

            res.status(200).send({ providerConfigKey: providerConfigKey, connectionId: connectionId });
        } catch (err) {
            const prettyError = stringifyError(err, { pretty: true });

            if (logCtx) {
                void connectionCreationFailedHook(
                    {
                        connection: { connection_id: receivedConnectionId!, provider_config_key: providerConfigKey! },
                        environment,
                        account,
                        auth_mode: 'API_KEY',
                        error: {
                            type: 'unknown',
                            description: `Error during basic API key auth: ${prettyError}`
                        },
                        operation: 'unknown'
                    },
                    'unknown',
                    logCtx
                );
                await logCtx.error('Error during API key auth', { error: err });
                await logCtx.failed();
            }

            errorManager.report(err, {
                source: ErrorSourceEnum.PLATFORM,
                operation: LogActionEnum.AUTH,
                environmentId: environment.id,
                metadata: {
                    providerConfigKey,
                    connectionId: receivedConnectionId
                }
            });

            next(err);
        }
    }
}

export default new ApiAuthController();<|MERGE_RESOLUTION|>--- conflicted
+++ resolved
@@ -23,11 +23,8 @@
 import { linkConnection } from '../services/endUser.service.js';
 import db from '@nangohq/database';
 import { hmacCheck } from '../utils/hmac.js';
-<<<<<<< HEAD
 import { isIntegrationAllowed } from '../utils/auth.js';
-=======
 import type { MessageRowInsert } from '@nangohq/types';
->>>>>>> 17321788
 
 class ApiAuthController {
     async apiKey(req: Request, res: Response<any, Required<RequestLocals>>, next: NextFunction) {
