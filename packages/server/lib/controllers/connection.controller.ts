import type { Request, Response, NextFunction } from 'express';
import type {
    Config as ProviderConfig,
    Template as ProviderTemplate,
    OAuth2Credentials,
    OAuth2ClientCredentials,
    ImportedCredentials,
    AuthCredentials,
    TemplateOAuth2 as ProviderTemplateOAuth2,
    ConnectionList,
    LogLevel,
    ConnectionUpsertResponse
} from '@nangohq/shared';
import {
    AuthModes as ProviderAuthModes,
    LogActionEnum,
    configService,
    connectionService,
    errorManager,
    analytics,
    AnalyticsTypes,
    AuthOperation,
    NangoError,
    createActivityLogAndLogMessage,
    accountService,
    connectionCreated as connectionCreatedHook,
    connectionCreationStartCapCheck as connectionCreationStartCapCheckHook,
    slackNotificationService
} from '@nangohq/shared';
import { NANGO_ADMIN_UUID } from './account.controller.js';
import { logContextGetter } from '@nangohq/logs';
import type { RequestLocals } from '../utils/express.js';

class ConnectionController {
    /**
     * Webapp
     */

    async getConnectionWeb(req: Request, res: Response<any, Required<RequestLocals>>, next: NextFunction) {
        try {
            const { environment, account } = res.locals;

            const connectionId = req.params['connectionId'] as string;
            const providerConfigKey = req.query['provider_config_key'] as string;
            const instantRefresh = req.query['force_refresh'] === 'true';

            const action = LogActionEnum.TOKEN;

            const log = {
                level: 'info' as LogLevel,
                success: false,
                action,
                start: Date.now(),
                end: Date.now(),
                timestamp: Date.now(),
                connection_id: connectionId,
                provider: '',
                provider_config_key: providerConfigKey,
                environment_id: environment.id
            };

            const { success, error, response: connection } = await connectionService.getConnection(connectionId, providerConfigKey, environment.id);

            if (!success) {
                errorManager.errResFromNangoErr(res, error);

                return;
            }

            if (!connection) {
                const activityLogId = await createActivityLogAndLogMessage(log, {
                    level: 'error',
                    environment_id: environment.id,
                    timestamp: Date.now(),
                    content: 'Unknown connection'
                });
                const logCtx = await logContextGetter.create(
                    { id: String(activityLogId), operation: { type: 'token' }, message: 'Get connection web' },
                    { account, environment }
                );
                await logCtx.error('Unknown connection');
                await logCtx.failed();

                const error = new NangoError('unknown_connection', { connectionId, providerConfigKey, environmentName: environment.name });
                errorManager.errResFromNangoErr(res, error);

                return;
            }

            const config: ProviderConfig | null = await configService.getProviderConfig(connection.provider_config_key, environment.id);

            if (!config) {
                const activityLogId = await createActivityLogAndLogMessage(log, {
                    level: 'error',
                    environment_id: environment.id,
                    timestamp: Date.now(),
                    content: 'Unknown provider config'
                });
                const logCtx = await logContextGetter.create(
                    { id: String(activityLogId), operation: { type: 'token' }, message: 'Get connection web' },
                    { account, environment, connection: { id: connection.id! }, config: { id: connection.config_id! } }
                );
                await logCtx.error('Unknown provider config');
                await logCtx.failed();

                errorManager.errRes(res, 'unknown_provider_config');
                return;
            }

            const template: ProviderTemplate | undefined = configService.getTemplate(config.provider);

            if (
                connection.credentials.type === ProviderAuthModes.OAuth2 ||
                connection.credentials.type === ProviderAuthModes.App ||
                connection.credentials.type === ProviderAuthModes.OAuth2CC
            ) {
                const {
                    success,
                    error,
                    response: credentials
                } = await connectionService.refreshCredentialsIfNeeded({
                    connection,
                    providerConfig: config,
                    template: template as ProviderTemplateOAuth2,
                    activityLogId: null,
                    environment_id: environment.id,
                    instantRefresh,
                    logAction: LogActionEnum.TOKEN,
                    logContextGetter
                });

                if (!success) {
                    errorManager.errResFromNangoErr(res, error);
                    return;
                }

                connection.credentials = credentials as OAuth2Credentials | OAuth2ClientCredentials;
            }

            if (instantRefresh) {
                log.provider = config.provider;
                log.success = true;

                const activityLogId = await createActivityLogAndLogMessage(log, {
                    level: 'info',
                    environment_id: environment.id,
                    auth_mode: template.auth_mode,
                    content: `Token manual refresh fetch was successful for ${providerConfigKey} and connection ${connectionId} from the web UI`,
                    timestamp: Date.now()
                });
                const logCtx = await logContextGetter.create(
                    { id: String(activityLogId), operation: { type: 'token' }, message: 'Get connection web' },
                    { account, environment, connection: { id: connection.id! }, config: { id: config.id! } }
                );
                await logCtx.info(`Token manual refresh fetch was successful for ${providerConfigKey} and connection ${connectionId} from the web UI`);
                await logCtx.success();
            }

            let rawCredentials = null;
            let credentials = null;

            if (connection.credentials.type === ProviderAuthModes.OAuth1 || connection.credentials.type === ProviderAuthModes.OAuth2) {
                credentials = connection.credentials;
                rawCredentials = credentials.raw;
            }

            if (connection.credentials.type === ProviderAuthModes.OAuth2CC) {
                credentials = connection.credentials;
                rawCredentials = credentials.raw;
            }

            if (connection.credentials.type === ProviderAuthModes.App) {
                credentials = connection.credentials;
                rawCredentials = credentials.raw;
            }

            if (connection.credentials.type === ProviderAuthModes.Basic || connection.credentials.type === ProviderAuthModes.ApiKey) {
                credentials = connection.credentials;
            }

            res.status(200).send({
                connection: {
                    id: connection.id,
                    connectionId: connection.connection_id,
                    provider: config.provider,
                    providerConfigKey: connection.provider_config_key,
                    creationDate: connection.created_at,
                    oauthType: connection.credentials.type || 'None',
                    connectionConfig: connection.connection_config,
                    connectionMetadata: connection.metadata,
                    accessToken:
                        connection.credentials.type === ProviderAuthModes.OAuth2 || connection.credentials.type === ProviderAuthModes.App
                            ? connection.credentials.access_token
                            : null,
                    refreshToken: connection.credentials.type === ProviderAuthModes.OAuth2 ? connection.credentials.refresh_token : null,
                    expiresAt:
                        connection.credentials.type === ProviderAuthModes.OAuth2 || connection.credentials.type === ProviderAuthModes.App
                            ? connection.credentials.expires_at
                            : null,
                    oauthToken: connection.credentials.type === ProviderAuthModes.OAuth1 ? connection.credentials.oauth_token : null,
                    oauthTokenSecret: connection.credentials.type === ProviderAuthModes.OAuth1 ? connection.credentials.oauth_token_secret : null,
                    credentials,
                    rawCredentials
                }
            });
        } catch (err) {
            next(err);
        }
    }

    async getConnectionsWeb(_: Request, res: Response<any, Required<RequestLocals>>, next: NextFunction) {
        try {
            const { environment } = res.locals;

            const connections = await connectionService.listConnections(environment.id);

            const configs = await configService.listProviderConfigs(environment.id);

            if (configs == null) {
                res.status(200).send({ connections: [] });

                return;
            }

            const uniqueKeyToProvider: Record<string, string> = {};
            const providerConfigKeys = configs.map((config: ProviderConfig) => config.unique_key);

            providerConfigKeys.forEach((key: string, i: number) => (uniqueKeyToProvider[key] = configs[i]!.provider));

            const result = connections.map((connection) => {
                return {
                    id: connection.id,
                    connectionId: connection.connection_id,
                    providerConfigKey: connection.provider,
                    provider: uniqueKeyToProvider[connection.provider],
                    creationDate: connection.created
                };
            });

            res.status(200).send({
                connections: result.sort(function (a, b) {
                    return new Date(b.creationDate).getTime() - new Date(a.creationDate).getTime();
                })
            });
        } catch (err) {
            next(err);
        }
    }

    /**
     * CLI/SDK/API
     */

    async getConnectionCreds(req: Request, res: Response<any, Required<RequestLocals>>, next: NextFunction) {
        try {
            const environmentId = res.locals['environment'].id;
            const accountId = res.locals['account'].id;
            const connectionId = req.params['connectionId'] as string;
            const providerConfigKey = req.query['provider_config_key'] as string;
            const returnRefreshToken = req.query['refresh_token'] === 'true';
            const instantRefresh = req.query['force_refresh'] === 'true';

            const action = LogActionEnum.TOKEN;

            const {
                success,
                error,
                response: connection
            } = await connectionService.getConnectionCredentials(
                accountId,
                environmentId,
                connectionId,
                providerConfigKey,
                logContextGetter,
                null,
                undefined,
                action,
                instantRefresh
            );

            if (!success) {
                errorManager.errResFromNangoErr(res, error);

                return;
            }

            if (connection && connection.credentials && connection.credentials.type === ProviderAuthModes.OAuth2 && !returnRefreshToken) {
                if (connection.credentials.refresh_token) {
                    delete connection.credentials.refresh_token;
                }

                if (connection.credentials.raw && connection.credentials.raw['refresh_token']) {
                    const rawCreds = { ...connection.credentials.raw }; // Properties from 'raw' are not mutable so we need to create a new object.
                    // eslint-disable-next-line @typescript-eslint/no-dynamic-delete
                    delete rawCreds['refresh_token'];
                    connection.credentials.raw = rawCreds;
                }
            }

            res.status(200).send(connection);
        } catch (err) {
            next(err);
        }
    }

    async listConnections(req: Request, res: Response<any, Required<RequestLocals>>, next: NextFunction) {
        try {
            const environmentId = res.locals['environment'].id;
            const accountId = res.locals['account'].id;
            const isWeb = res.locals['authType'] === 'session' || res.locals['authType'] === 'none';

            const { connectionId } = req.query;
            const connections = await connectionService.listConnections(environmentId, connectionId as string);

            if (!isWeb) {
                void analytics.track(AnalyticsTypes.CONNECTION_LIST_FETCHED, accountId);
            }

            const configs = await configService.listProviderConfigs(environmentId);

            if (configs == null) {
                res.status(200).send({ connections: [] });

                return;
            }

            const uniqueKeyToProvider: Record<string, string> = {};
            const providerConfigKeys = configs.map((config: ProviderConfig) => config.unique_key);

            providerConfigKeys.forEach((key: string, i: number) => (uniqueKeyToProvider[key] = configs[i]!.provider));

            const result: ConnectionList[] = connections.map((connection) => {
                return {
                    id: connection.id,
                    connection_id: connection.connection_id,
                    provider_config_key: connection.provider,
                    provider: uniqueKeyToProvider[connection.provider] as string,
                    created: connection.created,
                    metadata: connection.metadata
                };
            });

            res.status(200).send({
                connections: result.sort(function (a, b) {
                    return new Date(b.created).getTime() - new Date(a.created).getTime();
                })
            });
        } catch (err) {
            next(err);
        }
    }

    async deleteConnection(req: Request, res: Response<any, Required<RequestLocals>>, next: NextFunction) {
        try {
            const environment = res.locals['environment'];
            const connectionId = req.params['connectionId'] as string;
            const providerConfigKey = req.query['provider_config_key'] as string;

            const { success, error, response: connection } = await connectionService.getConnection(connectionId, providerConfigKey, environment.id);

            if (!success) {
                errorManager.errResFromNangoErr(res, error);

                return;
            }

            if (connection == null) {
                const error = new NangoError('unknown_connection', { connectionId, providerConfigKey, environmentName: environment.name });
                errorManager.errResFromNangoErr(res, error);

                return;
            }

            await connectionService.deleteConnection(connection, providerConfigKey, environment.id);

            res.status(204).send();
        } catch (err) {
            next(err);
        }
    }

    async deleteAdminConnection(req: Request, res: Response<any, Required<RequestLocals>>, next: NextFunction) {
        try {
            const environment = res.locals['environment'];
            const connectionId = req.params['connectionId'] as string;

            if (!connectionId) {
                errorManager.errRes(res, 'missing_connection_id');
                return;
            }

            const integration_key = process.env['NANGO_SLACK_INTEGRATION_KEY'] || 'slack';
            const nangoAdminUUID = NANGO_ADMIN_UUID;
            const env = 'prod';

            const info = await accountService.getAccountAndEnvironmentIdByUUID(nangoAdminUUID as string, env);
            const {
                success,
                error,
                response: connection
            } = await connectionService.getConnection(connectionId, integration_key, info?.environmentId as number);

            if (!success) {
                errorManager.errResFromNangoErr(res, error);

                return;
            }

            if (connection == null) {
                const error = new NangoError('unknown_connection', { connectionId, providerConfigKey: integration_key, environmentName: environment.name });
                errorManager.errResFromNangoErr(res, error);

                return;
            }

            await connectionService.deleteConnection(connection, integration_key, info?.environmentId as number);

            await slackNotificationService.closeAllOpenNotifications(environment.id);

            res.status(204).send();
        } catch (err) {
            next(err);
        }
    }

    async listProviders(_: Request, res: Response<any, Required<RequestLocals>>, next: NextFunction) {
        try {
            const providers = Object.entries(configService.getTemplates())
                .map((providerProperties: [string, ProviderTemplate]) => {
                    const [provider, properties] = providerProperties;
                    return {
                        name: provider,
                        defaultScopes: properties.default_scopes,
                        authMode: properties.auth_mode,
                        categories: properties.categories
                    };
                })
                .sort((a, b) => a.name.localeCompare(b.name));
            res.status(200).send(providers);
        } catch (err) {
            next(err);
        }
    }

    async setMetadata(req: Request, res: Response<any, Required<RequestLocals>>, next: NextFunction) {
        try {
            const environment = res.locals['environment'];
            const connectionId = (req.params['connectionId'] as string) || (req.get('Connection-Id') as string);
            const providerConfigKey = (req.params['provider_config_key'] as string) || (req.get('Provider-Config-Key') as string);

            const { success, error, response: connection } = await connectionService.getConnection(connectionId, providerConfigKey, environment.id);

            if (!success) {
                errorManager.errResFromNangoErr(res, error);

                return;
            }

            if (!connection) {
                const error = new NangoError('unknown_connection', { connectionId, providerConfigKey, environmentName: environment.name });
                errorManager.errResFromNangoErr(res, error);

                return;
            }

            await connectionService.replaceMetadata(connection, req.body);

            res.status(201).send();
        } catch (err) {
            next(err);
        }
    }

    async updateMetadata(req: Request, res: Response<any, Required<RequestLocals>>, next: NextFunction) {
        try {
            const environment = res.locals['environment'];
            const connectionId = (req.params['connectionId'] as string) || (req.get('Connection-Id') as string);
            const providerConfigKey = (req.params['provider_config_key'] as string) || (req.get('Provider-Config-Key') as string);

            const { success, error, response: connection } = await connectionService.getConnection(connectionId, providerConfigKey, environment.id);

            if (!success) {
                errorManager.errResFromNangoErr(res, error);

                return;
            }

            if (!connection) {
                const error = new NangoError('unknown_connection', { connectionId, providerConfigKey, environmentName: environment.name });
                errorManager.errResFromNangoErr(res, error);

                return;
            }

            const metadata = await connectionService.updateMetadata(connection, req.body);

            res.status(200).send(metadata);
        } catch (err) {
            next(err);
        }
    }

    async createConnection(req: Request, res: Response<any, Required<RequestLocals>>, next: NextFunction) {
        try {
            const environment = res.locals['environment'];
            const account = res.locals['account'];

            const { connection_id, provider_config_key } = req.body;

            if (!connection_id) {
                errorManager.errRes(res, 'missing_connection');
                return;
            }

            if (!provider_config_key) {
                errorManager.errRes(res, 'missing_provider_config');
                return;
            }

            const provider = await configService.getProviderName(provider_config_key);

            if (!provider) {
                const error = new NangoError('unknown_provider_config', { providerConfigKey: provider_config_key, environmentName: environment.name });

                errorManager.errResFromNangoErr(res, error);

                return;
            }

            if (account.is_capped && provider_config_key) {
<<<<<<< HEAD
                const isCapped = await connectionCreationStartCapCheckHook({ providerConfigKey: provider_config_key, environmentId: environment.id });
=======
                const isCapped = await connectionCreationStartCapCheckHook({ providerConfigKey: provider_config_key, environmentId, creationType: 'import' });
>>>>>>> 330c014f
                if (isCapped) {
                    errorManager.errRes(res, 'resource_capped');
                    return;
                }
            }

            const template = configService.getTemplate(provider);

            let oAuthCredentials: ImportedCredentials;
            let updatedConnection: ConnectionUpsertResponse = {} as ConnectionUpsertResponse;

            let runHook = false;

            if (template.auth_mode === ProviderAuthModes.OAuth2) {
                const { access_token, refresh_token, expires_at, expires_in, metadata, connection_config, no_expiration: noExpiration } = req.body;

                const { expires_at: parsedExpiresAt } = connectionService.parseRawCredentials(
                    { access_token, refresh_token, expires_at, expires_in },
                    template.auth_mode
                ) as OAuth2Credentials;

                if (!access_token) {
                    errorManager.errRes(res, 'missing_access_token');
                    return;
                }

                if (!parsedExpiresAt && noExpiration !== true) {
                    errorManager.errRes(res, 'missing_expires_at');
                    return;
                }

                if (parsedExpiresAt && isNaN(parsedExpiresAt.getTime())) {
                    errorManager.errRes(res, 'invalid_expires_at');
                    return;
                }

                oAuthCredentials = {
                    type: template.auth_mode,
                    access_token,
                    refresh_token,
                    expires_at: expires_at || parsedExpiresAt,
                    expires_in,
                    metadata,
                    connection_config,
                    raw: req.body.raw || req.body
                };

                if (req.body['oauth_client_id_override']) {
                    oAuthCredentials.config_override = {
                        client_id: req.body['oauth_client_id_override']
                    };
                }

                if (req.body['oauth_client_secret_override']) {
                    oAuthCredentials.config_override = {
                        ...oAuthCredentials.config_override,
                        client_secret: req.body['oauth_client_secret_override']
                    };
                }

                if (connection_config) {
                    oAuthCredentials.connection_config = {
                        ...oAuthCredentials.connection_config,
                        ...req.body['connection_config']
                    };
                    if (connection_config['oauth_scopes_override']) {
                        const scopesOverride = connection_config['oauth_scopes_override'];
                        oAuthCredentials.connection_config = {
                            ...oAuthCredentials.connection_config,
                            oauth_scopes_override: !Array.isArray(scopesOverride) ? scopesOverride.split(',') : scopesOverride
                        };
                    }
                }

                const [imported] = await connectionService.importOAuthConnection(
                    connection_id,
                    provider_config_key,
                    provider,
                    environment.id,
                    account.id,
                    oAuthCredentials,
                    logContextGetter
                );

                if (imported) {
                    updatedConnection = imported;
                }
            } else if (template.auth_mode === ProviderAuthModes.OAuth1) {
                const { oauth_token, oauth_token_secret } = req.body;

                if (!oauth_token) {
                    errorManager.errRes(res, 'missing_oauth_token');
                    return;
                }

                if (!oauth_token_secret) {
                    errorManager.errRes(res, 'missing_oauth_token_secret');
                    return;
                }

                oAuthCredentials = {
                    type: template.auth_mode,
                    oauth_token,
                    oauth_token_secret,
                    raw: req.body.raw || req.body
                };

                const [imported] = await connectionService.importOAuthConnection(
                    connection_id,
                    provider_config_key,
                    provider,
                    environment.id,
                    account.id,
                    oAuthCredentials,
                    logContextGetter
                );

                if (imported) {
                    updatedConnection = imported;
                }
            } else if (template.auth_mode === ProviderAuthModes.Basic) {
                const { username, password } = req.body;

                if (!username) {
                    errorManager.errRes(res, 'missing_basic_username');
                    return;
                }

                const credentials = {
                    type: template.auth_mode,
                    username,
                    password
                };

                const [imported] = await connectionService.importApiAuthConnection(
                    connection_id,
                    provider_config_key,
                    provider,
                    environment.id,
                    account.id,
                    credentials,
                    logContextGetter
                );

                if (imported) {
                    updatedConnection = imported;
                }
            } else if (template.auth_mode === ProviderAuthModes.ApiKey) {
                const { api_key: apiKey } = req.body;

                if (!apiKey) {
                    errorManager.errRes(res, 'missing_api_key');
                    return;
                }

                const credentials = {
                    type: template.auth_mode,
                    apiKey
                };

                const [imported] = await connectionService.importApiAuthConnection(
                    connection_id,
                    provider_config_key,
                    provider,
                    environment.id,
                    account.id,
                    credentials,
                    logContextGetter
                );

                if (imported) {
                    updatedConnection = imported;
                }
            } else if (template.auth_mode === ProviderAuthModes.App) {
                const { app_id, installation_id } = req.body;

                if (!app_id) {
                    errorManager.errRes(res, 'missing_app_id');
                    return;
                }

                if (!installation_id) {
                    errorManager.errRes(res, 'missing_installation_id');
                    return;
                }

                const connectionConfig = {
                    installation_id,
                    app_id
                };

                const config = await configService.getProviderConfig(provider_config_key as string, environment.id);

                if (!config) {
                    errorManager.errRes(res, 'unknown_provider_config');
                    return;
                }

                const { success, error, response: credentials } = await connectionService.getAppCredentials(template, config, connectionConfig);

                if (!success || !credentials) {
                    errorManager.errResFromNangoErr(res, error);
                    return;
                }

                const [imported] = await connectionService.upsertConnection(
                    connection_id,
                    provider_config_key,
                    provider,
                    credentials as unknown as AuthCredentials,
                    connectionConfig,
                    environment.id,
                    account.id
                );

                if (imported) {
                    updatedConnection = imported;
                    runHook = true;
                }
            } else if (template.auth_mode === ProviderAuthModes.None) {
                const [imported] = await connectionService.upsertUnauthConnection(connection_id, provider_config_key, provider, environment.id, account.id);

                if (imported) {
                    updatedConnection = imported;
                    runHook = true;
                }
            } else {
                errorManager.errRes(res, 'unknown_oauth_type');
                return;
            }

            if (updatedConnection && updatedConnection.id && runHook) {
                void connectionCreatedHook(
                    {
                        id: updatedConnection.id,
                        connection_id,
                        provider_config_key,
                        environment_id: environment.id,
                        auth_mode: template.auth_mode,
                        operation: updatedConnection.operation || AuthOperation.UNKNOWN
                    },
                    provider,
                    logContextGetter,
                    null
                );
            }

            res.status(201).send(req.body);
        } catch (err) {
            next(err);
        }
    }
}

export default new ConnectionController();<|MERGE_RESOLUTION|>--- conflicted
+++ resolved
@@ -528,11 +528,11 @@
             }
 
             if (account.is_capped && provider_config_key) {
-<<<<<<< HEAD
-                const isCapped = await connectionCreationStartCapCheckHook({ providerConfigKey: provider_config_key, environmentId: environment.id });
-=======
-                const isCapped = await connectionCreationStartCapCheckHook({ providerConfigKey: provider_config_key, environmentId, creationType: 'import' });
->>>>>>> 330c014f
+                const isCapped = await connectionCreationStartCapCheckHook({
+                    providerConfigKey: provider_config_key,
+                    environmentId: environment.id,
+                    creationType: 'import'
+                });
                 if (isCapped) {
                     errorManager.errRes(res, 'resource_capped');
                     return;
