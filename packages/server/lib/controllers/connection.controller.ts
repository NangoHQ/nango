--- conflicted
+++ resolved
@@ -160,20 +160,12 @@
 
             const providerName = integration.provider;
 
-<<<<<<< HEAD
-            if (plan && plan.connection_with_scripts_max && provider_config_key) {
-=======
             if (plan && provider_config_key) {
->>>>>>> 16ff8980
                 const isCapped = await connectionCreationStartCapCheckHook({
                     providerConfigKey: provider_config_key,
                     environmentId: environment.id,
                     creationType: 'import',
-<<<<<<< HEAD
-                    limit: plan.connection_with_scripts_max
-=======
                     plan
->>>>>>> 16ff8980
                 });
                 if (isCapped) {
                     errorManager.errRes(res, 'resource_capped');
