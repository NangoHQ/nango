--- conflicted
+++ resolved
@@ -347,13 +347,7 @@
     }
 
     public async oauth2RequestCC(req: Request, res: Response<any, Required<RequestLocals>>, next: NextFunction) {
-<<<<<<< HEAD
         const { environment, account } = res.locals;
-=======
-        const { account, environment } = res.locals;
-        const accountId = account.id;
-        const environmentId = environment.id;
->>>>>>> 0afc24a8
         const { providerConfigKey } = req.params;
         const connectionId = req.query['connection_id'] as string | undefined;
         const connectionConfig = req.query['params'] != null ? getConnectionConfig(req.query['params']) : {};
@@ -391,11 +385,7 @@
         try {
             logCtx = await logContextGetter.create(
                 { id: String(activityLogId), operation: { type: 'auth' }, message: 'Authorization OAuth2 CC' },
-<<<<<<< HEAD
-                { account: { id: account.id }, environment: { id: environment.id } }
-=======
                 { account, environment }
->>>>>>> 0afc24a8
             );
             void analytics.track(AnalyticsTypes.PRE_OAUTH2_CC_AUTH, account.id);
 
