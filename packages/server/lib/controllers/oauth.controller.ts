import type { Request, Response, NextFunction } from 'express';
import * as crypto from 'node:crypto';
import * as uuid from 'uuid';
import simpleOauth2 from 'simple-oauth2';
import { OAuth1Client } from '../clients/oauth1.client.js';
import {
    getAdditionalAuthorizationParams,
    getConnectionMetadataFromCallbackRequest,
    missesInterpolationParam,
    getConnectionMetadataFromTokenResponse
} from '../utils/utils.js';
import type {
    LogLevel,
    Config as ProviderConfig,
    Template as ProviderTemplate,
    TemplateOAuth2 as ProviderTemplateOAuth2,
    OAuthSession,
    OAuth1RequestTokenResult,
    OAuth2Credentials,
    ConnectionConfig
} from '@nangohq/shared';
import {
    getConnectionConfig,
    connectionCreated as connectionCreatedHook,
    connectionCreationFailed as connectionCreationFailedHook,
    interpolateStringFromObject,
    getOauthCallbackUrl,
    getGlobalAppCallbackUrl,
    createActivityLog,
    createActivityLogMessageAndEnd,
    createActivityLogMessage,
    updateProvider as updateProviderActivityLog,
    updateSuccess as updateSuccessActivityLog,
    findActivityLogBySession,
    updateProviderConfigAndConnectionId as updateProviderConfigAndConnectionIdActivityLog,
    AuthOperation,
    updateSessionId as updateSessionIdActivityLog,
    addEndTime as addEndTimeActivityLog,
    LogActionEnum,
    configService,
    connectionService,
    environmentService,
    AuthModes as ProviderAuthModes,
    oauth2Client,
    getAccount,
    getEnvironmentId,
    providerClientManager,
    errorManager,
    analytics,
    telemetry,
    LogTypes,
    AnalyticsTypes,
    hmacService,
    ErrorSourceEnum
} from '@nangohq/shared';
import publisher from '../clients/publisher.client.js';
import * as WSErrBuilder from '../utils/web-socket-error.js';
import oAuthSessionService from '../services/oauth-session.service.js';
<<<<<<< HEAD
import type { LogContext } from '@nangohq/logs';
import { getExistingOperationContext, getOperationContext } from '@nangohq/logs';
=======
import { errorToObject } from '@nangohq/utils';
>>>>>>> 74ed475d

class OAuthController {
    public async oauthRequest(req: Request, res: Response, _next: NextFunction) {
        const accountId = getAccount(res);
        const environmentId = getEnvironmentId(res);
        const { providerConfigKey } = req.params;
        let connectionId = req.query['connection_id'] as string | undefined;
        const wsClientId = req.query['ws_client_id'] as string | undefined;
        const userScope = req.query['user_scope'] as string | undefined;

        const log = {
            level: 'info' as LogLevel,
            success: false,
            action: LogActionEnum.AUTH,
            start: Date.now(),
            end: Date.now(),
            timestamp: Date.now(),
            connection_id: connectionId as string,
            provider_config_key: providerConfigKey as string,
            environment_id: environmentId
        };

        const activityLogId = await createActivityLog(log);
        const logCtx = await getOperationContext(
            { id: String(activityLogId), operation: { type: 'auth' }, message: 'Authorization OAuth' },
            { account: { id: accountId, name: '' }, environment: { id: environmentId } }
        );

        try {
            if (!wsClientId) {
                void analytics.track(AnalyticsTypes.PRE_WS_OAUTH, accountId);
            }

            await telemetry.log(LogTypes.AUTH_TOKEN_REQUEST_START, 'OAuth request process start', LogActionEnum.AUTH, {
                environmentId: String(environmentId),
                accountId: String(accountId),
                providerConfigKey: String(providerConfigKey),
                connectionId: String(connectionId)
            });

            const callbackUrl = await getOauthCallbackUrl(environmentId);
            const connectionConfig = req.query['params'] != null ? getConnectionConfig(req.query['params']) : {};
            const authorizationParams = req.query['authorization_params'] != null ? getAdditionalAuthorizationParams(req.query['authorization_params']) : {};
            const overrideCredentials = req.query['credentials'] != null ? getAdditionalAuthorizationParams(req.query['credentials']) : {};

            if (connectionId == null) {
                const error = WSErrBuilder.MissingConnectionId();
                await createActivityLogMessageAndEnd({
                    level: 'error',
                    environment_id: environmentId,
                    activity_log_id: activityLogId as number,
                    timestamp: Date.now(),
                    content: error.message
                });
                await logCtx.error(error.message);
                await logCtx.failed();

                return publisher.notifyErr(res, wsClientId, providerConfigKey, connectionId, error);
            } else if (providerConfigKey == null) {
                const error = WSErrBuilder.MissingProviderConfigKey();
                await createActivityLogMessageAndEnd({
                    level: 'error',
                    environment_id: environmentId,
                    activity_log_id: activityLogId as number,
                    timestamp: Date.now(),
                    content: error.message
                });
                await logCtx.error(error.message);
                await logCtx.failed();

                return publisher.notifyErr(res, wsClientId, providerConfigKey, connectionId, error);
            }

            connectionId = connectionId.toString();

            const hmacEnabled = await hmacService.isEnabled(environmentId);
            if (hmacEnabled) {
                const hmac = req.query['hmac'] as string | undefined;
                if (!hmac) {
                    const error = WSErrBuilder.MissingHmac();
                    await createActivityLogMessageAndEnd({
                        level: 'error',
                        environment_id: environmentId,
                        activity_log_id: activityLogId as number,
                        timestamp: Date.now(),
                        content: error.message
                    });
                    await logCtx.error(error.message);
                    await logCtx.failed();

                    return publisher.notifyErr(res, wsClientId, providerConfigKey, connectionId, error);
                }
                const verified = await hmacService.verify(hmac, environmentId, providerConfigKey, connectionId);

                if (!verified) {
                    const error = WSErrBuilder.InvalidHmac();
                    await createActivityLogMessageAndEnd({
                        level: 'error',
                        environment_id: environmentId,
                        activity_log_id: activityLogId as number,
                        timestamp: Date.now(),
                        content: error.message
                    });
                    await logCtx.error(error.message);
                    await logCtx.failed();

                    return publisher.notifyErr(res, wsClientId, providerConfigKey, connectionId, error);
                }
            }

            await createActivityLogMessage({
                level: 'info',
                environment_id: environmentId,
                activity_log_id: activityLogId as number,
                content: 'Authorization URL request from the client',
                timestamp: Date.now(),
                url: callbackUrl,
                params: {
                    ...connectionConfig,
                    hmacEnabled
                }
            });
            await logCtx.info('Authorization URL request from the client');

            const config = await configService.getProviderConfig(providerConfigKey, environmentId);

            await updateProviderActivityLog(activityLogId as number, String(config?.provider));

            if (config == null) {
                const error = WSErrBuilder.UnknownProviderConfigKey(providerConfigKey);
                await createActivityLogMessageAndEnd({
                    level: 'error',
                    environment_id: environmentId,
                    activity_log_id: activityLogId as number,
                    content: error.message,
                    timestamp: Date.now(),
                    url: callbackUrl
                });
                await logCtx.error(error.message);
                await logCtx.failed();

                return publisher.notifyErr(res, wsClientId, providerConfigKey, connectionId, error);
            }

            let template: ProviderTemplate;
            try {
                template = configService.getTemplate(config.provider);
            } catch {
                const error = WSErrBuilder.UnknownProviderTemplate(config.provider);
                await createActivityLogMessageAndEnd({
                    level: 'error',
                    environment_id: environmentId,
                    activity_log_id: activityLogId as number,
                    content: error.message,
                    timestamp: Date.now(),
                    url: callbackUrl
                });
                await logCtx.error(error.message);
                await logCtx.failed();

                return publisher.notifyErr(res, wsClientId, providerConfigKey, connectionId, error);
            }

            const session: OAuthSession = {
                providerConfigKey: providerConfigKey,
                provider: config.provider,
                connectionId: connectionId,
                callbackUrl: callbackUrl,
                authMode: template.auth_mode,
                codeVerifier: crypto.randomBytes(24).toString('hex'),
                id: uuid.v1(),
                connectionConfig,
                environmentId,
                webSocketClientId: wsClientId
            };

            if (userScope) {
                session.connectionConfig['user_scope'] = userScope;
            }

            await updateSessionIdActivityLog(activityLogId as number, session.id);
            // TODO: handle that

            // certain providers need the credentials to be specified in the config
            if (overrideCredentials) {
                if (overrideCredentials['oauth_client_id_override']) {
                    config.oauth_client_id = overrideCredentials['oauth_client_id_override'];

                    session.connectionConfig = {
                        ...session.connectionConfig,
                        oauth_client_id_override: config.oauth_client_id
                    };
                }
                if (overrideCredentials['oauth_client_secret_override']) {
                    config.oauth_client_secret = overrideCredentials['oauth_client_secret_override'];

                    session.connectionConfig = {
                        ...session.connectionConfig,
                        oauth_client_secret_override: config.oauth_client_secret
                    };
                }
            }

            if (connectionConfig['oauth_scopes_override']) {
                config.oauth_scopes = connectionConfig['oauth_scopes_override'];
            }

            if (config?.oauth_client_id == null || config?.oauth_client_secret == null || config.oauth_scopes == null) {
                const error = WSErrBuilder.InvalidProviderConfig(providerConfigKey);
                await createActivityLogMessageAndEnd({
                    level: 'error',
                    environment_id: environmentId,
                    activity_log_id: activityLogId as number,
                    content: error.message,
                    timestamp: Date.now(),
                    auth_mode: template.auth_mode,
                    url: callbackUrl
                });
                await logCtx.error(error.message);
                await logCtx.failed();

                return publisher.notifyErr(res, wsClientId, providerConfigKey, connectionId, error);
            }

            if (template.auth_mode === ProviderAuthModes.OAuth2) {
                return this.oauth2Request({
                    template: template as ProviderTemplateOAuth2,
                    providerConfig: config,
                    session,
                    res,
                    connectionConfig,
                    authorizationParams,
                    callbackUrl,
                    activityLogId: activityLogId as number,
                    environment_id: environmentId,
                    userScope,
                    logCtx
                });
            } else if (template.auth_mode === ProviderAuthModes.App || template.auth_mode === ProviderAuthModes.Custom) {
                const appCallBackUrl = getGlobalAppCallbackUrl();
<<<<<<< HEAD
                return this.appRequest(template, config, session, res, authorizationParams, appCallBackUrl, activityLogId!, environmentId, logCtx);
            } else if (template.auth_mode === ProviderAuthModes.OAuth1) {
                return this.oauth1Request(template, config, session, res, callbackUrl, activityLogId!, environmentId, logCtx);
=======
                return this.appRequest(template, config, session, res, authorizationParams, appCallBackUrl, activityLogId!, environmentId);
            } else if (template.auth_mode === ProviderAuthModes.OAuth1) {
                return this.oauth1Request(template, config, session, res, callbackUrl, activityLogId!, environmentId);
>>>>>>> 74ed475d
            }

            const error = WSErrBuilder.UnknownAuthMode(template.auth_mode);
            await createActivityLogMessageAndEnd({
                level: 'error',
                environment_id: environmentId,
                activity_log_id: activityLogId as number,
                content: error.message,
                timestamp: Date.now(),
                url: callbackUrl
            });
            await logCtx.error(error.message);
            await logCtx.failed();

            return publisher.notifyErr(res, wsClientId, providerConfigKey, connectionId, error);
        } catch (e) {
            const prettyError = JSON.stringify(e, ['message', 'name'], 2);
            const error = WSErrBuilder.UnknownError();
            await createActivityLogMessage({
                level: 'error',
                environment_id: environmentId,
                activity_log_id: activityLogId as number,
                content: error.message + '\n' + prettyError,
                timestamp: Date.now()
            });
            await logCtx.error(error.message, { error: e });
            await logCtx.failed();

            errorManager.report(e, {
                source: ErrorSourceEnum.PLATFORM,
                operation: LogActionEnum.AUTH,
                environmentId,
                metadata: {
                    providerConfigKey,
                    connectionId
                }
            });

            return publisher.notifyErr(res, wsClientId, providerConfigKey, connectionId, WSErrBuilder.UnknownError(prettyError));
        }
    }

    public async oauth2RequestCC(req: Request, res: Response, next: NextFunction) {
        const accountId = getAccount(res);
        const environmentId = getEnvironmentId(res);
        const { providerConfigKey } = req.params;
        const connectionId = req.query['connection_id'] as string | undefined;
        const connectionConfig = req.query['params'] != null ? getConnectionConfig(req.query['params']) : {};
        const body = req.body;

        if (!body.client_id) {
            errorManager.errRes(res, 'missing_client_id');

            return;
        }

        if (!body.client_secret) {
            errorManager.errRes(res, 'missing_client_secret');

            return;
        }

        const { client_id, client_secret }: Record<string, string> = body;

        const log = {
            level: 'info' as LogLevel,
            success: false,
            action: LogActionEnum.AUTH,
            start: Date.now(),
            end: Date.now(),
            timestamp: Date.now(),
            connection_id: connectionId as string,
            provider_config_key: providerConfigKey as string,
            environment_id: environmentId
        };

        const activityLogId = await createActivityLog(log);
        const logCtx = await getOperationContext(
            { id: String(activityLogId), operation: { type: 'auth' }, message: 'Authorization OAuth2 CC' },
            { account: { id: accountId, name: '' }, environment: { id: environmentId } }
        );

        try {
            void analytics.track(AnalyticsTypes.PRE_OAUTH2_CC_AUTH, accountId);

            if (!providerConfigKey) {
                errorManager.errRes(res, 'missing_connection');

                return;
            }

            if (!connectionId) {
                errorManager.errRes(res, 'missing_connection_id');

                return;
            }

            const hmacEnabled = await hmacService.isEnabled(environmentId);
            if (hmacEnabled) {
                const hmac = req.query['hmac'] as string | undefined;
                if (!hmac) {
                    await createActivityLogMessageAndEnd({
                        level: 'error',
                        environment_id: environmentId,
                        activity_log_id: activityLogId as number,
                        timestamp: Date.now(),
                        content: 'Missing HMAC in query params'
                    });
                    await logCtx.error('Missing HMAC in query params');
                    await logCtx.failed();

                    errorManager.errRes(res, 'missing_hmac');

                    return;
                }
                const verified = await hmacService.verify(hmac, environmentId, providerConfigKey, connectionId);
                if (!verified) {
                    await createActivityLogMessageAndEnd({
                        level: 'error',
                        environment_id: environmentId,
                        activity_log_id: activityLogId as number,
                        timestamp: Date.now(),
                        content: 'Invalid HMAC'
                    });
                    await logCtx.error('Invalid HMAC');
                    await logCtx.failed();

                    errorManager.errRes(res, 'invalid_hmac');

                    return;
                }
            }

            const config = await configService.getProviderConfig(providerConfigKey, environmentId);

            if (!config) {
                await createActivityLogMessageAndEnd({
                    level: 'error',
                    environment_id: environmentId,
                    activity_log_id: activityLogId as number,
                    content: `Error during OAuth2 client credentials: config not found`,
                    timestamp: Date.now()
                });
                await logCtx.error('Unknown provider config');
                await logCtx.failed();

                errorManager.errRes(res, 'unknown_provider_config');

                return;
            }

            const template = await configService.getTemplate(config?.provider);

            if (template.auth_mode !== ProviderAuthModes.OAuth2CC) {
                await createActivityLogMessageAndEnd({
                    level: 'error',
                    environment_id: environmentId,
                    activity_log_id: activityLogId as number,
                    timestamp: Date.now(),
                    content: `Provider ${config?.provider} does not support oauth2 client credentials creation`
                });
                await logCtx.error('Provider does not support OAuth2 client credentials creation', { provider: config.provider });
                await logCtx.failed();

                errorManager.errRes(res, 'invalid_auth_mode');

                return;
            }

            await updateProviderActivityLog(activityLogId as number, String(config?.provider));

            const { success, error, response: credentials } = await connectionService.getOauthClientCredentials(template, client_id, client_secret);

            if (!success || !credentials) {
                await createActivityLogMessageAndEnd({
                    level: 'error',
                    environment_id: environmentId,
                    activity_log_id: activityLogId as number,
                    content: `Error during OAuth2 client credentials creation: ${error}`,
                    timestamp: Date.now()
                });
                await logCtx.error('Error during OAuth2 client credentials creation', { error, provider: config.provider });
                await logCtx.failed();

                errorManager.errRes(res, 'oauth2_cc_error');

                return;
            }

            connectionConfig['scopes'] = Array.isArray(credentials.raw['scope']) ? credentials.raw['scope'] : credentials.raw['scope'].split(' ');

            await createActivityLogMessage({
                level: 'info',
                environment_id: environmentId,
                activity_log_id: activityLogId as number,
                content: `OAuth2 client credentials connection creation was successful`,
                timestamp: Date.now()
            });
            await logCtx.info('OAuth2 client credentials creation was successful');
            await logCtx.success();

            await updateSuccessActivityLog(activityLogId as number, true);

            const [updatedConnection] = await connectionService.upsertConnection(
                connectionId,
                providerConfigKey,
                config.provider,
                credentials,
                connectionConfig,
                environmentId,
                accountId
            );

            if (updatedConnection) {
                await connectionCreatedHook(
                    {
                        id: updatedConnection.id,
                        connection_id: connectionId,
                        provider_config_key: providerConfigKey,
                        environment_id: environmentId,
                        auth_mode: ProviderAuthModes.None,
                        operation: updatedConnection.operation
                    },
                    config?.provider,
                    activityLogId
                );
            }

            res.status(200).send({ providerConfigKey: providerConfigKey, connectionId: connectionId });
        } catch (err) {
            const prettyError = JSON.stringify(err, ['message', 'name'], 2);

            await createActivityLogMessage({
                level: 'error',
                environment_id: environmentId,
                activity_log_id: activityLogId as number,
                content: `Error during OAuth2 client credentials create: ${prettyError}`,
                timestamp: Date.now()
            });
            await logCtx.error('Error during OAuth2 client credentials creation', { error: err });
            await logCtx.failed();

            errorManager.report(err, {
                source: ErrorSourceEnum.PLATFORM,
                operation: LogActionEnum.AUTH,
                environmentId,
                metadata: {
                    providerConfigKey,
                    connectionId
                }
            });

            await connectionCreationFailedHook(
                {
                    id: -1,
                    connection_id: connectionId as string,
                    provider_config_key: providerConfigKey as string,
                    environment_id: environmentId,
                    auth_mode: ProviderAuthModes.OAuth2CC,
                    error: `Error during Unauth create: ${prettyError}`,
                    operation: AuthOperation.UNKNOWN
                },
                'unknown',
                activityLogId
            );

            next(err);
        }
    }

    private async oauth2Request({
        template,
        providerConfig,
        session,
        res,
        connectionConfig,
        authorizationParams,
        callbackUrl,
        activityLogId,
        environment_id,
        userScope,
        logCtx
    }: {
        template: ProviderTemplateOAuth2;
        providerConfig: ProviderConfig;
        session: OAuthSession;
        res: Response;
        connectionConfig: Record<string, string>;
        authorizationParams: Record<string, string | undefined>;
        callbackUrl: string;
        activityLogId: number;
        environment_id: number;
        userScope?: string | undefined;
        logCtx: LogContext;
    }) {
        const oauth2Template = template;
        const channel = session.webSocketClientId;
        const providerConfigKey = session.providerConfigKey;
        const connectionId = session.connectionId;
        const tokenUrl = typeof template.token_url === 'string' ? template.token_url : (template.token_url[ProviderAuthModes.OAuth2] as string);

        try {
            if (missesInterpolationParam(template.authorization_url, connectionConfig)) {
                const error = WSErrBuilder.InvalidConnectionConfig(template.authorization_url, JSON.stringify(connectionConfig));
                await createActivityLogMessage({
                    level: 'error',
                    environment_id,
                    activity_log_id: activityLogId,
                    content: error.message,
                    timestamp: Date.now(),
                    auth_mode: template.auth_mode,
                    url: callbackUrl,
                    params: {
                        ...connectionConfig
                    }
                });
                await logCtx.error(error.message, { connectionConfig });
                await logCtx.failed();

                return publisher.notifyErr(res, channel, providerConfigKey, connectionId, error);
            }

            if (missesInterpolationParam(tokenUrl, connectionConfig)) {
                const error = WSErrBuilder.InvalidConnectionConfig(tokenUrl, JSON.stringify(connectionConfig));
                await createActivityLogMessage({
                    level: 'error',
                    environment_id,
                    activity_log_id: activityLogId,
                    content: error.message,
                    timestamp: Date.now(),
                    auth_mode: template.auth_mode,
                    url: callbackUrl,
                    params: {
                        ...connectionConfig
                    }
                });
                await logCtx.error(error.message, { connectionConfig });
                await logCtx.failed();

                return publisher.notifyErr(res, channel, providerConfigKey, connectionId, error);
            }

            if (
                oauth2Template.token_params == undefined ||
                oauth2Template.token_params.grant_type == undefined ||
                oauth2Template.token_params.grant_type == 'authorization_code'
            ) {
                let allAuthParams: Record<string, string | undefined> = oauth2Template.authorization_params || {};

                // We always implement PKCE, no matter whether the server requires it or not,
                // unless it has been explicitly turned off for this template
                if (!template.disable_pkce) {
                    const h = crypto
                        .createHash('sha256')
                        .update(session.codeVerifier)
                        .digest('base64')
                        .replace(/\+/g, '-')
                        .replace(/\//g, '_')
                        .replace(/=+$/, '');
                    allAuthParams['code_challenge'] = h;
                    allAuthParams['code_challenge_method'] = 'S256';
                }

                if (providerConfig.provider === 'slack' && userScope) {
                    allAuthParams['user_scope'] = userScope;
                }

                allAuthParams = { ...allAuthParams, ...authorizationParams }; // Auth params submitted in the request take precedence over the ones defined in the template (including if they are undefined).
                // eslint-disable-next-line @typescript-eslint/no-dynamic-delete
                Object.keys(allAuthParams).forEach((key) => (allAuthParams[key] === undefined ? delete allAuthParams[key] : {})); // Remove undefined values.

                await oAuthSessionService.create(session);

                const simpleOAuthClient = new simpleOauth2.AuthorizationCode(
                    oauth2Client.getSimpleOAuth2ClientConfig(providerConfig, template, connectionConfig)
                );

                let authorizationUri = simpleOAuthClient.authorizeURL({
                    redirect_uri: callbackUrl,
                    scope: providerConfig.oauth_scopes ? providerConfig.oauth_scopes.split(',').join(oauth2Template.scope_separator || ' ') : '',
                    state: session.id,
                    ...allAuthParams
                });

                if (template.authorization_url_replacements) {
                    const urlReplacements = template.authorization_url_replacements || {};

                    Object.keys(template.authorization_url_replacements).forEach((key) => {
                        const replacement = urlReplacements[key];
                        if (typeof replacement === 'string') {
                            authorizationUri = authorizationUri.replace(key, replacement);
                        }
                    });
                }

                await telemetry.log(LogTypes.AUTH_TOKEN_REQUEST_CALLBACK_RECEIVED, 'OAuth2 callback url received', LogActionEnum.AUTH, {
                    environmentId: String(environment_id),
                    callbackUrl,
                    providerConfigKey: String(providerConfigKey),
                    provider: String(providerConfig.provider),
                    connectionId: String(connectionId),
                    authMode: String(template.auth_mode)
                });

                await createActivityLogMessage({
                    level: 'info',
                    environment_id,
                    activity_log_id: activityLogId,
                    content: `Redirecting to ${authorizationUri} for ${providerConfigKey} (connection ${connectionId})`,
                    timestamp: Date.now(),
                    url: callbackUrl,
                    auth_mode: template.auth_mode,
                    params: {
                        ...allAuthParams,
                        ...connectionConfig,
                        grant_type: oauth2Template.token_params?.grant_type as string,
                        scopes: providerConfig.oauth_scopes ? providerConfig.oauth_scopes.split(',').join(oauth2Template.scope_separator || ' ') : '',
                        external_api_url: authorizationUri
                    }
                });
                await logCtx.info('Redirecting', {
                    authorizationUri,
                    providerConfigKey,
                    connectionId,
                    allAuthParams,
                    connectionConfig,
                    grantType: oauth2Template.token_params?.grant_type as string,
                    scopes: providerConfig.oauth_scopes ? providerConfig.oauth_scopes.split(',').join(oauth2Template.scope_separator || ' ') : ''
                });

                // if they exit the flow add an end time to have it on record
                await addEndTimeActivityLog(activityLogId);

                res.redirect(authorizationUri);
            } else {
                const grantType = oauth2Template.token_params.grant_type;
                const error = WSErrBuilder.UnknownGrantType(grantType);

                await createActivityLogMessage({
                    level: 'error',
                    environment_id,
                    activity_log_id: activityLogId,
                    content: error.message,
                    timestamp: Date.now(),
                    auth_mode: template.auth_mode,
                    url: callbackUrl,
                    params: {
                        grant_type: grantType,
                        basic_auth_enabled: template.token_request_auth_method === 'basic',
                        ...connectionConfig
                    }
                });
                await logCtx.error('Redirecting', {
                    grantType,
                    basicAuthEnabled: template.token_request_auth_method === 'basic',
                    connectionConfig
                });
                await logCtx.failed();

                return publisher.notifyErr(res, channel, providerConfigKey, connectionId, error);
            }
<<<<<<< HEAD
        } catch (error) {
            const prettyError = JSON.stringify(error, ['message', 'name'], 2);
=======
        } catch (err: any) {
            const prettyError = JSON.stringify(err, ['message', 'name'], 2);
>>>>>>> 74ed475d

            const error = WSErrBuilder.UnknownError();
            const content = error.message + '\n' + prettyError;

            await telemetry.log(LogTypes.AUTH_TOKEN_REQUEST_FAILURE, `OAuth2 request process failed ${content}`, LogActionEnum.AUTH, {
                callbackUrl,
                environmentId: String(environment_id),
                providerConfigKey: String(providerConfigKey),
                connectionId: String(connectionId)
            });

            await createActivityLogMessage({
                level: 'error',
                environment_id,
                activity_log_id: activityLogId,
                content,
                timestamp: Date.now(),
                auth_mode: template.auth_mode,
                url: callbackUrl,
                params: {
                    ...connectionConfig
                }
            });
            await logCtx.error(WSErrBuilder.UnknownError().message, { error, connectionConfig });
            await logCtx.failed();

            return publisher.notifyErr(res, channel, providerConfigKey, connectionId, WSErrBuilder.UnknownError(prettyError));
        }
    }

    private async appRequest(
        template: ProviderTemplate,
        providerConfig: ProviderConfig,
        session: OAuthSession,
        res: Response,
        authorizationParams: Record<string, string | undefined>,
        callbackUrl: string,
        activityLogId: number,
        environment_id: number,
        logCtx: LogContext
    ) {
        const channel = session.webSocketClientId;
        const providerConfigKey = session.providerConfigKey;
        const connectionId = session.connectionId;

        const connectionConfig = {
            ...authorizationParams,
            appPublicLink: providerConfig.app_link
        };

        session.connectionConfig = connectionConfig as Record<string, string>;

        try {
            if (missesInterpolationParam(template.authorization_url, connectionConfig)) {
                const error = WSErrBuilder.InvalidConnectionConfig(template.authorization_url, JSON.stringify(connectionConfig));
                await createActivityLogMessage({
                    level: 'error',
                    environment_id,
                    activity_log_id: activityLogId,
                    content: error.message,
                    timestamp: Date.now(),
                    auth_mode: template.auth_mode,
                    url: callbackUrl,
                    params: {
                        ...connectionConfig
                    }
                });
                await logCtx.error(error.message, { ...connectionConfig });
                await logCtx.failed();

                return publisher.notifyErr(res, channel, providerConfigKey, connectionId, error);
            }

            await oAuthSessionService.create(session);

            const appUrl = interpolateStringFromObject(template.authorization_url, {
                connectionConfig
            });

            const params = new URLSearchParams({
                state: session.id
            });

            const authorizationUri = `${appUrl}?${params.toString()}`;

            await createActivityLogMessage({
                level: 'info',
                environment_id,
                activity_log_id: activityLogId,
                content: `Redirecting to ${authorizationUri} for ${providerConfigKey} (connection ${connectionId})`,
                timestamp: Date.now(),
                url: callbackUrl,
                auth_mode: template.auth_mode,
                params: {
                    ...connectionConfig,
                    external_api_url: authorizationUri
                }
            });
            await logCtx.info('Redirecting', { authorizationUri, providerConfigKey, connectionId, connectionConfig });

            await addEndTimeActivityLog(activityLogId);

            res.redirect(authorizationUri);
        } catch (error) {
            const prettyError = JSON.stringify(error, ['message', 'name'], 2);

            const content = WSErrBuilder.UnknownError().message + '\n' + prettyError;

            await createActivityLogMessage({
                level: 'error',
                environment_id,
                activity_log_id: activityLogId,
                content,
                timestamp: Date.now(),
                auth_mode: template.auth_mode,
                url: callbackUrl,
                params: {
                    ...connectionConfig
                }
            });
            await logCtx.error('Redirecting', { connectionConfig });
            await logCtx.failed();

            return publisher.notifyErr(res, channel, providerConfigKey, connectionId, WSErrBuilder.UnknownError(prettyError));
        }
    }

    // In OAuth 2 we are guaranteed that the state parameter will be sent back to us
    // for the entire journey. With OAuth 1.0a we have to register the callback URL
    // in a first step and will get called back there. We need to manually include the state
    // param there, otherwise we won't be able to identify the user in the callback
    private async oauth1Request(
        template: ProviderTemplate,
        config: ProviderConfig,
        session: OAuthSession,
        res: Response,
        callbackUrl: string,
        activityLogId: number,
        environment_id: number,
        logCtx: LogContext
    ) {
        const callbackParams = new URLSearchParams({
            state: session.id
        });
        const channel = session.webSocketClientId;
        const providerConfigKey = session.providerConfigKey;
        const connectionId = session.connectionId;

        const oAuth1CallbackURL = `${callbackUrl}?${callbackParams.toString()}`;

        await createActivityLogMessage({
            level: 'info',
            environment_id,
            activity_log_id: activityLogId,
            content: `OAuth callback URL was retrieved`,
            timestamp: Date.now(),
            auth_mode: template.auth_mode,
            url: oAuth1CallbackURL
        });
        await logCtx.info('OAuth callback URL was retrieved', { url: oAuth1CallbackURL });

        const oAuth1Client = new OAuth1Client(config, template, oAuth1CallbackURL);

        let tokenResult: OAuth1RequestTokenResult | undefined;
        try {
            tokenResult = await oAuth1Client.getOAuthRequestToken();
        } catch (err) {
            const error = errorToObject(err);
            errorManager.report(new Error('token_retrieval_error'), {
                source: ErrorSourceEnum.PLATFORM,
                operation: LogActionEnum.AUTH,
                environmentId: session.environmentId,
                metadata: error
            });

            const userError = WSErrBuilder.TokenError();
            await createActivityLogMessage({
                level: 'error',
                environment_id,
                activity_log_id: activityLogId,
                content: userError.message,
                timestamp: Date.now(),
                auth_mode: template.auth_mode,
                url: oAuth1CallbackURL,
                params: {
                    ...error
                }
            });
            await logCtx.error(userError.message, { error: err, url: oAuth1CallbackURL });
            await logCtx.failed();

            return publisher.notifyErr(res, channel, providerConfigKey, connectionId, userError);
        }

        session.requestTokenSecret = tokenResult.request_token_secret;
        await oAuthSessionService.create(session);
        const redirectUrl = oAuth1Client.getAuthorizationURL(tokenResult);

        await createActivityLogMessage({
            level: 'info',
            environment_id,
            activity_log_id: activityLogId,
            content: `Request token for ${session.providerConfigKey} (connection: ${session.connectionId}) was a success. Redirecting to: ${redirectUrl}`,
            timestamp: Date.now(),
            auth_mode: template.auth_mode,
            url: oAuth1CallbackURL
        });
        await logCtx.info('Successfully requested token. Redirecting...', {
            providerConfigKey: session.providerConfigKey,
            connectionId: session.connectionId,
            redirectUrl
        });

        // if they end the flow early, be sure to have an end time
        await addEndTimeActivityLog(activityLogId);

        await telemetry.log(LogTypes.AUTH_TOKEN_REQUEST_CALLBACK_RECEIVED, 'OAuth1 callback url received', LogActionEnum.AUTH, {
            environmentId: String(environment_id),
            callbackUrl,
            providerConfigKey: String(providerConfigKey),
            provider: config.provider,
            connectionId: String(connectionId),
            authMode: String(template.auth_mode)
        });

        // All worked, let's redirect the user to the authorization page
        return res.redirect(redirectUrl);
    }

    public async oauthCallback(req: Request, res: Response, _: NextFunction) {
        const { state } = req.query;

        const installation_id = req.query['installation_id'] as string | undefined;
        const action = req.query['setup_action'] as string;

        if (!state && installation_id && action) {
            res.redirect(req.get('referer') || req.get('Referer') || req.headers.referer || 'https://github.com');

            return;
        }

        if (state == null) {
            const errorMessage = 'No state found in callback';
            const e = new Error(errorMessage);

            errorManager.report(e, {
                source: ErrorSourceEnum.PLATFORM,
                operation: LogActionEnum.AUTH,
                metadata: errorManager.getExpressRequestContext(req)
            });
            return;
        }

        const session = await oAuthSessionService.findById(state as string);

        if (session == null) {
            const errorMessage = `No session found for state: ${state}`;
            const e = new Error(errorMessage);

            errorManager.report(e, {
                source: ErrorSourceEnum.PLATFORM,
                operation: LogActionEnum.AUTH,
                metadata: errorManager.getExpressRequestContext(req)
            });
            return;
        } else {
            await oAuthSessionService.delete(state as string);
        }

        const activityLogId = await findActivityLogBySession(session.id);
        // TODO: fix this
        const logCtx = getExistingOperationContext({ id: String(activityLogId) });

        const channel = session.webSocketClientId;
        const providerConfigKey = session.providerConfigKey;
        const connectionId = session.connectionId;

        await updateProviderConfigAndConnectionIdActivityLog(activityLogId as number, providerConfigKey, connectionId);

        try {
            await createActivityLogMessage({
                level: 'debug',
                environment_id: session.environmentId,
                activity_log_id: activityLogId as number,
                content: `Received callback from ${session.providerConfigKey} for connection ${session.connectionId}`,
                state: state as string,
                timestamp: Date.now(),
                url: req.originalUrl
            });
            await logCtx.debug('Received callback', { providerConfigKey, connectionId });

            const template = configService.getTemplate(session.provider);
            const config = (await configService.getProviderConfig(session.providerConfigKey, session.environmentId))!;

            if (session.authMode === ProviderAuthModes.OAuth2 || session.authMode === ProviderAuthModes.Custom) {
<<<<<<< HEAD
                return this.oauth2Callback(template as ProviderTemplateOAuth2, config, session, req, res, activityLogId!, session.environmentId, logCtx);
            } else if (session.authMode === ProviderAuthModes.OAuth1) {
                return this.oauth1Callback(template, config, session, req, res, activityLogId!, session.environmentId, logCtx);
=======
                return this.oauth2Callback(template as ProviderTemplateOAuth2, config, session, req, res, activityLogId!, session.environmentId);
            } else if (session.authMode === ProviderAuthModes.OAuth1) {
                return this.oauth1Callback(template, config, session, req, res, activityLogId!, session.environmentId);
>>>>>>> 74ed475d
            }

            const error = WSErrBuilder.UnknownAuthMode(session.authMode);
            await createActivityLogMessage({
                level: 'error',
                environment_id: session.environmentId,
                activity_log_id: activityLogId as number,
                content: error.message,
                state: state as string,
                timestamp: Date.now(),
                auth_mode: session.authMode,
                url: req.originalUrl
            });
            await logCtx.error(error.message, { url: req.originalUrl });
            await logCtx.failed();

            return publisher.notifyErr(res, channel, providerConfigKey, connectionId, error);
<<<<<<< HEAD
        } catch (err) {
            const prettyError = JSON.stringify(err, ['message', 'name'], 2);
=======
        } catch (e) {
            const prettyError = JSON.stringify(e, ['message', 'name'], 2);
>>>>>>> 74ed475d

            errorManager.report(err, {
                source: ErrorSourceEnum.PLATFORM,
                operation: LogActionEnum.AUTH,
                environmentId: session.environmentId,
                metadata: errorManager.getExpressRequestContext(req)
            });

            const error = WSErrBuilder.UnknownError();
            const content = error.message + '\n' + prettyError;

            await createActivityLogMessage({
                level: 'error',
                environment_id: session.environmentId,
                activity_log_id: activityLogId as number,
                content,
                timestamp: Date.now(),
                params: {
                    ...errorManager.getExpressRequestContext(req)
                }
            });
            await logCtx.error(error.message, { error: err, url: req.originalUrl });
            await logCtx.failed();

            return publisher.notifyErr(res, channel, providerConfigKey, connectionId, WSErrBuilder.UnknownError(prettyError));
        }
    }

    private async oauth2Callback(
        template: ProviderTemplateOAuth2,
        config: ProviderConfig,
        session: OAuthSession,
        req: Request,
        res: Response,
        activityLogId: number,
        environment_id: number,
        logCtx: LogContext
    ) {
        const { code } = req.query;
        const providerConfigKey = session.providerConfigKey;
        const connectionId = session.connectionId;
        const channel = session.webSocketClientId;
        const callbackMetadata = getConnectionMetadataFromCallbackRequest(req.query, template);

        const installationId = req.query['installation_id'] as string | undefined;

        if (!code) {
            const error = WSErrBuilder.InvalidCallbackOAuth2();
            await createActivityLogMessage({
                level: 'error',
                environment_id,
                activity_log_id: activityLogId,
                content: error.message,
                timestamp: Date.now(),
                params: {
                    scopes: config.oauth_scopes,
                    basic_auth_enabled: template.token_request_auth_method === 'basic',
                    token_params: template?.token_params as string
                }
            });
            await logCtx.error(error.message, {
                scopes: config.oauth_scopes,
                basicAuthEnabled: template.token_request_auth_method === 'basic',
                tokenParams: template?.token_params as string
            });
            await logCtx.failed();

            await telemetry.log(LogTypes.AUTH_TOKEN_REQUEST_FAILURE, 'OAuth2 token request failed with a missing code', LogActionEnum.AUTH, {
                environmentId: String(environment_id),
                providerConfigKey: String(providerConfigKey),
                provider: String(config.provider),
                connectionId: String(connectionId),
                authMode: String(template.auth_mode)
            });

            await connectionCreationFailedHook(
                {
                    id: -1,
                    connection_id: connectionId,
                    provider_config_key: providerConfigKey,
                    environment_id,
                    auth_mode: template.auth_mode,
                    error: error.message,
                    operation: AuthOperation.UNKNOWN
                },
                session.provider,
                activityLogId
            );

            return publisher.notifyErr(res, channel, providerConfigKey, connectionId, error);
        }

        // no need to do anything here until the request is approved
        if (session.authMode === ProviderAuthModes.Custom && req.query['setup_action'] === 'update' && installationId) {
            // this means the update request was performed from the provider itself
            if (!req.query['state']) {
                res.redirect(req.get('referer') || req.get('Referer') || req.headers.referer || 'https://github.com');

                return;
            }

            await createActivityLogMessage({
                level: 'info',
                environment_id,
                activity_log_id: activityLogId,
                content: `Update request has been made for ${session.provider} using ${providerConfigKey} for the connection ${connectionId}`,
                timestamp: Date.now()
            });
<<<<<<< HEAD
            await logCtx.info('Update request has been made', { provider: session.provider, providerConfigKey, connectionId });
            await logCtx.success();
=======
>>>>>>> 74ed475d
            await updateSuccessActivityLog(activityLogId, true);

            return publisher.notifySuccess(res, channel, providerConfigKey, connectionId);
        }

        // check for oauth overrides in the connnection config
        if (session.connectionConfig['oauth_client_id_override']) {
            config.oauth_client_id = session.connectionConfig['oauth_client_id_override'];
        }

        if (session.connectionConfig['oauth_client_secret_override']) {
            config.oauth_client_secret = session.connectionConfig['oauth_client_secret_override'];
        }

        if (session.connectionConfig['oauth_scopes']) {
            config.oauth_scopes = session.connectionConfig['oauth_scopes'];
        }

        const simpleOAuthClient = new simpleOauth2.AuthorizationCode(oauth2Client.getSimpleOAuth2ClientConfig(config, template, session.connectionConfig));

        let additionalTokenParams: Record<string, string> = {};
        if (template.token_params !== undefined) {
            // We need to remove grant_type, simpleOAuth2 handles that for us
            const deepCopy = JSON.parse(JSON.stringify(template.token_params));
            additionalTokenParams = deepCopy;
        }

        // We always implement PKCE, no matter whether the server requires it or not,
        // unless it has been explicitly disabled for this provider template
        if (!template.disable_pkce) {
            additionalTokenParams['code_verifier'] = session.codeVerifier;
        }

        const headers: Record<string, string> = {};

        if (template.token_request_auth_method === 'basic') {
            headers['Authorization'] = 'Basic ' + Buffer.from(config.oauth_client_id + ':' + config.oauth_client_secret).toString('base64');
        }

        try {
            let rawCredentials: object;

            await createActivityLogMessage({
                level: 'info',
                environment_id,
                activity_log_id: activityLogId,
                content: `Initiating token request for ${session.provider} using ${providerConfigKey} for the connection ${connectionId}`,
                timestamp: Date.now(),
                params: {
                    ...additionalTokenParams,
                    code: code as string,
                    scopes: config.oauth_scopes,
                    basic_auth_enabled: template.token_request_auth_method === 'basic',
                    token_params: template?.token_params as string
                }
            });
            await logCtx.info('Initiating token request', {
                provider: session.provider,
                providerConfigKey,
                connectionId,
                additionalTokenParams,
                code,
                scopes: config.oauth_scopes,
                basicAuthEnabled: template.token_request_auth_method === 'basic',
                tokenParams: template?.token_params
            });

            const tokenUrl = typeof template.token_url === 'string' ? template.token_url : (template.token_url[ProviderAuthModes.OAuth2] as string);

            if (providerClientManager.shouldUseProviderClient(session.provider)) {
                rawCredentials = await providerClientManager.getToken(config, tokenUrl, code as string, session.callbackUrl, session.codeVerifier);
            } else {
                const accessToken = await simpleOAuthClient.getToken(
                    {
                        code: code as string,
                        redirect_uri: session.callbackUrl,
                        ...additionalTokenParams
                    },
                    {
                        headers
                    }
                );
                rawCredentials = accessToken.token;
            }

            await createActivityLogMessage({
                level: 'info',
                environment_id,
                activity_log_id: activityLogId,
                content: `Token response was received for ${session.provider} using ${providerConfigKey} for the connection ${connectionId}`,
                timestamp: Date.now()
            });
            await logCtx.info('Token response received', { provider: session.provider, providerConfigKey, connectionId });

            const tokenMetadata = getConnectionMetadataFromTokenResponse(rawCredentials, template);

            let parsedRawCredentials: OAuth2Credentials;

            try {
                parsedRawCredentials = connectionService.parseRawCredentials(rawCredentials, ProviderAuthModes.OAuth2) as OAuth2Credentials;
            } catch (err) {
                await createActivityLogMessageAndEnd({
                    level: 'error',
                    environment_id,
                    activity_log_id: activityLogId,
                    content: `The OAuth token response from the server could not be parsed - OAuth flow failed. The server returned:\n${JSON.stringify(
                        rawCredentials
                    )}`,
                    timestamp: Date.now()
                });
                await logCtx.error('The OAuth token response from the server could not be parsed - OAuth flow failed.', { error: err, rawCredentials });
                await logCtx.failed();

                await telemetry.log(
                    LogTypes.AUTH_TOKEN_REQUEST_FAILURE,
                    'OAuth2 token request failed, response from the server could not be parsed',
                    LogActionEnum.AUTH,
                    {
                        environmentId: String(environment_id),
                        providerConfigKey: String(providerConfigKey),
                        provider: String(config.provider),
                        connectionId: String(connectionId),
                        authMode: String(template.auth_mode)
                    }
                );

                await connectionCreationFailedHook(
                    {
                        id: -1,
                        connection_id: connectionId,
                        provider_config_key: providerConfigKey,
                        environment_id,
                        auth_mode: template.auth_mode,
                        error: 'OAuth2 token request failed, response from the server could not be parsed',
                        operation: AuthOperation.UNKNOWN
                    },
                    session.provider,
                    activityLogId
                );

                return publisher.notifyErr(res, channel, providerConfigKey, connectionId, WSErrBuilder.UnknownError());
            }

            const accountId = (await environmentService.getAccountIdFromEnvironment(session.environmentId)) as number;

            let connectionConfig = { ...session.connectionConfig, ...tokenMetadata, ...callbackMetadata };

            let pending = false;

            if (template.auth_mode === ProviderAuthModes.Custom && !connectionConfig['installation_id'] && !installationId) {
                pending = true;

                const custom = config.custom as Record<string, string>;
                connectionConfig = {
                    ...connectionConfig,
                    app_id: custom['app_id'],
                    pending,
                    pendingLog: activityLogId?.toString()
                };
            }

            if (template.auth_mode === ProviderAuthModes.Custom && installationId) {
                connectionConfig = {
                    ...connectionConfig,
                    installation_id: installationId
                };
            }

            if (connectionConfig['oauth_client_id_override']) {
                parsedRawCredentials = {
                    ...parsedRawCredentials,
                    config_override: {
                        client_id: connectionConfig['oauth_client_id_override']
                    }
                };

                connectionConfig = Object.keys(session.connectionConfig).reduce((acc: Record<string, string>, key: string) => {
                    if (key !== 'oauth_client_id_override') {
                        acc[key] = connectionConfig[key] as string;
                    }
                    return acc;
                }, {});
            }

            if (connectionConfig['oauth_client_secret_override']) {
                parsedRawCredentials = {
                    ...parsedRawCredentials,
                    config_override: {
                        ...parsedRawCredentials.config_override,
                        client_secret: connectionConfig['oauth_client_secret_override']
                    }
                };

                connectionConfig = Object.keys(session.connectionConfig).reduce((acc: Record<string, string>, key: string) => {
                    if (key !== 'oauth_client_secret_override') {
                        acc[key] = connectionConfig[key] as string;
                    }
                    return acc;
                }, {});
            }

            if (connectionConfig['oauth_scopes_override']) {
                connectionConfig['oauth_scopes_override'] = !Array.isArray(connectionConfig['oauth_scopes_override'])
                    ? connectionConfig['oauth_scopes_override'].split(',')
                    : connectionConfig['oauth_scopes_override'];
            }

            const [updatedConnection] = await connectionService.upsertConnection(
                connectionId,
                providerConfigKey,
                session.provider,
                parsedRawCredentials,
                connectionConfig,
                session.environmentId,
                accountId
            );

            await updateProviderActivityLog(activityLogId, session.provider);

            await createActivityLogMessageAndEnd({
                level: 'debug',
                environment_id,
                activity_log_id: activityLogId,
                content: `OAuth connection for ${providerConfigKey} was successful${
                    template.auth_mode === ProviderAuthModes.Custom && !installationId ? ' and request for app approval is pending' : ''
                }`,
                timestamp: Date.now(),
                auth_mode: template.auth_mode,
                params: {
                    ...additionalTokenParams,
                    code: code as string,
                    scopes: config.oauth_scopes,
                    basic_auth_enabled: template.token_request_auth_method === 'basic',
                    token_params: template?.token_params as string
                }
            });
            await logCtx.debug(
                `OAuth connection successful${
                    template.auth_mode === ProviderAuthModes.Custom && !installationId ? ' and request for app approval is pending' : ''
                }`,
                {
                    additionalTokenParams,
                    code,
                    scopes: config.oauth_scopes,
                    basicAuthEnabled: template.token_request_auth_method === 'basic',
                    tokenParams: template?.token_params
                }
            );

            if (updatedConnection) {
                // don't initiate a sync if custom because this is the first step of the oauth flow
                const initiateSync = template.auth_mode === ProviderAuthModes.Custom ? false : true;
                const runPostConnectionScript = true;
                await connectionCreatedHook(
                    {
                        id: updatedConnection.id,
                        connection_id: connectionId,
                        provider_config_key: providerConfigKey,
                        environment_id,
                        auth_mode: template.auth_mode,
                        operation: updatedConnection.operation
                    },
                    session.provider,
                    activityLogId,
                    { initiateSync, runPostConnectionScript }
                );
            }

            if (template.auth_mode === ProviderAuthModes.Custom && installationId) {
                pending = false;
                await connectionService.getAppCredentialsAndFinishConnection(
                    connectionId,
                    config,
                    template,
                    connectionConfig as ConnectionConfig,
                    activityLogId
                );
            } else {
                await updateSuccessActivityLog(activityLogId, template.auth_mode === ProviderAuthModes.Custom ? null : true);
            }

            await telemetry.log(LogTypes.AUTH_TOKEN_REQUEST_SUCCESS, 'OAuth2 token request succeeded', LogActionEnum.AUTH, {
                environmentId: String(environment_id),
                providerConfigKey: String(providerConfigKey),
                provider: String(config.provider),
                connectionId: String(connectionId),
                authMode: String(template.auth_mode)
            });

            await logCtx.success();
            return publisher.notifySuccess(res, channel, providerConfigKey, connectionId, pending);
        } catch (err) {
            const prettyError = JSON.stringify(err, ['message', 'name'], 2);
            errorManager.report(err, {
                source: ErrorSourceEnum.PLATFORM,
                operation: LogActionEnum.AUTH,
                environmentId: session.environmentId,
                metadata: {
                    providerConfigKey: session.providerConfigKey,
                    connectionId: session.connectionId
                }
            });

            await telemetry.log(LogTypes.AUTH_TOKEN_REQUEST_FAILURE, 'OAuth2 token request failed', LogActionEnum.AUTH, {
                environmentId: String(environment_id),
                providerConfigKey: String(providerConfigKey),
                provider: String(config.provider),
                connectionId: String(connectionId),
                authMode: String(template.auth_mode)
            });

            const error = WSErrBuilder.UnknownError();
            await createActivityLogMessageAndEnd({
                level: 'error',
                environment_id,
                activity_log_id: activityLogId,
                content: error.message + '\n' + prettyError,
                timestamp: Date.now()
            });
            await logCtx.error(error.message, { error: err });
            await logCtx.failed();

            await connectionCreationFailedHook(
                {
                    id: -1,
                    connection_id: connectionId,
                    provider_config_key: providerConfigKey,
                    environment_id,
                    auth_mode: template.auth_mode,
                    error: error.message + '\n' + prettyError,
                    operation: AuthOperation.UNKNOWN
                },
                session.provider,
                activityLogId
            );

            return publisher.notifyErr(res, channel, providerConfigKey, connectionId, error);
        }
    }

    private async oauth1Callback(
        template: ProviderTemplate,
        config: ProviderConfig,
        session: OAuthSession,
        req: Request,
        res: Response,
        activityLogId: number,
        environment_id: number,
        logCtx: LogContext
    ) {
        const { oauth_token, oauth_verifier } = req.query;
        const providerConfigKey = session.providerConfigKey;
        const connectionId = session.connectionId;
        const channel = session.webSocketClientId;
        const metadata = getConnectionMetadataFromCallbackRequest(req.query, template);

        if (!oauth_token || !oauth_verifier) {
            const error = WSErrBuilder.InvalidCallbackOAuth1();
            await createActivityLogMessageAndEnd({
                level: 'error',
                environment_id,
                activity_log_id: activityLogId,
                content: error.message,
                timestamp: Date.now()
            });
            await logCtx.error(error.message);
            await logCtx.failed();

            await connectionCreationFailedHook(
                {
                    id: -1,
                    connection_id: connectionId,
                    provider_config_key: providerConfigKey,
                    environment_id,
                    auth_mode: template.auth_mode,
                    error: error.message,
                    operation: AuthOperation.UNKNOWN
                },
                session.provider,
                activityLogId
            );

            return publisher.notifyErr(res, channel, providerConfigKey, connectionId, error);
        }

        const oauth_token_secret = session.requestTokenSecret!;

        const accountId = (await environmentService.getAccountIdFromEnvironment(session.environmentId)) as number;

        const oAuth1Client = new OAuth1Client(config, template, '');
        oAuth1Client
            .getOAuthAccessToken(oauth_token as string, oauth_token_secret, oauth_verifier as string)
            .then(async (accessTokenResult) => {
                const parsedAccessTokenResult = connectionService.parseRawCredentials(accessTokenResult, ProviderAuthModes.OAuth1);

                const [updatedConnection] = await connectionService.upsertConnection(
                    connectionId,
                    providerConfigKey,
                    session.provider,
                    parsedAccessTokenResult,
                    { ...session.connectionConfig, ...metadata },
                    session.environmentId,
                    accountId
                );

                await updateSuccessActivityLog(activityLogId, true);

                await createActivityLogMessageAndEnd({
                    level: 'info',
                    environment_id,
                    activity_log_id: activityLogId,
                    content: `OAuth connection for ${providerConfigKey} was successful`,
                    timestamp: Date.now(),
                    auth_mode: template.auth_mode,
                    url: session.callbackUrl
                });
                await logCtx.info('OAuth connection was successful', { url: session.callbackUrl, providerConfigKey });

                await telemetry.log(LogTypes.AUTH_TOKEN_REQUEST_SUCCESS, 'OAuth1 token request succeeded', LogActionEnum.AUTH, {
                    environmentId: String(environment_id),
                    providerConfigKey: String(providerConfigKey),
                    provider: String(config.provider),
                    connectionId: String(connectionId),
                    authMode: String(template.auth_mode)
                });

                if (updatedConnection) {
                    // syncs not support for oauth1
                    const initiateSync = false;
                    const runPostConnectionScript = true;
                    await connectionCreatedHook(
                        {
                            id: updatedConnection.id,
                            connection_id: connectionId,
                            provider_config_key: providerConfigKey,
                            environment_id,
                            auth_mode: template.auth_mode,
                            operation: updatedConnection.operation
                        },
                        session.provider,
                        activityLogId,
                        { initiateSync, runPostConnectionScript }
                    );
                }
                await logCtx.success();

                return publisher.notifySuccess(res, channel, providerConfigKey, connectionId);
            })
            .catch(async (err) => {
                errorManager.report(err, {
                    source: ErrorSourceEnum.PLATFORM,
                    operation: LogActionEnum.AUTH,
                    environmentId: session.environmentId,
                    metadata: {
                        ...metadata,
                        providerConfigKey: session.providerConfigKey,
                        connectionId: session.connectionId
                    }
                });
                const prettyError = JSON.stringify(err, ['message', 'name'], 2);

                await telemetry.log(LogTypes.AUTH_TOKEN_REQUEST_FAILURE, 'OAuth1 token request failed', LogActionEnum.AUTH, {
                    environmentId: String(environment_id),
                    providerConfigKey: String(providerConfigKey),
                    provider: String(config.provider),
                    connectionId: String(connectionId),
                    authMode: String(template.auth_mode)
                });

                const error = WSErrBuilder.UnknownError();
                await createActivityLogMessageAndEnd({
                    level: 'error',
                    environment_id,
                    activity_log_id: activityLogId,
                    content: error.message + '\n' + prettyError,
                    timestamp: Date.now()
                });
                await logCtx.error(error.message);
                await logCtx.failed();

                await connectionCreationFailedHook(
                    {
                        id: -1,
                        connection_id: connectionId,
                        provider_config_key: providerConfigKey,
                        environment_id,
                        auth_mode: template.auth_mode,
                        error: error.message + '\n' + prettyError,
                        operation: AuthOperation.UNKNOWN
                    },
                    session.provider,
                    activityLogId
                );

                return publisher.notifyErr(res, channel, providerConfigKey, connectionId, WSErrBuilder.UnknownError(prettyError));
            });
    }
}

export default new OAuthController();<|MERGE_RESOLUTION|>--- conflicted
+++ resolved
@@ -56,12 +56,9 @@
 import publisher from '../clients/publisher.client.js';
 import * as WSErrBuilder from '../utils/web-socket-error.js';
 import oAuthSessionService from '../services/oauth-session.service.js';
-<<<<<<< HEAD
 import type { LogContext } from '@nangohq/logs';
 import { getExistingOperationContext, getOperationContext } from '@nangohq/logs';
-=======
 import { errorToObject } from '@nangohq/utils';
->>>>>>> 74ed475d
 
 class OAuthController {
     public async oauthRequest(req: Request, res: Response, _next: NextFunction) {
@@ -302,15 +299,9 @@
                 });
             } else if (template.auth_mode === ProviderAuthModes.App || template.auth_mode === ProviderAuthModes.Custom) {
                 const appCallBackUrl = getGlobalAppCallbackUrl();
-<<<<<<< HEAD
                 return this.appRequest(template, config, session, res, authorizationParams, appCallBackUrl, activityLogId!, environmentId, logCtx);
             } else if (template.auth_mode === ProviderAuthModes.OAuth1) {
                 return this.oauth1Request(template, config, session, res, callbackUrl, activityLogId!, environmentId, logCtx);
-=======
-                return this.appRequest(template, config, session, res, authorizationParams, appCallBackUrl, activityLogId!, environmentId);
-            } else if (template.auth_mode === ProviderAuthModes.OAuth1) {
-                return this.oauth1Request(template, config, session, res, callbackUrl, activityLogId!, environmentId);
->>>>>>> 74ed475d
             }
 
             const error = WSErrBuilder.UnknownAuthMode(template.auth_mode);
@@ -772,13 +763,8 @@
 
                 return publisher.notifyErr(res, channel, providerConfigKey, connectionId, error);
             }
-<<<<<<< HEAD
-        } catch (error) {
-            const prettyError = JSON.stringify(error, ['message', 'name'], 2);
-=======
         } catch (err: any) {
             const prettyError = JSON.stringify(err, ['message', 'name'], 2);
->>>>>>> 74ed475d
 
             const error = WSErrBuilder.UnknownError();
             const content = error.message + '\n' + prettyError;
@@ -1074,15 +1060,9 @@
             const config = (await configService.getProviderConfig(session.providerConfigKey, session.environmentId))!;
 
             if (session.authMode === ProviderAuthModes.OAuth2 || session.authMode === ProviderAuthModes.Custom) {
-<<<<<<< HEAD
                 return this.oauth2Callback(template as ProviderTemplateOAuth2, config, session, req, res, activityLogId!, session.environmentId, logCtx);
             } else if (session.authMode === ProviderAuthModes.OAuth1) {
                 return this.oauth1Callback(template, config, session, req, res, activityLogId!, session.environmentId, logCtx);
-=======
-                return this.oauth2Callback(template as ProviderTemplateOAuth2, config, session, req, res, activityLogId!, session.environmentId);
-            } else if (session.authMode === ProviderAuthModes.OAuth1) {
-                return this.oauth1Callback(template, config, session, req, res, activityLogId!, session.environmentId);
->>>>>>> 74ed475d
             }
 
             const error = WSErrBuilder.UnknownAuthMode(session.authMode);
@@ -1100,13 +1080,8 @@
             await logCtx.failed();
 
             return publisher.notifyErr(res, channel, providerConfigKey, connectionId, error);
-<<<<<<< HEAD
         } catch (err) {
             const prettyError = JSON.stringify(err, ['message', 'name'], 2);
-=======
-        } catch (e) {
-            const prettyError = JSON.stringify(e, ['message', 'name'], 2);
->>>>>>> 74ed475d
 
             errorManager.report(err, {
                 source: ErrorSourceEnum.PLATFORM,
@@ -1215,12 +1190,10 @@
                 content: `Update request has been made for ${session.provider} using ${providerConfigKey} for the connection ${connectionId}`,
                 timestamp: Date.now()
             });
-<<<<<<< HEAD
+            await updateSuccessActivityLog(activityLogId, true);
+
             await logCtx.info('Update request has been made', { provider: session.provider, providerConfigKey, connectionId });
             await logCtx.success();
-=======
->>>>>>> 74ed475d
-            await updateSuccessActivityLog(activityLogId, true);
 
             return publisher.notifySuccess(res, channel, providerConfigKey, connectionId);
         }
