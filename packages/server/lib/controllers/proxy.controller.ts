import type { Request, Response, NextFunction } from 'express';
import type { OutgoingHttpHeaders } from 'http';
import type { TransformCallback } from 'stream';
import type stream from 'stream';
import { Readable, Transform, PassThrough } from 'stream';
import type { UrlWithParsedQuery } from 'url';
import url from 'url';
import querystring from 'querystring';
import type { AxiosError, AxiosRequestConfig, AxiosResponse } from 'axios';
import axios from 'axios';
import { backOff } from 'exponential-backoff';
import type {
    ActivityLogMessage,
    HTTP_VERB,
    LogLevel,
    LogAction,
    UserProvidedProxyConfiguration,
    InternalProxyConfiguration,
    ApplicationConstructedProxyConfiguration
} from '@nangohq/shared';
import {
    NangoError,
    updateProvider as updateProviderActivityLog,
    updateEndpoint as updateEndpointActivityLog,
    createActivityLog,
    createActivityLogMessageAndEnd,
    createActivityLogMessage,
    updateSuccess as updateSuccessActivityLog,
    LogActionEnum,
    errorManager,
    getAccount,
    getEnvironmentId,
    ErrorSourceEnum,
    proxyService,
    connectionService,
    configService
} from '@nangohq/shared';
import type { LogContext } from '@nangohq/logs';
import { getExistingOperationContext, getOperationContext } from '@nangohq/logs';

type ForwardedHeaders = Record<string, string>;

class ProxyController {
    /**
     * Route Call
     * @desc Parse incoming request from the SDK or HTTP request and route the
     * call on the provided method after verifying the necessary parameters are set.
     * @param {Request} req Express request object
     * @param {Response} res Express response object
     * @param {NextFuncion} next callback function to pass control to the next middleware function in the pipeline.
     */
    public async routeCall(req: Request, res: Response, next: NextFunction) {
        try {
            const connectionId = req.get('Connection-Id') as string;
            const providerConfigKey = req.get('Provider-Config-Key') as string;
            const retries = req.get('Retries') as string;
            const baseUrlOverride = req.get('Base-Url-Override') as string;
            const decompress = req.get('Decompress') as string;
            const isSync = (req.get('Nango-Is-Sync') as string) === 'true';
            const isDryRun = (req.get('Nango-Is-Dry-Run') as string) === 'true';
            const retryOn = req.get('Retry-On') ? (req.get('Retry-On') as string).split(',').map(Number) : null;
            const existingActivityLogId = req.get('Nango-Activity-Log-Id') as number | string;
            const environment_id = getEnvironmentId(res);
            const accountId = getAccount(res);

            const logAction: LogAction = isSync ? LogActionEnum.SYNC : LogActionEnum.PROXY;

            const log = {
                level: 'debug' as LogLevel,
                success: false,
                action: logAction,
                start: Date.now(),
                end: Date.now(),
                timestamp: Date.now(),
                method: req.method as HTTP_VERB,
                connection_id: connectionId,
                provider_config_key: providerConfigKey,
                environment_id
            };

            let activityLogId: number | null = null;

            if (!isDryRun) {
                activityLogId = existingActivityLogId ? Number(existingActivityLogId) : await createActivityLog(log);
            }
            // TODO: move that outside try/catch
            const logCtx = existingActivityLogId
                ? getExistingOperationContext({ id: String(existingActivityLogId) })
                : await getOperationContext(
                      { operation: { type: 'action' }, message: 'Start action' },
                      { account: { id: accountId, name: '' }, environment: { id: environment_id } }
                  );

            const { method } = req;

            const path = req.params[0] as string;
            const { query }: UrlWithParsedQuery = url.parse(req.url, true) as unknown as UrlWithParsedQuery;
            const queryString = querystring.stringify(query);
            const endpoint = `${path}${queryString ? `?${queryString}` : ''}`;

            const headers = parseHeaders(req);

            const externalConfig: UserProvidedProxyConfiguration = {
                endpoint,
                providerConfigKey,
                connectionId,
                retries: retries ? Number(retries) : 0,
                data: req.body,
                headers,
                baseUrlOverride,
                decompress: decompress === 'true' ? true : false,
                method: method.toUpperCase() as HTTP_VERB,
                retryOn
            };

            const {
                success: connSuccess,
                error: connError,
                response: connection
            } = await connectionService.getConnectionCredentials(accountId, environment_id, connectionId, providerConfigKey, activityLogId, logAction, false);

            if (!connSuccess || !connection) {
                throw new Error(`Failed to get connection credentials: '${connError}'`);
            }
            const providerConfig = await configService.getProviderConfig(providerConfigKey, environment_id);

            if (!providerConfig && activityLogId) {
                await createActivityLogMessageAndEnd({
                    level: 'error',
                    environment_id,
                    activity_log_id: activityLogId,
                    timestamp: Date.now(),
                    content: 'Provider configuration not found'
                });
<<<<<<< HEAD
                await logCtx.error('Provider configuration not found');
                await logCtx.failed();
=======
>>>>>>> 74ed475d

                throw new NangoError('unknown_provider_config');
            }
            if (activityLogId && providerConfig) {
                await updateProviderActivityLog(activityLogId, providerConfig.provider);
            }

            const internalConfig: InternalProxyConfiguration = {
                existingActivityLogId: activityLogId,
                connection,
                provider: providerConfig!.provider
            };

            const { success, error, response: proxyConfig, activityLogs } = proxyService.configure(externalConfig, internalConfig);
            if (activityLogId) {
                await updateEndpointActivityLog(activityLogId, externalConfig.endpoint);
                for (const log of activityLogs) {
                    switch (log.level) {
                        case 'error':
                            await createActivityLogMessageAndEnd(log);
                            await logCtx.error(log.content);
                            break;
                        default:
                            await createActivityLogMessage(log);
                            await logCtx.info(log.content);
                            break;
                    }
                }
            }
            if (!success || !proxyConfig || error) {
                errorManager.errResFromNangoErr(res, error);
                await logCtx.failed();
                return;
            }

            await this.sendToHttpMethod({
                res,
                method: method as HTTP_VERB,
                configBody: proxyConfig,
                activityLogId,
                environment_id,
                isSync,
                isDryRun
            });
        } catch (error) {
            const environmentId = getEnvironmentId(res);
            const connectionId = req.get('Connection-Id') as string;
            const providerConfigKey = req.get('Provider-Config-Key') as string;

            errorManager.report(error, {
                source: ErrorSourceEnum.PLATFORM,
                operation: LogActionEnum.PROXY,
                environmentId,
                metadata: {
                    connectionId,
                    providerConfigKey
                }
            });
            next(error);
        }
    }

    /**
     * Send to http method
     * @desc route the call to a HTTP request based on HTTP method passed in
     * @param {Request} req Express request object
     * @param {Response} res Express response object
     * @param {NextFuncion} next callback function to pass control to the next middleware function in the pipeline.
     * @param {HTTP_VERB} method
     * @param {ApplicationConstructedProxyConfiguration} configBody
     */
    private sendToHttpMethod({
        res,
        method,
        configBody,
        activityLogId,
        environment_id,
        isSync,
        isDryRun
    }: {
        res: Response;
        method: HTTP_VERB;
        configBody: ApplicationConstructedProxyConfiguration;
        activityLogId: number | null;
        environment_id: number;
        isSync?: boolean | undefined;
        isDryRun?: boolean | undefined;
    }) {
        const url = proxyService.constructUrl(configBody);
        let decompress = false;

        if (configBody.decompress === true || configBody.template?.proxy?.decompress === true) {
            decompress = true;
        }

        return this.request({
            res,
            method,
            url,
            config: configBody,
            activityLogId,
            environment_id,
            decompress,
            isSync,
            isDryRun,
            data: configBody.data
        });
    }

    private async handleResponse({
        res,
        responseStream,
        config,
        activityLogId,
        environment_id,
        url,
        isSync = false,
        isDryRun = false
    }: {
        res: Response;
        responseStream: AxiosResponse;
        config: ApplicationConstructedProxyConfiguration;
        activityLogId: number | null;
        environment_id: number;
        url: string;
        isSync?: boolean | undefined;
        isDryRun?: boolean | undefined;
    }) {
<<<<<<< HEAD
        if (!isDryRun) {
            if (!isSync) {
                await updateSuccessActivityLog(activityLogId!, true);
=======
        if (!isDryRun && activityLogId) {
            if (!isSync) {
                await updateSuccessActivityLog(activityLogId, true);
>>>>>>> 74ed475d
            }
            const safeHeaders = proxyService.stripSensitiveHeaders(config.headers, config);
            await createActivityLogMessageAndEnd({
                level: 'info',
                environment_id,
                activity_log_id: activityLogId!,
                timestamp: Date.now(),
                content: `${config.method.toUpperCase()} request to ${url} was successful`,
                params: {
                    headers: JSON.stringify(safeHeaders)
                }
            });
        }

        const passThroughStream = new PassThrough();
        responseStream.data.pipe(passThroughStream);
        passThroughStream.pipe(res);

        res.writeHead(responseStream?.status, responseStream.headers as OutgoingHttpHeaders);
    }

    private async handleErrorResponse(
        res: Response,
        e: unknown,
        url: string,
        config: ApplicationConstructedProxyConfiguration,
        activityLogId: number | null,
        environment_id: number
    ) {
        const error = e as AxiosError;

        if (!error?.response?.data && error?.toJSON) {
            const {
                message,
                stack,
                config: { method },
                code,
                status
            } = error?.toJSON() as any;

            const errorObject = { message, stack, code, status, url, method };

            if (activityLogId) {
                await createActivityLogMessageAndEnd({
                    level: 'error',
                    environment_id,
                    activity_log_id: activityLogId,
                    timestamp: Date.now(),
                    content: `${method.toUpperCase()} request to ${url} failed`,
                    params: errorObject
                });
            } else {
                console.error(`Error: ${method.toUpperCase()} request to ${url} failed with the following params: ${JSON.stringify(errorObject)}`);
            }

            const responseStatus = error.response?.status || 500;
            const responseHeaders = error.response?.headers || {};

            res.writeHead(responseStatus, responseHeaders as OutgoingHttpHeaders);

            const stream = new Readable();
            stream.push(JSON.stringify(errorObject));
            stream.push(null);

            stream.pipe(res);

            return;
        }

        const errorData = error?.response?.data as stream.Readable;
        const stringify = new Transform({
            transform(chunk: Buffer, _encoding: BufferEncoding, callback: TransformCallback) {
                callback(null, chunk);
            }
        });
        if (error?.response?.status) {
            res.writeHead(error?.response?.status, error?.response?.headers as OutgoingHttpHeaders);
        }
        if (errorData) {
            errorData.pipe(stringify).pipe(res);
            stringify.on('data', (data) => {
                void this.reportError(error, url, config, activityLogId, environment_id, data);
            });
        }
    }

    /**
     * Get
     * @param {Response} res Express response object
     * @param {NextFuncion} next callback function to pass control to the next middleware function in the pipeline.
     * @param {HTTP_VERB} method
     * @param {string} url
     * @param {ApplicationConstructedProxyConfiguration} config
     */

    private async request({
        res,
        method,
        url,
        config,
        activityLogId,
        environment_id,
        decompress,
        isSync,
        isDryRun,
        data
    }: {
        res: Response;
        method: HTTP_VERB;
        url: string;
        config: ApplicationConstructedProxyConfiguration;
        activityLogId: number | null;
        environment_id: number;
        decompress: boolean;
        isSync?: boolean | undefined;
        isDryRun?: boolean | undefined;
        data?: unknown;
    }) {
        try {
            const activityLogs: ActivityLogMessage[] = [];
            const headers = proxyService.constructHeaders(config);
            const requestConfig: AxiosRequestConfig = {
                method,
                url,
                responseType: 'stream',
                headers,
                decompress
            };
            if (['POST', 'PUT', 'PATCH'].includes(method)) {
                requestConfig.data = data || {};
            }
            const responseStream: AxiosResponse = await backOff(
                () => {
                    return axios(requestConfig);
                },
                { numOfAttempts: Number(config.retries), retry: proxyService.retry.bind(this, activityLogId, environment_id, config, activityLogs) }
            );
            await Promise.all(
<<<<<<< HEAD
                activityLogs.map(async (activityLogMessage) => {
                    await createActivityLogMessage(activityLogMessage);
                    // TODO: add logCtx
=======
                activityLogs.map((activityLogMessage) => {
                    return createActivityLogMessage(activityLogMessage);
>>>>>>> 74ed475d
                })
            );

            await this.handleResponse({ res, responseStream, config, activityLogId, environment_id, url, isSync, isDryRun });
        } catch (error) {
            await this.handleErrorResponse(res, error, url, config, activityLogId, environment_id);
        }
    }

    private async reportError(
        error: AxiosError,
        url: string,
        config: ApplicationConstructedProxyConfiguration,
        activityLogId: number | null,
        environment_id: number,
        errorMessage: string,
        logCtx: LogContext | undefined
    ) {
        if (activityLogId) {
            const safeHeaders = proxyService.stripSensitiveHeaders(config.headers, config);
            await createActivityLogMessageAndEnd({
                level: 'error',
                environment_id,
                activity_log_id: activityLogId,
                timestamp: Date.now(),
                content: JSON.stringify({
                    nangoComment: `The provider responded back with a ${error?.response?.status} to the url: ${url}`,
                    providerResponse: errorMessage.toString()
                }),
                params: {
                    requestHeaders: JSON.stringify(safeHeaders, null, 2),
                    responseHeaders: JSON.stringify(error?.response?.headers, null, 2)
                }
            });
            await logCtx?.error('he provider responded back with an error code', {
                code: error?.response?.status,
                url,
                error: errorMessage,
                requestHeaders: JSON.stringify(safeHeaders, null, 2),
                responseHeaders: JSON.stringify(error?.response?.headers, null, 2)
            });
        } else {
            const content = `The provider responded back with a ${error?.response?.status} and the message ${errorMessage} to the url: ${url}.${
                config.template.docs ? ` Refer to the documentation at ${config.template.docs} for help` : ''
            }`;
            console.error(content);
        }
    }
}

/**
 * Parse Headers
 * @param {Request} req Express request object
 */
export function parseHeaders(req: Pick<Request, 'rawHeaders'>) {
    const headers = req.rawHeaders;
    const HEADER_PROXY_LOWER = 'nango-proxy-';
    const HEADER_PROXY_UPPER = 'Nango-Proxy-';
    const forwardedHeaders: ForwardedHeaders = {};

    if (!headers) {
        return forwardedHeaders;
    }

    for (let i = 0, n = headers.length; i < n; i += 2) {
        const headerKey = headers[i];

        if (headerKey?.toLowerCase().startsWith(HEADER_PROXY_LOWER) || headerKey?.startsWith(HEADER_PROXY_UPPER)) {
            forwardedHeaders[headerKey.slice(HEADER_PROXY_LOWER.length)] = headers[i + 1] || '';
        }
    }

    return forwardedHeaders;
}

export default new ProxyController();<|MERGE_RESOLUTION|>--- conflicted
+++ resolved
@@ -132,11 +132,8 @@
                     timestamp: Date.now(),
                     content: 'Provider configuration not found'
                 });
-<<<<<<< HEAD
                 await logCtx.error('Provider configuration not found');
                 await logCtx.failed();
-=======
->>>>>>> 74ed475d
 
                 throw new NangoError('unknown_provider_config');
             }
@@ -265,21 +262,15 @@
         isSync?: boolean | undefined;
         isDryRun?: boolean | undefined;
     }) {
-<<<<<<< HEAD
-        if (!isDryRun) {
-            if (!isSync) {
-                await updateSuccessActivityLog(activityLogId!, true);
-=======
         if (!isDryRun && activityLogId) {
             if (!isSync) {
                 await updateSuccessActivityLog(activityLogId, true);
->>>>>>> 74ed475d
             }
             const safeHeaders = proxyService.stripSensitiveHeaders(config.headers, config);
             await createActivityLogMessageAndEnd({
                 level: 'info',
                 environment_id,
-                activity_log_id: activityLogId!,
+                activity_log_id: activityLogId,
                 timestamp: Date.now(),
                 content: `${config.method.toUpperCase()} request to ${url} was successful`,
                 params: {
@@ -412,14 +403,9 @@
                 { numOfAttempts: Number(config.retries), retry: proxyService.retry.bind(this, activityLogId, environment_id, config, activityLogs) }
             );
             await Promise.all(
-<<<<<<< HEAD
                 activityLogs.map(async (activityLogMessage) => {
                     await createActivityLogMessage(activityLogMessage);
                     // TODO: add logCtx
-=======
-                activityLogs.map((activityLogMessage) => {
-                    return createActivityLogMessage(activityLogMessage);
->>>>>>> 74ed475d
                 })
             );
 
