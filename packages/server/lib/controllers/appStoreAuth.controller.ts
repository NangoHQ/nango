--- conflicted
+++ resolved
@@ -48,11 +48,7 @@
 
         try {
             logCtx = await logContextGetter.create(
-<<<<<<< HEAD
-                { id: String(activityLogId), operation: { type: 'auth', action: 'connect' }, message: 'Authorization App Store' },
-=======
                 { id: String(activityLogId), operation: { type: 'auth', action: 'create_connection' }, message: 'Authorization App Store' },
->>>>>>> ff6336e7
                 { account, environment }
             );
             void analytics.track(AnalyticsTypes.PRE_APP_STORE_AUTH, accountId);
