import { z } from 'zod';

import { environmentService } from '@nangohq/shared';
<<<<<<< HEAD
import { isEnterprise, requireEmptyQuery, zodErrorToHTTP } from '@nangohq/utils';

import { environmentToApi } from '../../../formatters/environment.js';
import { envSchema } from '../../../helpers/validation.js';
import { asyncWrapper } from '../../../utils/asyncWrapper.js';
import { featureFlags } from '../../../utils/utils.js';
=======
import { flagHasPlan, requireEmptyQuery, zodErrorToHTTP } from '@nangohq/utils';

import { environmentToApi } from '../../../formatters/environment.js';
import { asyncWrapper } from '../../../utils/asyncWrapper.js';

import type { DBEnvironment, PatchEnvironment } from '@nangohq/types';
>>>>>>> 9ecd01c0

import type { DBEnvironment, DBTeam, PatchEnvironment } from '@nangohq/types';

const validationBody = z
    .object({
        name: envSchema.optional(),
        callback_url: z.string().url().optional(),
        hmac_key: z.string().min(0).max(1000).optional(),
        hmac_enabled: z.boolean().optional(),
        slack_notifications: z.boolean().optional(),
        otlp_endpoint: z.string().url().or(z.literal('')).optional(),
        otlp_headers: z
            .array(z.object({ name: z.string().min(1).max(256), value: z.string().min(1).max(4000) }))
            .max(100)
            .optional()
    })
    .strict();

export const patchEnvironment = asyncWrapper<PatchEnvironment>(async (req, res) => {
    const emptyQuery = requireEmptyQuery(req, { withEnv: true });
    if (emptyQuery) {
        res.status(400).send({ error: { code: 'invalid_query_params', errors: zodErrorToHTTP(emptyQuery.error) } });
        return;
    }

    const valBody = validationBody.safeParse(req.body);
    if (!valBody.success) {
        res.status(400).send({ error: { code: 'invalid_body', errors: zodErrorToHTTP(valBody.error) } });
        return;
    }

    const body: PatchEnvironment['Body'] = valBody.data;
    const { environment, plan } = res.locals;

    const data: Partial<DBEnvironment> = {};
    if (typeof body.name !== 'undefined') {
        const existingEnvironment = await environmentService.getByEnvironmentName(account.id, body.name);
        if (existingEnvironment && existingEnvironment.id !== environment.id) {
            res.status(400).send({ error: { code: 'environment_already_exists', message: 'An environment with this name already exists' } });
            return;
        }

        data.name = body.name;
    }
    if (typeof body.callback_url !== 'undefined') {
        data.callback_url = body.callback_url;
    }
    if (typeof body.hmac_key !== 'undefined') {
        data.hmac_key = body.hmac_key;
    }
    if (typeof body.hmac_enabled !== 'undefined') {
        data.hmac_enabled = body.hmac_enabled;
    }
    if (typeof body.slack_notifications !== 'undefined') {
        data.slack_notifications = body.slack_notifications;
    }
    if (typeof body.otlp_endpoint !== 'undefined') {
        data.otlp_settings = { headers: {}, ...environment.otlp_settings, endpoint: body.otlp_endpoint };
    }
    if (body.otlp_headers) {
        const headers: Record<string, string> = {};
        for (const header of body.otlp_headers) {
            headers[header.name] = header.value;
        }
        data.otlp_settings = { endpoint: '', ...environment.otlp_settings, headers };
    }

    if (data.otlp_settings && flagHasPlan) {
        if (!plan!.has_otel) {
            res.status(403).send({ error: { code: 'forbidden', message: 'OpenTelemetry export is not enabled for this account' } });
            return;
        }
    }

    if (Object.keys(data).length <= 0) {
        res.status(400).send({ error: { code: 'invalid_body', message: 'Nothing to update' } });
        return;
    }

    const updated = await environmentService.update({ accountId: environment.account_id, environmentId: environment.id, data });
    if (!updated) {
        res.status(500).send({ error: { code: 'server_error', message: 'failed to update environment' } });
        return;
    }

    res.status(200).send({ data: environmentToApi(updated) });
});<|MERGE_RESOLUTION|>--- conflicted
+++ resolved
@@ -1,23 +1,13 @@
 import { z } from 'zod';
 
 import { environmentService } from '@nangohq/shared';
-<<<<<<< HEAD
-import { isEnterprise, requireEmptyQuery, zodErrorToHTTP } from '@nangohq/utils';
+import { flagHasPlan, requireEmptyQuery, zodErrorToHTTP } from '@nangohq/utils';
 
 import { environmentToApi } from '../../../formatters/environment.js';
 import { envSchema } from '../../../helpers/validation.js';
 import { asyncWrapper } from '../../../utils/asyncWrapper.js';
-import { featureFlags } from '../../../utils/utils.js';
-=======
-import { flagHasPlan, requireEmptyQuery, zodErrorToHTTP } from '@nangohq/utils';
-
-import { environmentToApi } from '../../../formatters/environment.js';
-import { asyncWrapper } from '../../../utils/asyncWrapper.js';
 
 import type { DBEnvironment, PatchEnvironment } from '@nangohq/types';
->>>>>>> 9ecd01c0
-
-import type { DBEnvironment, DBTeam, PatchEnvironment } from '@nangohq/types';
 
 const validationBody = z
     .object({
