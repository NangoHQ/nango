import { z } from 'zod';

import db from '@nangohq/database';
import { environmentService, externalWebhookService, getPlan } from '@nangohq/shared';
<<<<<<< HEAD
import { requireEmptyQuery, zodErrorToHTTP } from '@nangohq/utils';
=======
import { flagHasPlan, requireEmptyQuery, zodErrorToHTTP } from '@nangohq/utils';
>>>>>>> 16ff8980

import { envSchema } from '../../../helpers/validation.js';
import { asyncWrapper } from '../../../utils/asyncWrapper.js';

import type { PostEnvironment } from '@nangohq/types';

const validationBody = z
    .object({
        name: envSchema
    })
    .strict();

export const postEnvironment = asyncWrapper<PostEnvironment>(async (req, res) => {
    const emptyQuery = requireEmptyQuery(req);
    if (emptyQuery) {
        res.status(400).send({ error: { code: 'invalid_query_params', errors: zodErrorToHTTP(emptyQuery.error) } });
        return;
    }

    const valBody = validationBody.safeParse(req.body);
    if (!valBody.success) {
        res.status(400).send({ error: { code: 'invalid_body', errors: zodErrorToHTTP(valBody.error) } });
        return;
    }

    const body: PostEnvironment['Body'] = valBody.data;

    const accountId = res.locals.user.account_id;
<<<<<<< HEAD
    const plan = await getPlan(db.knex, { accountId });

    const environments = await environmentService.getEnvironmentsByAccountId(accountId);
    if (plan && environments.length >= plan.environments_max) {
        res.status(400).send({
            error: {
                code: 'resource_capped',
                message: plan.name === 'free' ? 'Creating environment is only available for paying customer' : "Can't create more environments. "
            }
        });
        return;
=======
    const environments = await environmentService.getEnvironmentsByAccountId(accountId);

    if (flagHasPlan) {
        const planRes = await getPlan(db.knex, { accountId });
        if (planRes.isErr()) {
            res.status(500).send({ error: { code: 'server_error', message: 'Unable to get plan' } });
            return;
        }

        const plan = planRes.value;
        if (plan && environments.length >= plan.environments_max) {
            res.status(400).send({
                error: {
                    code: 'resource_capped',
                    message: plan.name === 'free' ? 'Creating environment is only available for paying customer' : "Can't create more environments. "
                }
            });
            return;
        }
>>>>>>> 16ff8980
    }

    const exists = environments.some((env) => env.name === body.name);
    if (exists) {
        res.status(409).send({ error: { code: 'conflict', message: 'Environment already exists' } });
        return;
    }

    const created = await environmentService.createEnvironment(accountId, body.name);
    if (!created) {
        res.status(500).send({ error: { code: 'server_error', message: 'Failed to create environment' } });
        return;
    }

    await externalWebhookService.update(created.id, {
        on_auth_creation: true,
        on_auth_refresh_error: true,
        on_sync_completion_always: true,
        on_sync_error: true
    });

    res.status(200).send({ data: { id: created.id, name: created.name } });
});<|MERGE_RESOLUTION|>--- conflicted
+++ resolved
@@ -2,11 +2,7 @@
 
 import db from '@nangohq/database';
 import { environmentService, externalWebhookService, getPlan } from '@nangohq/shared';
-<<<<<<< HEAD
-import { requireEmptyQuery, zodErrorToHTTP } from '@nangohq/utils';
-=======
 import { flagHasPlan, requireEmptyQuery, zodErrorToHTTP } from '@nangohq/utils';
->>>>>>> 16ff8980
 
 import { envSchema } from '../../../helpers/validation.js';
 import { asyncWrapper } from '../../../utils/asyncWrapper.js';
@@ -35,19 +31,6 @@
     const body: PostEnvironment['Body'] = valBody.data;
 
     const accountId = res.locals.user.account_id;
-<<<<<<< HEAD
-    const plan = await getPlan(db.knex, { accountId });
-
-    const environments = await environmentService.getEnvironmentsByAccountId(accountId);
-    if (plan && environments.length >= plan.environments_max) {
-        res.status(400).send({
-            error: {
-                code: 'resource_capped',
-                message: plan.name === 'free' ? 'Creating environment is only available for paying customer' : "Can't create more environments. "
-            }
-        });
-        return;
-=======
     const environments = await environmentService.getEnvironmentsByAccountId(accountId);
 
     if (flagHasPlan) {
@@ -67,7 +50,6 @@
             });
             return;
         }
->>>>>>> 16ff8980
     }
 
     const exists = environments.some((env) => env.name === body.name);
