import crypto from 'crypto';

import * as z from 'zod';

import db from '@nangohq/database';
import { acceptInvitation, accountService, getInvitation, pbkdf2, userService } from '@nangohq/shared';
import { flagHasUsage, report, requireEmptyQuery, zodErrorToHTTP } from '@nangohq/utils';

import { sendVerificationEmail } from '../../../helpers/email.js';
import { asyncWrapper } from '../../../utils/asyncWrapper.js';
import { linkBillingCustomer, linkBillingFreeSubscription } from '../../../utils/billing.js';

import type { DBTeam, PostSignup } from '@nangohq/types';

export const passwordSchema = z
    .string()
    .min(8)
    .max(64)
    .refine((value) => {
        return value.match(/[A-Z]+/) && value.match(/[0-9]/) && value.match(/[^a-zA-Z0-9]/);
    }, 'Password should be least 8 characters with uppercase, a number and a special character');

const validation = z
    .object({
        email: z.string().email(),
        password: passwordSchema,
        name: z.string(),
        token: z.string().uuid().optional(),
        foundUs: z.string().optional()
    })
    .strict();

export const signup = asyncWrapper<PostSignup>(async (req, res) => {
    const emptyQuery = requireEmptyQuery(req);
    if (emptyQuery) {
        res.status(400).send({ error: { code: 'invalid_query_params', errors: zodErrorToHTTP(emptyQuery.error) } });
        return;
    }

    const val = validation.safeParse(req.body);
    if (!val.success) {
        res.status(400).send({
            error: { code: 'invalid_body', errors: zodErrorToHTTP(val.error) }
        });
        return;
    }

    const { email, password, name, token, foundUs }: PostSignup['Body'] = val.data;

    const existingUser = await userService.getUserByEmail(email);
    if (existingUser) {
        if (!existingUser.email_verified) {
            res.status(400).send({
                error: {
                    code: 'email_not_verified',
                    message: 'A user already exists with this email address but the address is not verified.'
                }
            });
        } else {
            res.status(400).send({
                error: {
                    code: 'user_already_exists',
                    message: 'User with this email already exists'
                }
            });
        }
        return;
    }

    let account: DBTeam | null;
    if (token) {
        // Invitation signup
        const validToken = await getInvitation(token);
        if (!validToken) {
            res.status(400).send({ error: { code: 'invalid_invite_token', message: 'The token used was found to be invalid.' } });
            return;
        }

        account = await accountService.getAccountById(db.knex, validToken.account_id);
        if (!account) {
            res.status(500).send({ error: { code: 'server_error', message: 'Failed to get team' } });
            return;
        }

        await acceptInvitation(token);
    } else {
        // Regular account
<<<<<<< HEAD
        account = await accountService.createAccount({ name, email });
=======
        account = await accountService.createAccount(`${name}'s Team`, foundUs);
>>>>>>> 3c55adbc
        if (!account) {
            res.status(500).send({
                error: { code: 'error_creating_account', message: 'There was a problem creating the account. Please reach out to support.' }
            });
            return;
        }
    }

    // Create user
    const salt = crypto.randomBytes(16).toString('base64');
    const hashedPassword = (await pbkdf2(password, salt, 310000, 32, 'sha256')).toString('base64');
    const user = await userService.createUser({
        email,
        name,
        hashed_password: hashedPassword,
        salt,
        account_id: account.id,
        email_verified: token ? true : false
    });
    if (!user) {
        res.status(500).send({ error: { code: 'error_creating_user', message: 'There was a problem creating the user. Please reach out to support.' } });
        return;
    }

    if (!token && flagHasUsage) {
        const linkOrbCustomerRes = await linkBillingCustomer(account, user);
        if (linkOrbCustomerRes.isErr()) {
            report(linkOrbCustomerRes.error);
        } else {
            const linkOrbSubscriptionRes = await linkBillingFreeSubscription(account);
            if (linkOrbSubscriptionRes.isErr()) {
                report(linkOrbSubscriptionRes.error);
            }
        }
    }

    // Ask for email validation if not coming from an invitation
    if (!token) {
        if (!user.email_verification_token) {
            res.status(400).send({ error: { code: 'email_already_verified', message: 'Email address was already verified, please login.' } });
            return;
        }

        await sendVerificationEmail(email, name, user.email_verification_token);

        // We don't login because we want to enforce email validation
        res.status(200).send({ data: { uuid: user.uuid, verified: false } });
        return;
    }

    // Login directly if we are coming from an invitation
    req.login(user, function (err) {
        if (err) {
            res.status(500).send({ error: { code: 'server_error', message: 'There was a problem logging in the user. Please reach out to support.' } });
            return;
        }

        res.status(200).send({ data: { uuid: user.uuid, verified: true } });
    });
});<|MERGE_RESOLUTION|>--- conflicted
+++ resolved
@@ -85,11 +85,7 @@
         await acceptInvitation(token);
     } else {
         // Regular account
-<<<<<<< HEAD
-        account = await accountService.createAccount({ name, email });
-=======
-        account = await accountService.createAccount(`${name}'s Team`, foundUs);
->>>>>>> 3c55adbc
+        account = await accountService.createAccount({ name, email, foundUs });
         if (!account) {
             res.status(500).send({
                 error: { code: 'error_creating_account', message: 'There was a problem creating the account. Please reach out to support.' }
