--- conflicted
+++ resolved
@@ -3,18 +3,14 @@
 import { z } from 'zod';
 
 import db from '@nangohq/database';
-<<<<<<< HEAD
-import { acceptInvitation, accountService, getInvitation, userService } from '@nangohq/shared';
-=======
-import { acceptInvitation, accountService, getInvitation, pbkdf2, updatePlanByTeam, userService } from '@nangohq/shared';
->>>>>>> d44cc812
+import { acceptInvitation, accountService, getInvitation, pbkdf2, userService } from '@nangohq/shared';
 import { flagHasUsage, report, requireEmptyQuery, zodErrorToHTTP } from '@nangohq/utils';
 
 import { sendVerificationEmail } from '../../../helpers/email.js';
 import { asyncWrapper } from '../../../utils/asyncWrapper.js';
+import { linkOrbCustomer, linkOrbFreeSubscription } from '../../../utils/orb.js';
 
 import type { DBTeam, PostSignup } from '@nangohq/types';
-import { linkOrbCustomer, linkOrbFreeSubscription } from '../../../utils/orb.js';
 
 export const passwordSchema = z
     .string()
