import { logContextGetter, migrateMapping } from '@nangohq/logs';
import { multipleMigrations, seeders } from '@nangohq/shared';
import { afterAll, beforeAll, describe, expect, it } from 'vitest';
import { isSuccess, runServer, shouldBeProtected, shouldRequireQueryEnv } from '../../../utils/tests.js';

let api: Awaited<ReturnType<typeof runServer>>;
describe('POST /logs/operations', () => {
    beforeAll(async () => {
        await multipleMigrations();
        await migrateMapping();

        api = await runServer();
    });
    afterAll(() => {
        api.server.close();
    });

    it('should be protected', async () => {
        // @ts-expect-error missing body on purpose
        const res = await api.fetch('/api/v1/logs/operations', { method: 'POST', query: { env: 'dev' } });

        shouldBeProtected(res);
    });

    it('should enforce env query params', async () => {
        const { env } = await seeders.seedAccountEnvAndUser();
        // @ts-expect-error missing query on purpose
        const res = await api.fetch('/api/v1/logs/operations', { method: 'POST', token: env.secret_key });

        shouldRequireQueryEnv(res);
    });

    it('should validate body', async () => {
        const { env } = await seeders.seedAccountEnvAndUser();
        const res = await api.fetch('/api/v1/logs/operations', {
            method: 'POST',
            query: { env: 'dev' },
            token: env.secret_key,
            // @ts-expect-error on purpose
            body: { limit: 'a', foo: 'bar' }
        });

        expect(res.json).toStrictEqual({
            error: {
                code: 'invalid_body',
                errors: [
                    {
                        code: 'invalid_type',
                        message: 'Expected number, received string',
                        path: ['limit']
                    },
                    {
                        code: 'unrecognized_keys',
                        message: "Unrecognized key(s) in object: 'foo'",
                        path: []
                    }
                ]
            }
        });
        expect(res.res.status).toBe(400);
    });

    it('should search logs and get empty results', async () => {
        const { env } = await seeders.seedAccountEnvAndUser();
        const res = await api.fetch('/api/v1/logs/operations', {
            method: 'POST',
            query: { env: 'dev' },
            token: env.secret_key,
            body: { limit: 10 }
        });

        isSuccess(res.json);
        expect(res.res.status).toBe(200);
        expect(res.json).toStrictEqual({
            data: [],
            pagination: { total: 0 }
        });
    });

    it('should search logs and get one result', async () => {
        const { env, account } = await seeders.seedAccountEnvAndUser();

<<<<<<< HEAD
        const logCtx = await logContextGetter.create({ message: 'test 1', operation: { type: 'auth', action: 'connect' } }, { account, environment: env });
=======
        const logCtx = await logContextGetter.create(
            { message: 'test 1', operation: { type: 'auth', action: 'create_connection' } },
            { account, environment: env }
        );
>>>>>>> ff6336e7
        await logCtx.info('test info');
        await logCtx.success();

        const res = await api.fetch('/api/v1/logs/operations', {
            method: 'POST',
            query: { env: 'dev' },
            token: env.secret_key,
            body: { limit: 10 }
        });

        isSuccess(res.json);
        expect(res.res.status).toBe(200);
        expect(res.json).toStrictEqual<typeof res.json>({
            data: [
                {
                    accountId: env.account_id,
                    accountName: null,
                    code: null,
                    integrationId: null,
                    integrationName: null,
                    providerName: null,
                    connectionId: null,
                    connectionName: null,
                    createdAt: expect.toBeIsoDate(),
                    endedAt: expect.toBeIsoDate(),
                    environmentId: env.id,
                    environmentName: 'dev',
                    error: null,
                    id: logCtx.id,
                    jobId: null,
                    level: 'info',
                    message: 'test 1',
                    meta: null,
                    operation: {
                        type: 'auth',
<<<<<<< HEAD
                        action: 'connect'
=======
                        action: 'create_connection'
>>>>>>> ff6336e7
                    },
                    parentId: null,
                    request: null,
                    response: null,
                    source: 'internal',
                    startedAt: expect.toBeIsoDate(),
                    state: 'success',
                    syncConfigId: null,
                    syncConfigName: null,
                    title: null,
                    type: 'log',
                    updatedAt: expect.toBeIsoDate(),
                    userId: null
                }
            ],
            pagination: { total: 1 }
        });
    });

    it('should search logs and not return results from an other account', async () => {
        const { account, env } = await seeders.seedAccountEnvAndUser();
        const env2 = await seeders.seedAccountEnvAndUser();

<<<<<<< HEAD
        const logCtx = await logContextGetter.create({ message: 'test 1', operation: { type: 'auth', action: 'connect' } }, { account, environment: env });
=======
        const logCtx = await logContextGetter.create(
            { message: 'test 1', operation: { type: 'auth', action: 'create_connection' } },
            { account, environment: env }
        );
>>>>>>> ff6336e7
        await logCtx.info('test info');
        await logCtx.success();

        const res = await api.fetch('/api/v1/logs/operations', {
            method: 'POST',
            query: { env: 'dev' },
            token: env2.env.secret_key,
            body: { limit: 10 }
        });

        isSuccess(res.json);
        expect(res.res.status).toBe(200);
        expect(res.json).toStrictEqual<typeof res.json>({
            data: [],
            pagination: { total: 0 }
        });
    });
});<|MERGE_RESOLUTION|>--- conflicted
+++ resolved
@@ -80,14 +80,10 @@
     it('should search logs and get one result', async () => {
         const { env, account } = await seeders.seedAccountEnvAndUser();
 
-<<<<<<< HEAD
-        const logCtx = await logContextGetter.create({ message: 'test 1', operation: { type: 'auth', action: 'connect' } }, { account, environment: env });
-=======
         const logCtx = await logContextGetter.create(
             { message: 'test 1', operation: { type: 'auth', action: 'create_connection' } },
             { account, environment: env }
         );
->>>>>>> ff6336e7
         await logCtx.info('test info');
         await logCtx.success();
 
@@ -123,11 +119,7 @@
                     meta: null,
                     operation: {
                         type: 'auth',
-<<<<<<< HEAD
-                        action: 'connect'
-=======
                         action: 'create_connection'
->>>>>>> ff6336e7
                     },
                     parentId: null,
                     request: null,
@@ -151,14 +143,10 @@
         const { account, env } = await seeders.seedAccountEnvAndUser();
         const env2 = await seeders.seedAccountEnvAndUser();
 
-<<<<<<< HEAD
-        const logCtx = await logContextGetter.create({ message: 'test 1', operation: { type: 'auth', action: 'connect' } }, { account, environment: env });
-=======
         const logCtx = await logContextGetter.create(
             { message: 'test 1', operation: { type: 'auth', action: 'create_connection' } },
             { account, environment: env }
         );
->>>>>>> ff6336e7
         await logCtx.info('test info');
         await logCtx.success();
 
