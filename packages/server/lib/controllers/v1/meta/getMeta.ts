--- conflicted
+++ resolved
@@ -1,10 +1,7 @@
 import { environmentService, getOnboarding } from '@nangohq/shared';
 import { NANGO_VERSION, baseUrl, requireEmptyQuery, zodErrorToHTTP } from '@nangohq/utils';
 
-<<<<<<< HEAD
 import { planToApi } from '../../../formatters/plan.js';
-=======
->>>>>>> b5947c4c
 import { asyncWrapper } from '../../../utils/asyncWrapper.js';
 
 import type { GetMeta } from '@nangohq/types';
@@ -22,14 +19,10 @@
     const onboarding = await getOnboarding(sessionUser.id);
     res.status(200).send({
         data: {
-<<<<<<< HEAD
             plan: plan ? planToApi(plan) : null,
-            environments,
-=======
             environments: environments.map((env) => {
                 return { name: env.name };
             }),
->>>>>>> b5947c4c
             version: NANGO_VERSION,
             baseUrl,
             debugMode: req.session.debugMode === true,
