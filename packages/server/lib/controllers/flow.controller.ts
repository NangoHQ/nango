--- conflicted
+++ resolved
@@ -184,18 +184,7 @@
 
     public async enableFlow(req: Request, res: Response<any, Required<RequestLocals>>, next: NextFunction) {
         try {
-<<<<<<< HEAD
-            const environmentId = res.locals['environment'].id;
-=======
-            const { success, error, response } = await getUserAccountAndEnvironmentFromSession(req);
-
-            if (!success || response === null) {
-                errorManager.errResFromNangoErr(res, error);
-                return;
-            }
-
-            const { account, environment } = response;
->>>>>>> 330c014f
+            const { account, environment } = res.locals;
 
             const id = req.params['id'];
             const flow = req.body;
