import type { Request, Response } from 'express';
import type { NextFunction } from 'express';
import { getUserAccountAndEnvironmentFromSession } from '../utils/utils.js';
import {
    flowService,
    accountService,
    getEnvironmentAndAccountId,
    errorManager,
    IncomingPreBuiltFlowConfig,
    configService,
    deployPreBuilt as deployPreBuiltSyncConfig,
    syncOrchestrator,
    FlowDownloadBody,
    remoteFileService,
    getAllSyncsAndActions,
    getNangoConfigIdAndLocationFromId,
<<<<<<< HEAD
    getSyncConfigConnections,
    getConfigWithEndpointsByProviderConfigKey,
    StandardNangoConfig,
    getConfigWithEndpointsByProviderConfigKeyAndName
=======
    getSyncsByConnectionIdsAndEnvironmentIdAndSyncName
>>>>>>> 31d53d7f
} from '@nangohq/shared';

class FlowController {
    public async getFlows(req: Request, res: Response, next: NextFunction) {
        try {
            const { success, error, response } = await getUserAccountAndEnvironmentFromSession(req);

            if (!success || response === null) {
                errorManager.errResFromNangoErr(res, error);
                return;
            }
            const availableFlows = flowService.getAllAvailableFlows();
            const addedFlows = await flowService.getAddedPublicFlows(response.environment.id);

            res.send({ addedFlows, availableFlows });
        } catch (e) {
            next(e);
        }
    }

    public async adminDeployPrivateFlow(req: Request, res: Response, next: NextFunction) {
        try {
            const { success, error, response } = await getEnvironmentAndAccountId(res, req);

            if (!success || response === null) {
                errorManager.errResFromNangoErr(res, error);
                return;
            }

            const { accountId } = response;
            const fullAccount = await accountService.getAccountById(accountId);

            if (fullAccount?.uuid !== process.env['NANGO_ADMIN_UUID']) {
                res.status(401).send('Unauthorized');
                return;
            }

            const { targetAccountUUID, targetEnvironment, config } = req.body;

            const result = await accountService.getAccountAndEnvironmentIdByUUID(targetAccountUUID, targetEnvironment);

            if (!result) {
                res.status(400).send('Invalid environment');
                return;
            }

            const { environmentId } = result;

            const {
                success: preBuiltSuccess,
                error: preBuiltError,
                response: preBuiltResponse
            } = await deployPreBuiltSyncConfig(environmentId, config, req.body.nangoYamlBody || '');

            if (!preBuiltSuccess || preBuiltResponse === null) {
                errorManager.errResFromNangoErr(res, preBuiltError);
                return;
            }

            await syncOrchestrator.triggerIfConnectionsExist(preBuiltResponse.result, environmentId);

            res.sendStatus(200);
        } catch (e) {
            next(e);
        }
    }

    public async deployPreBuiltFlow(req: Request, res: Response, next: NextFunction) {
        try {
            const { success, error, response } = await getEnvironmentAndAccountId(res, req);

            if (!success || response === null) {
                errorManager.errResFromNangoErr(res, error);
                return;
            }

            const config: IncomingPreBuiltFlowConfig[] = req.body;

            if (!config) {
                res.status(400).send('Missing config');
                return;
            }

            if (config.some((c) => !c.provider)) {
                res.status(400).send('Missing integration');
                return;
            }

            const { environmentId } = response;

            // config is an array for compatibility purposes, it will only ever have one item
            const [firstConfig] = config;
            const providerLookup = await configService.getConfigIdByProvider(firstConfig?.provider as string, environmentId);

            if (!providerLookup) {
                errorManager.errRes(res, 'provider_not_on_account');
                return;
            }

            const { success: preBuiltSuccess, error: preBuiltError, response: preBuiltResponse } = await deployPreBuiltSyncConfig(environmentId, config, '');

            if (!preBuiltSuccess || preBuiltResponse === null) {
                errorManager.errResFromNangoErr(res, preBuiltError);
                return;
            }

            await syncOrchestrator.triggerIfConnectionsExist(preBuiltResponse.result, environmentId);

            res.sendStatus(201);
        } catch (e) {
            next(e);
        }
    }

    public async downloadFlow(req: Request, res: Response, next: NextFunction) {
        try {
            const { success, error, response } = await getEnvironmentAndAccountId(res, req);

            if (!success || response === null) {
                errorManager.errResFromNangoErr(res, error);
                return;
            }

            const { environmentId, accountId } = response;

            const body: FlowDownloadBody = req.body as FlowDownloadBody;

            if (!body) {
                res.status(400).send('Missing body');
                return;
            }

            const { id, name, provider, is_public } = body;

            if (!name || !provider || typeof is_public === 'undefined') {
                res.status(400).send('Missing required fields');
                return;
            }

            if (!id && is_public) {
                await remoteFileService.zipAndSendPublicFiles(res, name, accountId, environmentId, body.public_route as string);
                return;
            } else {
                // it has an id, so it's either a public template that is active, or a private template
                // either way, we need to fetch it from the users directory in s3
                const configLookupResult = await getNangoConfigIdAndLocationFromId(id as number);

                if (!configLookupResult) {
                    res.status(400).send('Invalid file reference');
                    return;
                }

                const { nango_config_id, file_location } = configLookupResult;
                await remoteFileService.zipAndSendFiles(res, name, accountId, environmentId, nango_config_id, file_location);
                return;
            }
        } catch (e) {
            next(e);
        }
    }

    public async getFlowConfig(req: Request, res: Response, next: NextFunction) {
        try {
            const { success, error, response } = await getEnvironmentAndAccountId(res, req);

            if (!success || response === null) {
                errorManager.errResFromNangoErr(res, error);
                return;
            }

            const { environmentId } = response;

            const nangoConfigs = await getAllSyncsAndActions(environmentId);

            res.send(nangoConfigs);
        } catch (e) {
            next(e);
        }
    }

    public async deleteFlow(req: Request, res: Response, next: NextFunction) {
        try {
            const { success, error, response } = await getEnvironmentAndAccountId(res, req);

            if (!success || response === null) {
                errorManager.errResFromNangoErr(res, error);
                return;
            }

            const { environmentId } = response;

            const id = req.params['id'];
            const connectionIds = req.query['connectionIds'] as string;
            const syncName = req.query['sync_name'] as string;

            if (!id) {
                res.status(400).send('Missing id');
                return;
            }

            if (!connectionIds) {
                res.status(400).send('Missing connectionIds');
                return;
            }

            if (!syncName) {
                res.status(400).send('Missing sync_name');
                return;
            }

            const connections = connectionIds.split(',');

            const syncs = await getSyncsByConnectionIdsAndEnvironmentIdAndSyncName(connections, environmentId, syncName);

            for (const sync of syncs) {
                await syncOrchestrator.deleteSync(sync.id as string, environmentId);
            }

            await syncOrchestrator.deleteConfig(Number(id), environmentId);

            res.sendStatus(204);
        } catch (e) {
            next(e);
        }
    }

    public async getEndpoints(req: Request, res: Response, next: NextFunction) {
        try {
            const { success, error, response } = await getEnvironmentAndAccountId(res, req);

            if (!success || response === null) {
                errorManager.errResFromNangoErr(res, error);
                return;
            }

            const { environmentId } = response;
            const providerConfigKey = req.params['providerConfigKey'];
            const provider = req.query['provider'];

            if (!providerConfigKey) {
                res.status(400).send('Missing providerConfigKey');
                return;
            }

            const availableFlows = flowService.getAllAvailableFlowsAsStandardConfig();
            const [availableFlowsForProvider] = availableFlows.filter((flow) => flow.providerConfigKey === provider);

            const enabledFlows = await getConfigWithEndpointsByProviderConfigKey(environmentId, provider as string);
            const unEnabledFlows: StandardNangoConfig = availableFlowsForProvider as StandardNangoConfig;

            if (availableFlows) {
                if (enabledFlows) {
                    const { syncs: enabledSyncs, actions: enabledActions } = enabledFlows;

                    const { syncs, actions } = unEnabledFlows;

                    const filteredSyncs = syncs.filter((sync) => !enabledSyncs.some((enabledSync) => enabledSync.name === sync.name));
                    const filteredActions = actions.filter((action) => !enabledActions.some((enabledAction) => enabledAction.name === action.name));

                    unEnabledFlows.syncs = filteredSyncs;
                    unEnabledFlows.actions = filteredActions;
                }
            }

            res.send({ unEnabledFlows, enabledFlows });
        } catch (e) {
            next(e);
        }
    }

    public async getFlow(req: Request, res: Response, next: NextFunction) {
        try {
            const { success: sessionSuccess, error: sessionError, response } = await getUserAccountAndEnvironmentFromSession(req);
            if (!sessionSuccess || response === null) {
                errorManager.errResFromNangoErr(res, sessionError);
                return;
            }

            const { environment } = response;
            const providerConfigKey = req.query['provider_config_key'] as string;
            const { flowName } = req.params;

            if (!providerConfigKey) {
                res.status(400).send({ message: 'Missing provider config key' });
                return;
            }

            if (!flowName) {
                res.status(400).send({ message: 'Missing sync name' });
                return;
            }

            const flow = flowService.getSingleFlowAsStandardConfig(flowName);
            const provider = await configService.getProviderName(providerConfigKey as string);
            const flowConfig = await getConfigWithEndpointsByProviderConfigKeyAndName(environment.id, providerConfigKey, flowName as string);

            res.send({ flowConfig, unEnabledFlow: flow, provider });
        } catch (e) {
            next(e);
        }
    }
}

export default new FlowController();<|MERGE_RESOLUTION|>--- conflicted
+++ resolved
@@ -14,14 +14,10 @@
     remoteFileService,
     getAllSyncsAndActions,
     getNangoConfigIdAndLocationFromId,
-<<<<<<< HEAD
-    getSyncConfigConnections,
     getConfigWithEndpointsByProviderConfigKey,
     StandardNangoConfig,
-    getConfigWithEndpointsByProviderConfigKeyAndName
-=======
+    getConfigWithEndpointsByProviderConfigKeyAndName,
     getSyncsByConnectionIdsAndEnvironmentIdAndSyncName
->>>>>>> 31d53d7f
 } from '@nangohq/shared';
 
 class FlowController {
