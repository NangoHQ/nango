--- conflicted
+++ resolved
@@ -1,10 +1,6 @@
-<<<<<<< HEAD
-import { configService, getProviders } from '@nangohq/shared';
-=======
 import crypto from 'crypto';
 
 import { configService, connectionService, errorManager, getGlobalWebhookReceiveUrl, getProvider, getProviders } from '@nangohq/shared';
->>>>>>> 26f5f02d
 
 import type { RequestLocals } from '../utils/express.js';
 import type { Integration as ProviderIntegration, IntegrationWithCreds } from '@nangohq/shared';
