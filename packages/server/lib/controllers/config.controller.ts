--- conflicted
+++ resolved
@@ -95,59 +95,6 @@
 };
 
 class ConfigController {
-<<<<<<< HEAD
-    /**
-     * Webapp
-     */
-
-    async listProviderConfigsWeb(_: Request, res: Response<ListIntegration, Required<RequestLocals>>, next: NextFunction) {
-        try {
-            const { environment } = res.locals;
-
-            const configs = await configService.listIntegrationForApi(environment.id);
-
-            const integrations = await Promise.all(
-                configs.map(async (config) => {
-                    const provider = getProvider(config.provider);
-                    const activeFlows = await getFlowConfigsByParams(environment.id, config.unique_key);
-
-                    const integration: Integration = {
-                        authMode: provider?.auth_mode || 'APP',
-                        uniqueKey: config.unique_key,
-                        provider: config.provider,
-                        scripts: activeFlows.length,
-                        connection_count: Number(config.connection_count),
-                        creationDate: config.created_at,
-                        missing_fields_count: config.missing_fields.length
-                    };
-
-                    // Used by legacy connection create
-                    // TODO: remove this
-                    if (provider) {
-                        if (provider.auth_mode !== 'APP' && provider.auth_mode !== 'CUSTOM') {
-                            integration['connectionConfigParams'] = parseConnectionConfigParamsFromTemplate(provider);
-                        }
-
-                        // Check if provider is of type ProviderTwoStep || JWT
-                        if (provider.auth_mode === 'TWO_STEP' || provider.auth_mode === 'JWT') {
-                            integration['credentialParams'] = parseCredentialsParamsFromTemplate(provider as ProviderTwoStep);
-                        }
-                    }
-
-                    return integration;
-                })
-            );
-
-            res.status(200).send({
-                integrations: integrations
-            });
-        } catch (err) {
-            next(err);
-        }
-    }
-
-=======
->>>>>>> 6138f4cd
     listProvidersFromYaml(_: Request, res: Response<any, Required<RequestLocals>>) {
         const providers = getProviders();
         if (!providers) {
