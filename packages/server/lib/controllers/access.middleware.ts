import type { Request, Response, NextFunction } from 'express';
import { environmentService, isCloud, setAccount, setEnvironmentId, isBasicAuthEnabled, errorManager, userService } from '@nangohq/shared';

export class AccessMiddleware {
    async secretKeyAuth(req: Request, res: Response, next: NextFunction) {
<<<<<<< HEAD
        const authorizationHeader = req.get('authorization');
=======
        if (isCloud()) {
            const authorizationHeader = req.get('authorization');

            if (!authorizationHeader) {
                return errorManager.errRes(res, 'missing_auth_header');
            }

            const secret = authorizationHeader.split('Bearer ').pop();

            if (!secret) {
                return errorManager.errRes(res, 'malformed_auth_header');
            }

            if (!/^[0-9A-F]{8}-[0-9A-F]{4}-[4][0-9A-F]{3}-[89AB][0-9A-F]{3}-[0-9A-F]{12}$/i.test(secret)) {
                return errorManager.errRes(res, 'invalid_secret_key_format');
            }

            let accountId: number | null;
            let environmentId: number | null;
            try {
                const result = await environmentService.getAccountIdAndEnvironmentIdBySecretKey(secret);
                accountId = result?.accountId as number;
                environmentId = result?.environmentId as number;
            } catch (_) {
                return errorManager.errRes(res, 'malformed_auth_header');
            }

            if (accountId == null) {
                return errorManager.errRes(res, 'unknown_account');
            }

            setAccount(accountId, res);
            setEnvironmentId(environmentId, res);
            next();
        } else {
            setAccount(0, res);

            const accountEnvironment = req.cookies['env'] || 'dev';
            const environmentId = accountEnvironment === 'prod' ? 1 : 2;
            setEnvironmentId(environmentId, res);

            const secretKey = process.env['NANGO_SECRET_KEY'];
>>>>>>> cdb32b72

        if (!authorizationHeader) {
            return errorManager.errRes(res, 'missing_auth_header');
        }

        const secret = authorizationHeader.split('Bearer ').pop();

        if (!secret) {
            return errorManager.errRes(res, 'malformed_auth_header');
        }

        if (!/^[0-9A-F]{8}-[0-9A-F]{4}-[4][0-9A-F]{3}-[89AB][0-9A-F]{3}-[0-9A-F]{12}$/i.test(secret)) {
            return errorManager.errRes(res, 'invalid_secret_key_format');
        }

        let accountId: number | null;
        let environmentId: number | null;
        try {
            const result = await environmentService.getAccountIdAndEnvironmentIdBySecretKey(secret);
            accountId = result?.accountId as number;
            environmentId = result?.environmentId as number;
        } catch (_) {
            return errorManager.errRes(res, 'malformed_auth_header');
        }

        if (accountId == null) {
            return errorManager.errRes(res, 'unknown_account');
        }

        setAccount(accountId, res);
        setEnvironmentId(environmentId, res);
        next();
    }

    async publicKeyAuth(req: Request, res: Response, next: NextFunction) {
        if (isCloud()) {
            const publicKey = req.query['public_key'] as string;

            if (!publicKey) {
                return errorManager.errRes(res, 'missing_public_key');
            }

            if (!/^[0-9A-F]{8}-[0-9A-F]{4}-[4][0-9A-F]{3}-[89AB][0-9A-F]{3}-[0-9A-F]{12}$/i.test(publicKey)) {
                return errorManager.errRes(res, 'invalid_public_key');
            }

            let accountId: number | null | undefined;
            let environmentId: number | null | undefined;
            try {
                const result = await environmentService.getAccountIdAndEnvironmentIdByPublicKey(publicKey);
                accountId = result?.accountId as number;
                environmentId = result?.environmentId as number;
            } catch (e) {
                errorManager.report(e);
                return errorManager.errRes(res, 'unkown_account');
            }

            if (accountId == null) {
                return errorManager.errRes(res, 'unkown_account');
            }

            setAccount(accountId, res);
            setEnvironmentId(environmentId, res);
            next();
        } else {
            setAccount(0, res);

            const accountEnvironment = req.cookies['env'] || 'dev';
            const environmentId = accountEnvironment === 'prod' ? 1 : 2;
            setEnvironmentId(environmentId, res);
            next();
        }
    }

    async sessionAuth(req: Request, res: Response, next: NextFunction) {
        if (!req.isAuthenticated()) {
            res.status(401).send({ error: 'Not authenticated.' });
            return;
        }

        next();
    }

    async noAuth(req: Request, _: Response, next: NextFunction) {
        if (!req.isAuthenticated()) {
            const user = await userService.getUserById(0);

            req.login(user!, function (err) {
                if (err) {
                    return next(err);
                }

                next();
            });
        } else {
            next();
        }
    }

    async basicAuth(req: Request, res: Response, next: NextFunction) {
        // Already signed in.
        if (req.isAuthenticated()) {
            next();
            return;
        }

        // Protected by basic auth: should be signed in.
        if (isBasicAuthEnabled()) {
            res.status(401).send({ error: 'Not authenticated.' });
            return;
        }
    }

    admin(req: Request, res: Response, next: NextFunction) {
        if (!isCloud()) {
            return errorManager.errRes(res, 'only_nango_cloud');
        }

        const adminKey = process.env['NANGO_ADMIN_KEY'];

        if (!adminKey) {
            return errorManager.errRes(res, 'admin_key_configuration');
        }

        const authorizationHeader = req.get('authorization');

        if (!authorizationHeader) {
            return errorManager.errRes(res, 'missing_auth_header');
        }

        const candidateKey = authorizationHeader.split('Bearer ').pop();
        if (candidateKey !== adminKey) {
            return errorManager.errRes(res, 'invalid_admin_key');
        }

        next();
    }
}

export default new AccessMiddleware();<|MERGE_RESOLUTION|>--- conflicted
+++ resolved
@@ -3,52 +3,7 @@
 
 export class AccessMiddleware {
     async secretKeyAuth(req: Request, res: Response, next: NextFunction) {
-<<<<<<< HEAD
         const authorizationHeader = req.get('authorization');
-=======
-        if (isCloud()) {
-            const authorizationHeader = req.get('authorization');
-
-            if (!authorizationHeader) {
-                return errorManager.errRes(res, 'missing_auth_header');
-            }
-
-            const secret = authorizationHeader.split('Bearer ').pop();
-
-            if (!secret) {
-                return errorManager.errRes(res, 'malformed_auth_header');
-            }
-
-            if (!/^[0-9A-F]{8}-[0-9A-F]{4}-[4][0-9A-F]{3}-[89AB][0-9A-F]{3}-[0-9A-F]{12}$/i.test(secret)) {
-                return errorManager.errRes(res, 'invalid_secret_key_format');
-            }
-
-            let accountId: number | null;
-            let environmentId: number | null;
-            try {
-                const result = await environmentService.getAccountIdAndEnvironmentIdBySecretKey(secret);
-                accountId = result?.accountId as number;
-                environmentId = result?.environmentId as number;
-            } catch (_) {
-                return errorManager.errRes(res, 'malformed_auth_header');
-            }
-
-            if (accountId == null) {
-                return errorManager.errRes(res, 'unknown_account');
-            }
-
-            setAccount(accountId, res);
-            setEnvironmentId(environmentId, res);
-            next();
-        } else {
-            setAccount(0, res);
-
-            const accountEnvironment = req.cookies['env'] || 'dev';
-            const environmentId = accountEnvironment === 'prod' ? 1 : 2;
-            setEnvironmentId(environmentId, res);
-
-            const secretKey = process.env['NANGO_SECRET_KEY'];
->>>>>>> cdb32b72
 
         if (!authorizationHeader) {
             return errorManager.errRes(res, 'missing_auth_header');
@@ -84,43 +39,34 @@
     }
 
     async publicKeyAuth(req: Request, res: Response, next: NextFunction) {
-        if (isCloud()) {
-            const publicKey = req.query['public_key'] as string;
+        const publicKey = req.query['public_key'] as string;
 
-            if (!publicKey) {
-                return errorManager.errRes(res, 'missing_public_key');
-            }
+        if (!publicKey) {
+            return errorManager.errRes(res, 'missing_public_key');
+        }
 
-            if (!/^[0-9A-F]{8}-[0-9A-F]{4}-[4][0-9A-F]{3}-[89AB][0-9A-F]{3}-[0-9A-F]{12}$/i.test(publicKey)) {
-                return errorManager.errRes(res, 'invalid_public_key');
-            }
+        if (!/^[0-9A-F]{8}-[0-9A-F]{4}-[4][0-9A-F]{3}-[89AB][0-9A-F]{3}-[0-9A-F]{12}$/i.test(publicKey)) {
+            return errorManager.errRes(res, 'invalid_public_key');
+        }
 
-            let accountId: number | null | undefined;
-            let environmentId: number | null | undefined;
-            try {
-                const result = await environmentService.getAccountIdAndEnvironmentIdByPublicKey(publicKey);
-                accountId = result?.accountId as number;
-                environmentId = result?.environmentId as number;
-            } catch (e) {
-                errorManager.report(e);
-                return errorManager.errRes(res, 'unkown_account');
-            }
+        let accountId: number | null | undefined;
+        let environmentId: number | null | undefined;
+        try {
+            const result = await environmentService.getAccountIdAndEnvironmentIdByPublicKey(publicKey);
+            accountId = result?.accountId as number;
+            environmentId = result?.environmentId as number;
+        } catch (e) {
+            errorManager.report(e);
+            return errorManager.errRes(res, 'unkown_account');
+        }
 
-            if (accountId == null) {
-                return errorManager.errRes(res, 'unkown_account');
-            }
+        if (accountId == null) {
+            return errorManager.errRes(res, 'unkown_account');
+        }
 
-            setAccount(accountId, res);
-            setEnvironmentId(environmentId, res);
-            next();
-        } else {
-            setAccount(0, res);
-
-            const accountEnvironment = req.cookies['env'] || 'dev';
-            const environmentId = accountEnvironment === 'prod' ? 1 : 2;
-            setEnvironmentId(environmentId, res);
-            next();
-        }
+        setAccount(accountId, res);
+        setEnvironmentId(environmentId, res);
+        next();
     }
 
     async sessionAuth(req: Request, res: Response, next: NextFunction) {
