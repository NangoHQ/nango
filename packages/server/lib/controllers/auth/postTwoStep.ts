--- conflicted
+++ resolved
@@ -130,13 +130,7 @@
             return;
         }
 
-<<<<<<< HEAD
-        const [updatedConnection] = await connectionService.upsertTwoStepConnection({
-=======
-        const connectionId = receivedConnectionId || connectionService.generateConnectionId();
-
         const [updatedConnection] = await connectionService.upsertAuthConnection({
->>>>>>> 52fd88b1
             connectionId,
             providerConfigKey,
             credentials,
