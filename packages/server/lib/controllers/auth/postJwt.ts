--- conflicted
+++ resolved
@@ -1,7 +1,7 @@
 import { z } from 'zod';
 
 import db from '@nangohq/database';
-import { defaultOperationExpiration, endUserToMeta, flushLogsBuffer, logContextGetter } from '@nangohq/logs';
+import { defaultOperationExpiration, endUserToMeta, logContextGetter } from '@nangohq/logs';
 import {
     AnalyticsTypes,
     ErrorSourceEnum,
@@ -15,16 +15,9 @@
     jwtClient,
     linkConnection
 } from '@nangohq/shared';
-<<<<<<< HEAD
-import type { PostPublicJwtAuthorization, ProviderJwt } from '@nangohq/types';
-import type { LogContext } from '@nangohq/logs';
-import { defaultOperationExpiration, endUserToMeta, logContextGetter } from '@nangohq/logs';
-import { hmacCheck } from '../../utils/hmac.js';
-=======
 import { metrics, stringifyError, zodErrorToHTTP } from '@nangohq/utils';
 
 import { connectionCredential, connectionIdSchema, providerConfigKeySchema } from '../../helpers/validation.js';
->>>>>>> 278265ce
 import {
     connectionCreated as connectionCreatedHook,
     connectionCreationFailed as connectionCreationFailedHook,
@@ -35,7 +28,7 @@
 import { hmacCheck } from '../../utils/hmac.js';
 
 import type { LogContext } from '@nangohq/logs';
-import type { MessageRowInsert, PostPublicJwtAuthorization, ProviderJwt } from '@nangohq/types';
+import type { PostPublicJwtAuthorization, ProviderJwt } from '@nangohq/types';
 import type { NextFunction } from 'express';
 
 const bodyValidation = z
@@ -179,13 +172,8 @@
             return;
         }
 
-<<<<<<< HEAD
+        const credentials = create.value;
         const connectionResponse = await testConnectionCredentials({ config, connectionConfig, connectionId, credentials, provider, logCtx });
-=======
-        const credentials = create.value;
-
-        const connectionResponse = await testConnectionCredentials({ config, connectionConfig, connectionId, credentials, provider });
->>>>>>> 278265ce
         if (connectionResponse.isErr()) {
             void logCtx.error('Provided credentials are invalid');
             await logCtx.failed();
