--- conflicted
+++ resolved
@@ -176,7 +176,7 @@
             return;
         }
 
-        const [updatedConnection] = await connectionService.upsertTbaConnection({
+        const [updatedConnection] = await connectionService.upsertAuthConnection({
             connectionId,
             providerConfigKey,
             credentials: tbaCredentials,
@@ -253,53 +253,4 @@
 
         next(err);
     }
-<<<<<<< HEAD
-=======
-
-    const [updatedConnection] = await connectionService.upsertAuthConnection({
-        connectionId,
-        providerConfigKey,
-        credentials: tbaCredentials,
-        connectionConfig: {
-            ...connectionConfig,
-            oauth_client_id: config.oauth_client_id,
-            oauth_client_secret: config.oauth_client_secret
-        },
-        metadata: {},
-        config,
-        environment,
-        account
-    });
-    if (!updatedConnection) {
-        res.status(500).send({ error: { code: 'server_error', message: 'failed to create connection' } });
-        await logCtx.error('Failed to create connection');
-        await logCtx.failed();
-        return;
-    }
-
-    if (authType === 'connectSession') {
-        const session = res.locals.connectSession;
-        await linkConnection(db.knex, { endUserId: session.endUserId, connection: updatedConnection.connection });
-    }
-
-    await logCtx.enrichOperation({ connectionId: updatedConnection.connection.id!, connectionName: updatedConnection.connection.connection_id });
-    await logCtx.info('Tba connection creation was successful');
-    await logCtx.success();
-
-    void connectionCreatedHook(
-        {
-            connection: updatedConnection.connection,
-            environment,
-            account,
-            auth_mode: 'TBA',
-            operation: updatedConnection.operation
-        },
-        config.provider,
-        logContextGetter,
-        undefined,
-        logCtx
-    );
-
-    res.status(200).send({ providerConfigKey, connectionId });
->>>>>>> 52fd88b1
 });