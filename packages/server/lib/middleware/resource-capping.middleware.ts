import { connectionCreationStartCapCheck as connectionCreationStartCapCheckHook } from '../hooks/hooks.js';
import { asyncWrapper } from '../utils/asyncWrapper.js';

import type { ApiError, Endpoint } from '@nangohq/types';

export const resourceCapping = asyncWrapper<Endpoint<{ Method: 'POST'; Path: ''; Success: any; Error: ApiError<'resource_capped'> }>>(
    async (req, res, next) => {
        const { environment, plan } = res.locals;

        const { providerConfigKey } = req.params;

<<<<<<< HEAD
        if (plan && plan.connection_with_scripts_max && providerConfigKey) {
=======
        if (plan && providerConfigKey) {
>>>>>>> 16ff8980
            const isCapped = await connectionCreationStartCapCheckHook({
                providerConfigKey,
                environmentId: environment.id,
                creationType: 'create',
<<<<<<< HEAD
                limit: plan.connection_with_scripts_max
=======
                plan
>>>>>>> 16ff8980
            });
            if (isCapped) {
                res.status(400).send({ error: { code: 'resource_capped', message: 'Reached maximum number of connections with scripts enabled' } });
                return;
            }
        }

        next();
    }
);<|MERGE_RESOLUTION|>--- conflicted
+++ resolved
@@ -9,20 +9,12 @@
 
         const { providerConfigKey } = req.params;
 
-<<<<<<< HEAD
-        if (plan && plan.connection_with_scripts_max && providerConfigKey) {
-=======
         if (plan && providerConfigKey) {
->>>>>>> 16ff8980
             const isCapped = await connectionCreationStartCapCheckHook({
                 providerConfigKey,
                 environmentId: environment.id,
                 creationType: 'create',
-<<<<<<< HEAD
-                limit: plan.connection_with_scripts_max
-=======
                 plan
->>>>>>> 16ff8980
             });
             if (isCapped) {
                 res.status(400).send({ error: { code: 'resource_capped', message: 'Reached maximum number of connections with scripts enabled' } });
