--- conflicted
+++ resolved
@@ -84,12 +84,8 @@
     if (specialPaths.includes(fullPath)) {
         // limiting to 6 requests per period to avoid brute force attacks
         return Math.floor(rateLimiter.points / 6);
-<<<<<<< HEAD
-    } else if (res.locals.plan && res.locals.plan.name === 'free') {
-=======
     } else if (!res.locals.account || (res.locals.plan && res.locals.plan.name === 'free')) {
         // TODO: maybe store this in plans
->>>>>>> 16ff8980
         // Free account get way less requests
         return 10;
     }
