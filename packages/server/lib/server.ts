--- conflicted
+++ resolved
@@ -6,13 +6,7 @@
 import express from 'express';
 import * as cron from 'node-cron';
 import { WebSocketServer } from 'ws';
-<<<<<<< HEAD
-import http from 'node:http';
-import { getGlobalOAuthCallbackUrl, getOtlpRoutes, getProviders, getServerPort, getWebsocketsPath } from '@nangohq/shared';
-import { getLogger, once, requestLoggerMiddleware, initSentry, NANGO_VERSION, report } from '@nangohq/utils';
-=======
 
->>>>>>> 3387ec87
 import db, { KnexDatabase } from '@nangohq/database';
 import { migrate as migrateKeystore } from '@nangohq/keystore';
 import { destroy as destroyKvstore } from '@nangohq/kvstore';
@@ -29,7 +23,6 @@
 import { envs } from './env.js';
 import { runnersFleet } from './fleet.js';
 import { router } from './routes.js';
-import oAuthSessionService from './services/oauth-session.service.js';
 import migrate from './utils/migrate.js';
 
 import type { WebSocket } from 'ws';
