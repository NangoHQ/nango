import './tracer.js';
import './utils/loadEnv.js';

import express from 'express';
import * as cron from 'node-cron';
import type { WebSocket } from 'ws';
import { WebSocketServer } from 'ws';
import http from 'node:http';
import { getGlobalOAuthCallbackUrl, getOtlpRoutes, getProviders, getServerPort, getWebsocketsPath } from '@nangohq/shared';
import { getLogger, once, requestLoggerMiddleware, initSentry, NANGO_VERSION, report } from '@nangohq/utils';
import oAuthSessionService from './services/oauth-session.service.js';
import db, { KnexDatabase } from '@nangohq/database';
import migrate from './utils/migrate.js';
import { destroy as destroyRecords, migrate as migrateRecords } from '@nangohq/records';
import { start as migrateLogs, otlp, destroy as destroyLogs } from '@nangohq/logs';
import { migrate as migrateKeystore } from '@nangohq/keystore';
import { runnersFleet } from './fleet.js';
import publisher from './clients/publisher.client.js';
import { router } from './routes.js';
import { refreshConnectionsCron } from './refreshConnections.js';
<<<<<<< HEAD
import { envs } from './env.js';
=======
import { destroy as destroyKvstore } from '@nangohq/kvstore';
>>>>>>> 63de8c21

const { NANGO_MIGRATE_AT_START = 'true' } = process.env;
const logger = getLogger('Server');

initSentry({ dsn: envs.SENTRY_DSN, applicationName: envs.NANGO_DB_APPLICATION_NAME, hash: envs.GIT_HASH });

process.on('unhandledRejection', (reason) => {
    logger.error('Received unhandledRejection...', reason);
    report(reason);
    // not closing on purpose
});

process.on('uncaughtException', (err) => {
    logger.error('Received uncaughtException...', err);
    report(err);
    // not closing on purpose
});

const app = express();
app.disable('x-powered-by');
app.set('trust proxy', 1);

// Log all requests
if (process.env['ENABLE_REQUEST_LOG'] !== 'false') {
    app.use(requestLoggerMiddleware({ logger }));
}

// Load all routes
app.use('/', router);

const server = http.createServer(app);

// -------
// Websocket
const wss = new WebSocketServer({ server, path: getWebsocketsPath() });

wss.on('connection', async (ws: WebSocket) => {
    await publisher.subscribe(ws);
});

// Set to 'false' to disable migration at startup. Appropriate when you
// have multiple replicas of the service running and you do not want them
// all trying to migrate the database at the same time. In this case, the
// operator should run migrate.ts once before starting the service.
if (NANGO_MIGRATE_AT_START === 'true') {
    const db = new KnexDatabase({ timeoutMs: 0 }); // Disable timeout for migrations
    await migrate(db);
    await migrateKeystore(db.knex);
    await migrateLogs();
    await migrateRecords();
    await runnersFleet.migrate();
    await db.destroy();
} else {
    logger.info('Not migrating database');
}

// Preload providers
getProviders();

await oAuthSessionService.clearStaleSessions();
refreshConnectionsCron();
otlp.register(getOtlpRoutes);

const port = getServerPort();
server.listen(port, () => {
    logger.info(`✅ Nango Server with version ${NANGO_VERSION} is listening on port ${port}. OAuth callback URL: ${getGlobalOAuthCallbackUrl()}`);
    logger.info(
        `\n   |     |     |     |     |     |     |\n   |     |     |     |     |     |     |\n   |     |     |     |     |     |     |  \n \\ | / \\ | / \\ | / \\ | / \\ | / \\ | / \\ | /\n  \\|/   \\|/   \\|/   \\|/   \\|/   \\|/   \\|/\n------------------------------------------\nLaunch Nango at http://localhost:${port}\n------------------------------------------\n  /|\\   /|\\   /|\\   /|\\   /|\\   /|\\   /|\\\n / | \\ / | \\ / | \\ / | \\ / | \\ / | \\ / | \\\n   |     |     |     |     |     |     |\n   |     |     |     |     |     |     |\n   |     |     |     |     |     |     |`
    );
});

// --- Close function
const close = once(() => {
    logger.info('Closing...');

    cron.getTasks().forEach((task) => task.stop());

    // eslint-disable-next-line @typescript-eslint/no-misused-promises
    server.close(async () => {
        wss.close();
        await runnersFleet.stop();
        await db.destroy();
        await destroyRecords();
        await destroyLogs();
        otlp.stop();
        await destroyKvstore();

        logger.close();

        console.info('Closed');

        // TODO: close redis
        process.exit();
    });
});

process.on('SIGINT', () => {
    logger.info('Received SIGINT...');
    close();
});

process.on('SIGTERM', () => {
    logger.info('Received SIGTERM...');
    close();
});<|MERGE_RESOLUTION|>--- conflicted
+++ resolved
@@ -18,11 +18,8 @@
 import publisher from './clients/publisher.client.js';
 import { router } from './routes.js';
 import { refreshConnectionsCron } from './refreshConnections.js';
-<<<<<<< HEAD
 import { envs } from './env.js';
-=======
 import { destroy as destroyKvstore } from '@nangohq/kvstore';
->>>>>>> 63de8c21
 
 const { NANGO_MIGRATE_AT_START = 'true' } = process.env;
 const logger = getLogger('Server');
