import './tracer.js';
import './utils/config.js';
import bodyParser from 'body-parser';
import multer from 'multer';
import oauthController from './controllers/oauth.controller.js';
import configController from './controllers/config.controller.js';
import providerController from './controllers/provider.controller.js';
import connectionController from './controllers/connection.controller.js';
import authController from './controllers/auth.controller.js';
import unAuthController from './controllers/unauth.controller.js';
import appStoreAuthController from './controllers/appStoreAuth.controller.js';
import authMiddleware from './middleware/access.middleware.js';
import userController from './controllers/user.controller.js';
import proxyController from './controllers/proxy.controller.js';
import activityController from './controllers/activity.controller.js';
import syncController from './controllers/sync.controller.js';
import flowController from './controllers/flow.controller.js';
import apiAuthController from './controllers/apiAuth.controller.js';
import appAuthController from './controllers/appAuth.controller.js';
import onboardingController from './controllers/onboarding.controller.js';
import webhookController from './controllers/webhook.controller.js';
import { rateLimiterMiddleware } from './middleware/ratelimit.middleware.js';
import { authCheck } from './middleware/resource-capping.middleware.js';
import path from 'path';
import { dirname } from './utils/utils.js';
import type { WebSocket } from 'ws';
import { WebSocketServer } from 'ws';
import http from 'http';
import express from 'express';
import cors from 'cors';
import { setupAuth } from './clients/auth.client.js';
import publisher from './clients/publisher.client.js';
import passport from 'passport';
import environmentController from './controllers/environment.controller.js';
import accountController from './controllers/account.controller.js';
import type { Response, Request } from 'express';
import { isCloud, isEnterprise, AUTH_ENABLED, MANAGED_AUTH_ENABLED, isBasicAuthEnabled, getLogger } from '@nangohq/utils';
import { getGlobalOAuthCallbackUrl, environmentService, getPort, errorManager, getWebsocketsPath, packageJsonFile } from '@nangohq/shared';
import oAuthSessionService from './services/oauth-session.service.js';
import migrate from './utils/migrate.js';
import { migrate as migrateRecords } from '@nangohq/records';
import tracer from 'dd-trace';
import { start as migrateLogs } from '@nangohq/logs';

const { NANGO_MIGRATE_AT_START = 'true' } = process.env;

const logger = getLogger('Server');

const app = express();

const apiAuth = [authMiddleware.secretKeyAuth.bind(authMiddleware), rateLimiterMiddleware];
const adminAuth = [authMiddleware.secretKeyAuth.bind(authMiddleware), authMiddleware.adminKeyAuth.bind(authMiddleware), rateLimiterMiddleware];
const apiPublicAuth = [authMiddleware.publicKeyAuth.bind(authMiddleware), authCheck, rateLimiterMiddleware];
const webAuth =
    isCloud || isEnterprise
        ? [passport.authenticate('session'), authMiddleware.sessionAuth.bind(authMiddleware), rateLimiterMiddleware]
        : isBasicAuthEnabled
          ? [passport.authenticate('basic', { session: false }), authMiddleware.basicAuth.bind(authMiddleware), rateLimiterMiddleware]
          : [authMiddleware.noAuth.bind(authMiddleware), rateLimiterMiddleware];

app.use(
    express.json({
        limit: '75mb',
        verify: (req: Request, _, buf) => {
            req.rawBody = buf.toString();
        }
    })
);
app.use(bodyParser.raw({ type: 'text/xml' }));
app.use(cors());
app.use(express.urlencoded({ extended: true }));

const upload = multer({ storage: multer.memoryStorage() });

// Set to 'false' to disable migration at startup. Appropriate when you
// have multiple replicas of the service running and you do not want them
// all trying to migrate the database at the same time. In this case, the
// operator should run migrate.ts once before starting the service.
if (NANGO_MIGRATE_AT_START === 'true') {
    await migrate();
<<<<<<< HEAD
    await migrateLogs();
=======
    await migrateRecords();
>>>>>>> 9e85728b
} else {
    logger.info('Not migrating database');
}

await environmentService.cacheSecrets();
await oAuthSessionService.clearStaleSessions();

// API routes (no/public auth).
app.get('/health', (_, res) => {
    res.status(200).send({ result: 'ok' });
});

app.route('/oauth/callback').get(oauthController.oauthCallback.bind(oauthController));
app.route('/webhook/:environmentUuid/:providerConfigKey').post(webhookController.receive.bind(proxyController));
app.route('/app-auth/connect').get(appAuthController.connect.bind(appAuthController));
app.route('/oauth/connect/:providerConfigKey').get(apiPublicAuth, oauthController.oauthRequest.bind(oauthController));
app.route('/oauth2/auth/:providerConfigKey').post(apiPublicAuth, oauthController.oauth2RequestCC.bind(oauthController));
app.route('/api-auth/api-key/:providerConfigKey').post(apiPublicAuth, apiAuthController.apiKey.bind(apiAuthController));
app.route('/api-auth/basic/:providerConfigKey').post(apiPublicAuth, apiAuthController.basic.bind(apiAuthController));
app.route('/app-store-auth/:providerConfigKey').post(apiPublicAuth, appStoreAuthController.auth.bind(appStoreAuthController));
app.route('/unauth/:providerConfigKey').post(apiPublicAuth, unAuthController.create.bind(unAuthController));

// API Admin routes
app.route('/admin/flow/deploy/pre-built').post(adminAuth, flowController.adminDeployPrivateFlow.bind(flowController));
app.route('/admin/customer').patch(adminAuth, accountController.editCustomer.bind(accountController));

// API routes (API key auth).
app.route('/provider').get(apiAuth, providerController.listProviders.bind(providerController));
app.route('/provider/:provider').get(apiAuth, providerController.getProvider.bind(providerController));
app.route('/config').get(apiAuth, configController.listProviderConfigs.bind(configController));
app.route('/config/:providerConfigKey').get(apiAuth, configController.getProviderConfig.bind(configController));
app.route('/config').post(apiAuth, configController.createProviderConfig.bind(configController));
app.route('/config').put(apiAuth, configController.editProviderConfig.bind(configController));
app.route('/config/:providerConfigKey').delete(apiAuth, configController.deleteProviderConfig.bind(configController));
app.route('/connection/:connectionId').get(apiAuth, connectionController.getConnectionCreds.bind(connectionController));
app.route('/connection').get(apiAuth, connectionController.listConnections.bind(connectionController));
app.route('/connection/:connectionId').delete(apiAuth, connectionController.deleteConnection.bind(connectionController));
app.route('/connection/:connectionId/metadata').post(apiAuth, connectionController.setMetadata.bind(connectionController));
app.route('/connection/:connectionId/metadata').patch(apiAuth, connectionController.updateMetadata.bind(connectionController));
app.route('/connection').post(apiAuth, connectionController.createConnection.bind(connectionController));
app.route('/environment-variables').get(apiAuth, environmentController.getEnvironmentVariables.bind(connectionController));
app.route('/sync/deploy').post(apiAuth, syncController.deploySync.bind(syncController));
app.route('/sync/deploy/confirmation').post(apiAuth, syncController.confirmation.bind(syncController));
app.route('/sync/update-connection-frequency').put(apiAuth, syncController.updateFrequencyForConnection.bind(syncController));
app.route('/sync/records').get(apiAuth, syncController.getRecords.bind(syncController)); //TODO: to deprecate
app.route('/records').get(apiAuth, syncController.getAllRecords.bind(syncController));
app.route('/sync/trigger').post(apiAuth, syncController.trigger.bind(syncController));
app.route('/sync/pause').post(apiAuth, syncController.pause.bind(syncController));
app.route('/sync/start').post(apiAuth, syncController.start.bind(syncController));
app.route('/sync/provider').get(apiAuth, syncController.getSyncProvider.bind(syncController));
app.route('/sync/status').get(apiAuth, syncController.getSyncStatus.bind(syncController));
app.route('/sync/:syncId').delete(apiAuth, syncController.deleteSync.bind(syncController));
app.route('/flow/attributes').get(apiAuth, syncController.getFlowAttributes.bind(syncController));
app.route('/flow/configs').get(apiAuth, flowController.getFlowConfig.bind(flowController));
app.route('/scripts/config').get(apiAuth, flowController.getFlowConfig.bind(flowController));
app.route('/action/trigger').post(apiAuth, syncController.triggerAction.bind(syncController)); //TODO: to deprecate

app.route('/v1/*').all(apiAuth, syncController.actionOrModel.bind(syncController));

app.route('/proxy/*').all(apiAuth, upload.any(), proxyController.routeCall.bind(proxyController));

// Webapp routes (session auth).
const web = express.Router();
setupAuth(web);

// Webapp routes (no auth).
if (AUTH_ENABLED) {
    web.route('/api/v1/signup').post(rateLimiterMiddleware, authController.signup.bind(authController));
    web.route('/api/v1/signup/invite').get(rateLimiterMiddleware, authController.invitation.bind(authController));
    web.route('/api/v1/logout').post(rateLimiterMiddleware, authController.logout.bind(authController));
    web.route('/api/v1/signin').post(rateLimiterMiddleware, passport.authenticate('local'), authController.signin.bind(authController));
    web.route('/api/v1/forgot-password').put(rateLimiterMiddleware, authController.forgotPassword.bind(authController));
    web.route('/api/v1/reset-password').put(rateLimiterMiddleware, authController.resetPassword.bind(authController));
}

if (MANAGED_AUTH_ENABLED) {
    web.route('/api/v1/managed/signup').post(rateLimiterMiddleware, authController.getManagedLogin.bind(authController));
    web.route('/api/v1/managed/signup/:token').post(rateLimiterMiddleware, authController.getManagedLoginWithInvite.bind(authController));
    web.route('/api/v1/login/callback').get(rateLimiterMiddleware, authController.loginCallback.bind(authController));
}

web.route('/api/v1/meta').get(webAuth, environmentController.meta.bind(environmentController));
web.route('/api/v1/account').get(webAuth, accountController.getAccount.bind(accountController));
web.route('/api/v1/account').put(webAuth, accountController.editAccount.bind(accountController));
web.route('/api/v1/account/admin/switch').post(webAuth, accountController.switchAccount.bind(accountController));

web.route('/api/v1/environment').get(webAuth, environmentController.getEnvironment.bind(environmentController));
web.route('/api/v1/environment/callback').post(webAuth, environmentController.updateCallback.bind(environmentController));
web.route('/api/v1/environment/webhook').post(webAuth, environmentController.updateWebhookURL.bind(environmentController));
web.route('/api/v1/environment/hmac').get(webAuth, environmentController.getHmacDigest.bind(environmentController));
web.route('/api/v1/environment/hmac-enabled').post(webAuth, environmentController.updateHmacEnabled.bind(environmentController));
web.route('/api/v1/environment/webhook-send').post(webAuth, environmentController.updateAlwaysSendWebhook.bind(environmentController));
web.route('/api/v1/environment/webhook-auth-send').post(webAuth, environmentController.updateSendAuthWebhook.bind(environmentController));
web.route('/api/v1/environment/slack-notifications-enabled').post(webAuth, environmentController.updateSlackNotificationsEnabled.bind(environmentController));
web.route('/api/v1/environment/hmac-key').post(webAuth, environmentController.updateHmacKey.bind(environmentController));
web.route('/api/v1/environment/environment-variables').post(webAuth, environmentController.updateEnvironmentVariables.bind(environmentController));
web.route('/api/v1/environment/rotate-key').post(webAuth, environmentController.rotateKey.bind(accountController));
web.route('/api/v1/environment/revert-key').post(webAuth, environmentController.revertKey.bind(accountController));
web.route('/api/v1/environment/activate-key').post(webAuth, environmentController.activateKey.bind(accountController));
web.route('/api/v1/environment/admin-auth').get(webAuth, environmentController.getAdminAuthInfo.bind(environmentController));

web.route('/api/v1/integration').get(webAuth, configController.listProviderConfigsWeb.bind(configController));
web.route('/api/v1/integration/:providerConfigKey').get(webAuth, configController.getProviderConfig.bind(configController));
web.route('/api/v1/integration').put(webAuth, configController.editProviderConfigWeb.bind(connectionController));
web.route('/api/v1/integration/name').put(webAuth, configController.editProviderConfigName.bind(connectionController));
web.route('/api/v1/integration').post(webAuth, configController.createProviderConfig.bind(configController));
web.route('/api/v1/integration/new').post(webAuth, configController.createEmptyProviderConfig.bind(configController));
web.route('/api/v1/integration/:providerConfigKey').delete(webAuth, configController.deleteProviderConfig.bind(connectionController));
web.route('/api/v1/integration/:providerConfigKey/endpoints').get(webAuth, flowController.getEndpoints.bind(connectionController));
web.route('/api/v1/integration/:providerConfigKey/connections').get(webAuth, configController.getConnections.bind(connectionController));

web.route('/api/v1/provider').get(configController.listProvidersFromYaml.bind(configController));

web.route('/api/v1/connection').get(webAuth, connectionController.listConnections.bind(connectionController));
web.route('/api/v1/connection/:connectionId').get(webAuth, connectionController.getConnectionWeb.bind(connectionController));
web.route('/api/v1/connection/:connectionId').delete(webAuth, connectionController.deleteConnection.bind(connectionController));
web.route('/api/v1/connection/admin/:connectionId').delete(webAuth, connectionController.deleteAdminConnection.bind(connectionController));

web.route('/api/v1/user').get(webAuth, userController.getUser.bind(userController));
web.route('/api/v1/user/name').put(webAuth, userController.editName.bind(userController));
web.route('/api/v1/user/password').put(webAuth, userController.editPassword.bind(userController));
web.route('/api/v1/users/:userId/suspend').post(webAuth, userController.suspend.bind(userController));
web.route('/api/v1/users/invite').post(webAuth, userController.invite.bind(userController));

web.route('/api/v1/activity').get(webAuth, activityController.retrieve.bind(activityController));
web.route('/api/v1/activity-messages').get(webAuth, activityController.getMessages.bind(activityController));
web.route('/api/v1/activity-filters').get(webAuth, activityController.getPossibleFilters.bind(activityController));

web.route('/api/v1/sync').get(webAuth, syncController.getSyncsByParams.bind(syncController));
web.route('/api/v1/sync/command').post(webAuth, syncController.syncCommand.bind(syncController));
web.route('/api/v1/syncs').get(webAuth, syncController.getSyncs.bind(syncController));
web.route('/api/v1/sync/:syncId/frequency').put(webAuth, syncController.updateFrequency.bind(syncController));
web.route('/api/v1/flows').get(webAuth, flowController.getFlows.bind(syncController));
web.route('/api/v1/flow/deploy/pre-built').post(webAuth, flowController.deployPreBuiltFlow.bind(flowController));
web.route('/api/v1/flow/download').post(webAuth, flowController.downloadFlow.bind(flowController));
web.route('/api/v1/flow/:id').delete(webAuth, flowController.deleteFlow.bind(flowController));
web.route('/api/v1/flow/:flowName').get(webAuth, flowController.getFlow.bind(syncController));

web.route('/api/v1/onboarding').get(webAuth, onboardingController.status.bind(onboardingController));
web.route('/api/v1/onboarding').post(webAuth, onboardingController.create.bind(onboardingController));
web.route('/api/v1/onboarding').put(webAuth, onboardingController.updateStatus.bind(onboardingController));
web.route('/api/v1/onboarding/deploy').post(webAuth, onboardingController.deploy.bind(onboardingController));
web.route('/api/v1/onboarding/sync-status').post(webAuth, onboardingController.checkSyncCompletion.bind(onboardingController));
web.route('/api/v1/onboarding/action').post(webAuth, onboardingController.writeGithubIssue.bind(onboardingController));

// Hosted signin
if (!isCloud && !isEnterprise) {
    web.route('/api/v1/basic').get(webAuth, (_: Request, res: Response) => {
        res.status(200).send();
    });
}

// Webapp assets, static files and build.
const webappBuildPath = '../../../webapp/build';
web.use('/assets', express.static(path.join(dirname(), webappBuildPath), { immutable: true, maxAge: '1y' }));
web.use(express.static(path.join(dirname(), webappBuildPath), { setHeaders: () => ({ 'Cache-Control': 'no-cache, private' }) }));
web.get('*', (_, res) => {
    res.sendFile(path.join(dirname(), webappBuildPath, 'index.html'), { headers: { 'Cache-Control': 'no-cache, private' } });
});

app.use(web);

// Error handling.
app.use(async (e: any, req: Request, res: Response, __: any) => {
    await errorManager.handleGenericError(e, req, res, tracer);
});
const server = http.createServer(app);
const wss = new WebSocketServer({ server, path: getWebsocketsPath() });

wss.on('connection', async (ws: WebSocket) => {
    await publisher.subscribe(ws);
});

const port = getPort();
server.listen(port, () => {
    logger.info(`✅ Nango Server with version ${packageJsonFile().version} is listening on port ${port}. OAuth callback URL: ${getGlobalOAuthCallbackUrl()}`);
    logger.info(
        `\n   |     |     |     |     |     |     |\n   |     |     |     |     |     |     |\n   |     |     |     |     |     |     |  \n \\ | / \\ | / \\ | / \\ | / \\ | / \\ | / \\ | /\n  \\|/   \\|/   \\|/   \\|/   \\|/   \\|/   \\|/\n------------------------------------------\nLaunch Nango at http://localhost:${port}\n------------------------------------------\n  /|\\   /|\\   /|\\   /|\\   /|\\   /|\\   /|\\\n / | \\ / | \\ / | \\ / | \\ / | \\ / | \\ / | \\\n   |     |     |     |     |     |     |\n   |     |     |     |     |     |     |\n   |     |     |     |     |     |     |`
    );
});<|MERGE_RESOLUTION|>--- conflicted
+++ resolved
@@ -78,11 +78,8 @@
 // operator should run migrate.ts once before starting the service.
 if (NANGO_MIGRATE_AT_START === 'true') {
     await migrate();
-<<<<<<< HEAD
     await migrateLogs();
-=======
     await migrateRecords();
->>>>>>> 9e85728b
 } else {
     logger.info('Not migrating database');
 }
