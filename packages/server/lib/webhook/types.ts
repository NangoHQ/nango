--- conflicted
+++ resolved
@@ -144,18 +144,17 @@
     changeFlag?: string;
 }
 
-<<<<<<< HEAD
 export interface jobdivaWebhookResponse {
     type: 'activity' | 'contact' | 'job' | 'candidate' | 'company';
     operation: 'Insert' | 'Update' | 'delete';
     id: string;
     data: any[];
-=======
+}
+
 export interface HighLevelWebhookResponse {
     type?: string;
     companyId?: string;
     locationId?: string;
     altId?: string;
     altType?: string;
->>>>>>> 518f6aa6
 }