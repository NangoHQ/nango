import bodyParser from 'body-parser';
import multer from 'multer';
import oauthController from './controllers/oauth.controller.js';
import configController from './controllers/config.controller.js';
import providerController from './controllers/provider.controller.js';
import connectionController from './controllers/connection.controller.js';
import authController from './controllers/auth.controller.js';
import unAuthController from './controllers/unauth.controller.js';
import appStoreAuthController from './controllers/appStoreAuth.controller.js';
import authMiddleware from './middleware/access.middleware.js';
import userController from './controllers/user.controller.js';
import proxyController from './controllers/proxy.controller.js';
import activityController from './controllers/activity.controller.js';
import syncController from './controllers/sync.controller.js';
import flowController from './controllers/flow.controller.js';
import apiAuthController from './controllers/apiAuth.controller.js';
import appAuthController from './controllers/appAuth.controller.js';
import onboardingController from './controllers/onboarding.controller.js';
import webhookController from './controllers/webhook.controller.js';
import { rateLimiterMiddleware } from './middleware/ratelimit.middleware.js';
import { authCheck } from './middleware/resource-capping.middleware.js';
import path from 'path';
import { dirname } from './utils/utils.js';
import express from 'express';
import cors from 'cors';
import { setupAuth } from './clients/auth.client.js';
import passport from 'passport';
import environmentController from './controllers/environment.controller.js';
import accountController from './controllers/account.controller.js';
import type { Response, Request } from 'express';
import { isCloud, isEnterprise, AUTH_ENABLED, MANAGED_AUTH_ENABLED, isBasicAuthEnabled, isTest } from '@nangohq/utils';
import { errorManager } from '@nangohq/shared';
import tracer from 'dd-trace';
import { searchOperations } from './controllers/v1/logs/searchOperations.js';
import { getOperation } from './controllers/v1/logs/getOperation.js';
<<<<<<< HEAD
import {
    getEmailByUuid,
    resendVerificationEmailByUuid,
    resendVerificationEmailByEmail,
    signup,
    signupWithToken,
    signin,
    validateEmailAndLogin,
    getEmailByExpiredToken
} from './controllers/v1/account/index.js';
=======
import { searchMessages } from './controllers/v1/logs/searchMessages.js';
>>>>>>> 377a54db
import { setMetadata } from './controllers/v1/connection/setMetadata.js';
import { updateMetadata } from './controllers/v1/connection/updateMetadata.js';
import type { ApiError } from '@nangohq/types';

export const app = express();

const apiAuth = [authMiddleware.secretKeyAuth.bind(authMiddleware), rateLimiterMiddleware];
const adminAuth = [authMiddleware.secretKeyAuth.bind(authMiddleware), authMiddleware.adminKeyAuth.bind(authMiddleware), rateLimiterMiddleware];
const apiPublicAuth = [authMiddleware.publicKeyAuth.bind(authMiddleware), authCheck, rateLimiterMiddleware];
let webAuth = AUTH_ENABLED
    ? [passport.authenticate('session'), authMiddleware.sessionAuth.bind(authMiddleware), rateLimiterMiddleware]
    : isBasicAuthEnabled
      ? [passport.authenticate('basic', { session: false }), authMiddleware.basicAuth.bind(authMiddleware), rateLimiterMiddleware]
      : [authMiddleware.noAuth.bind(authMiddleware), rateLimiterMiddleware];

// For integration test, we want to bypass session auth
if (isTest) {
    webAuth = apiAuth;
}

app.use(
    express.json({
        limit: '75mb',
        verify: (req: Request, _, buf) => {
            req.rawBody = buf.toString();
        }
    })
);
app.use(bodyParser.raw({ type: 'text/xml' }));
app.use(cors());
app.use(express.urlencoded({ extended: true }));

const upload = multer({ storage: multer.memoryStorage() });

// API routes (no/public auth).
app.get('/health', (_, res) => {
    res.status(200).send({ result: 'ok' });
});

app.route('/oauth/callback').get(oauthController.oauthCallback.bind(oauthController));
app.route('/webhook/:environmentUuid/:providerConfigKey').post(webhookController.receive.bind(proxyController));
app.route('/app-auth/connect').get(appAuthController.connect.bind(appAuthController));
app.route('/oauth/connect/:providerConfigKey').get(apiPublicAuth, oauthController.oauthRequest.bind(oauthController));
app.route('/oauth2/auth/:providerConfigKey').post(apiPublicAuth, oauthController.oauth2RequestCC.bind(oauthController));
app.route('/api-auth/api-key/:providerConfigKey').post(apiPublicAuth, apiAuthController.apiKey.bind(apiAuthController));
app.route('/api-auth/basic/:providerConfigKey').post(apiPublicAuth, apiAuthController.basic.bind(apiAuthController));
app.route('/app-store-auth/:providerConfigKey').post(apiPublicAuth, appStoreAuthController.auth.bind(appStoreAuthController));
app.route('/unauth/:providerConfigKey').post(apiPublicAuth, unAuthController.create.bind(unAuthController));

// API Admin routes
app.route('/admin/flow/deploy/pre-built').post(adminAuth, flowController.adminDeployPrivateFlow.bind(flowController));
app.route('/admin/customer').patch(adminAuth, accountController.editCustomer.bind(accountController));

// API routes (API key auth).
app.route('/provider').get(apiAuth, providerController.listProviders.bind(providerController));
app.route('/provider/:provider').get(apiAuth, providerController.getProvider.bind(providerController));
app.route('/config').get(apiAuth, configController.listProviderConfigs.bind(configController));
app.route('/config/:providerConfigKey').get(apiAuth, configController.getProviderConfig.bind(configController));
app.route('/config').post(apiAuth, configController.createProviderConfig.bind(configController));
app.route('/config').put(apiAuth, configController.editProviderConfig.bind(configController));
app.route('/config/:providerConfigKey').delete(apiAuth, configController.deleteProviderConfig.bind(configController));
app.route('/connection/:connectionId').get(apiAuth, connectionController.getConnectionCreds.bind(connectionController));
app.route('/connection').get(apiAuth, connectionController.listConnections.bind(connectionController));
app.route('/connection/:connectionId').delete(apiAuth, connectionController.deleteConnection.bind(connectionController));
app.route('/connection/:connectionId/metadata').post(apiAuth, connectionController.setMetadataLegacy.bind(connectionController));
app.route('/connection/:connectionId/metadata').patch(apiAuth, connectionController.updateMetadataLegacy.bind(connectionController));
app.route('/connection/metadata').post(apiAuth, setMetadata);
app.route('/connection/metadata').patch(apiAuth, updateMetadata);
app.route('/connection').post(apiAuth, connectionController.createConnection.bind(connectionController));
app.route('/environment-variables').get(apiAuth, environmentController.getEnvironmentVariables.bind(connectionController));
app.route('/sync/deploy').post(apiAuth, syncController.deploySync.bind(syncController));
app.route('/sync/deploy/confirmation').post(apiAuth, syncController.confirmation.bind(syncController));
app.route('/sync/update-connection-frequency').put(apiAuth, syncController.updateFrequencyForConnection.bind(syncController));
app.route('/records').get(apiAuth, syncController.getAllRecords.bind(syncController));
app.route('/sync/trigger').post(apiAuth, syncController.trigger.bind(syncController));
app.route('/sync/pause').post(apiAuth, syncController.pause.bind(syncController));
app.route('/sync/start').post(apiAuth, syncController.start.bind(syncController));
app.route('/sync/provider').get(apiAuth, syncController.getSyncProvider.bind(syncController));
app.route('/sync/status').get(apiAuth, syncController.getSyncStatus.bind(syncController));
app.route('/sync/:syncId').delete(apiAuth, syncController.deleteSync.bind(syncController));
app.route('/flow/attributes').get(apiAuth, syncController.getFlowAttributes.bind(syncController));
app.route('/flow/configs').get(apiAuth, flowController.getFlowConfig.bind(flowController));
app.route('/scripts/config').get(apiAuth, flowController.getFlowConfig.bind(flowController));
app.route('/action/trigger').post(apiAuth, syncController.triggerAction.bind(syncController)); //TODO: to deprecate

app.route('/v1/*').all(apiAuth, syncController.actionOrModel.bind(syncController));

app.route('/proxy/*').all(apiAuth, upload.any(), proxyController.routeCall.bind(proxyController));

// Webapp routes (session auth).
const web = express.Router();
setupAuth(web);

// Webapp routes (no auth).
if (AUTH_ENABLED) {
    web.route('/api/v1/account/signup').post(rateLimiterMiddleware, signup);
    web.route('/api/v1/account/signup/token').post(rateLimiterMiddleware, signupWithToken);
    web.route('/api/v1/account/signup/invite').get(rateLimiterMiddleware, authController.invitation.bind(authController));
    web.route('/api/v1/account/logout').post(rateLimiterMiddleware, authController.logout.bind(authController));
    web.route('/api/v1/account/signin').post(rateLimiterMiddleware, passport.authenticate('local'), signin);
    web.route('/api/v1/account/forgot-password').put(rateLimiterMiddleware, authController.forgotPassword.bind(authController));
    web.route('/api/v1/account/reset-password').put(rateLimiterMiddleware, authController.resetPassword.bind(authController));
    web.route('/api/v1/account/resend-verification-email/by-uuid').post(rateLimiterMiddleware, resendVerificationEmailByUuid);
    web.route('/api/v1/account/resend-verification-email/by-email').post(rateLimiterMiddleware, resendVerificationEmailByEmail);
    web.route('/api/v1/account/email/:uuid').get(rateLimiterMiddleware, getEmailByUuid);
    web.route('/api/v1/account/email/expired-token/:token').get(rateLimiterMiddleware, getEmailByExpiredToken);
    web.route('/api/v1/account/verify/code').post(rateLimiterMiddleware, validateEmailAndLogin);
}

if (MANAGED_AUTH_ENABLED) {
    web.route('/api/v1/managed/signup').post(rateLimiterMiddleware, authController.getManagedLogin.bind(authController));
    web.route('/api/v1/managed/signup/:token').post(rateLimiterMiddleware, authController.getManagedLoginWithInvite.bind(authController));
    web.route('/api/v1/login/callback').get(rateLimiterMiddleware, authController.loginCallback.bind(authController));
}

web.route('/api/v1/meta').get(webAuth, environmentController.meta.bind(environmentController));
web.route('/api/v1/account').get(webAuth, accountController.getAccount.bind(accountController));
web.route('/api/v1/account').put(webAuth, accountController.editAccount.bind(accountController));
web.route('/api/v1/account/admin/switch').post(webAuth, accountController.switchAccount.bind(accountController));

web.route('/api/v1/environment').get(webAuth, environmentController.getEnvironment.bind(environmentController));
web.route('/api/v1/environment/callback').post(webAuth, environmentController.updateCallback.bind(environmentController));
web.route('/api/v1/environment/webhook').post(webAuth, environmentController.updateWebhookURL.bind(environmentController));
web.route('/api/v1/environment/webhook-secondary').post(webAuth, environmentController.updateSecondaryWebhookURL.bind(environmentController));
web.route('/api/v1/environment/hmac').get(webAuth, environmentController.getHmacDigest.bind(environmentController));
web.route('/api/v1/environment/hmac-enabled').post(webAuth, environmentController.updateHmacEnabled.bind(environmentController));
web.route('/api/v1/environment/webhook-send').post(webAuth, environmentController.updateAlwaysSendWebhook.bind(environmentController));
web.route('/api/v1/environment/webhook-auth-send').post(webAuth, environmentController.updateSendAuthWebhook.bind(environmentController));
web.route('/api/v1/environment/slack-notifications-enabled').post(webAuth, environmentController.updateSlackNotificationsEnabled.bind(environmentController));
web.route('/api/v1/environment/hmac-key').post(webAuth, environmentController.updateHmacKey.bind(environmentController));
web.route('/api/v1/environment/environment-variables').post(webAuth, environmentController.updateEnvironmentVariables.bind(environmentController));
web.route('/api/v1/environment/rotate-key').post(webAuth, environmentController.rotateKey.bind(accountController));
web.route('/api/v1/environment/revert-key').post(webAuth, environmentController.revertKey.bind(accountController));
web.route('/api/v1/environment/activate-key').post(webAuth, environmentController.activateKey.bind(accountController));
web.route('/api/v1/environment/admin-auth').get(webAuth, environmentController.getAdminAuthInfo.bind(environmentController));

web.route('/api/v1/integration').get(webAuth, configController.listProviderConfigsWeb.bind(configController));
web.route('/api/v1/integration/:providerConfigKey').get(webAuth, configController.getProviderConfig.bind(configController));
web.route('/api/v1/integration').put(webAuth, configController.editProviderConfigWeb.bind(connectionController));
web.route('/api/v1/integration/name').put(webAuth, configController.editProviderConfigName.bind(connectionController));
web.route('/api/v1/integration').post(webAuth, configController.createProviderConfig.bind(configController));
web.route('/api/v1/integration/new').post(webAuth, configController.createEmptyProviderConfig.bind(configController));
web.route('/api/v1/integration/:providerConfigKey').delete(webAuth, configController.deleteProviderConfig.bind(connectionController));
web.route('/api/v1/integration/:providerConfigKey/connections').get(webAuth, configController.getConnections.bind(connectionController));

web.route('/api/v1/provider').get(configController.listProvidersFromYaml.bind(configController));

web.route('/api/v1/connection').get(webAuth, connectionController.listConnections.bind(connectionController));
web.route('/api/v1/connection/:connectionId').get(webAuth, connectionController.getConnectionWeb.bind(connectionController));
web.route('/api/v1/connection/:connectionId').delete(webAuth, connectionController.deleteConnection.bind(connectionController));
web.route('/api/v1/connection/admin/:connectionId').delete(webAuth, connectionController.deleteAdminConnection.bind(connectionController));

web.route('/api/v1/user').get(webAuth, userController.getUser.bind(userController));
web.route('/api/v1/user/name').put(webAuth, userController.editName.bind(userController));
web.route('/api/v1/user/password').put(webAuth, userController.editPassword.bind(userController));
web.route('/api/v1/users/:userId/suspend').post(webAuth, userController.suspend.bind(userController));
web.route('/api/v1/users/invite').post(webAuth, userController.invite.bind(userController));

web.route('/api/v1/activity').get(webAuth, activityController.retrieve.bind(activityController));
web.route('/api/v1/activity-messages').get(webAuth, activityController.getMessages.bind(activityController));
web.route('/api/v1/activity-filters').get(webAuth, activityController.getPossibleFilters.bind(activityController));

web.route('/api/v1/sync').get(webAuth, syncController.getSyncsByParams.bind(syncController));
web.route('/api/v1/sync/command').post(webAuth, syncController.syncCommand.bind(syncController));
web.route('/api/v1/syncs').get(webAuth, syncController.getSyncs.bind(syncController));
web.route('/api/v1/sync/:syncId/frequency').put(webAuth, syncController.updateFrequency.bind(syncController));
web.route('/api/v1/flows').get(webAuth, flowController.getFlows.bind(syncController));
web.route('/api/v1/flow/deploy/pre-built').post(webAuth, flowController.deployPreBuiltFlow.bind(flowController));
web.route('/api/v1/flow/download').post(webAuth, flowController.downloadFlow.bind(flowController));
web.route('/api/v1/flow/:id/disable').patch(webAuth, flowController.disableFlow.bind(flowController));
web.route('/api/v1/flow/:id/enable').patch(webAuth, flowController.enableFlow.bind(flowController));
web.route('/api/v1/flow/:flowName').get(webAuth, flowController.getFlow.bind(syncController));

web.route('/api/v1/onboarding').get(webAuth, onboardingController.status.bind(onboardingController));
web.route('/api/v1/onboarding').post(webAuth, onboardingController.create.bind(onboardingController));
web.route('/api/v1/onboarding').put(webAuth, onboardingController.updateStatus.bind(onboardingController));
web.route('/api/v1/onboarding/deploy').post(webAuth, onboardingController.deploy.bind(onboardingController));
web.route('/api/v1/onboarding/sync-status').post(webAuth, onboardingController.checkSyncCompletion.bind(onboardingController));
web.route('/api/v1/onboarding/action').post(webAuth, onboardingController.writeGithubIssue.bind(onboardingController));

web.route('/api/v1/logs/operations').post(webAuth, searchOperations);
web.route('/api/v1/logs/messages').post(webAuth, searchMessages);
web.route('/api/v1/logs/operations/:operationId').get(webAuth, getOperation);

// Hosted signin
if (!isCloud && !isEnterprise) {
    web.route('/api/v1/basic').get(webAuth, (_: Request, res: Response) => {
        res.status(200).send();
    });
}

// -------
// 404
web.use('/api/*', (_req: Request, res: Response) => {
    res.status(404).json({ error: { code: 'not_found' } });
});

app.use(web);

// -------
// Webapp assets, static files and build.
const webappBuildPath = '../../../webapp/build';
const staticSite = express.Router();
staticSite.use('/assets', express.static(path.join(dirname(), webappBuildPath), { immutable: true, maxAge: '1y' }));
staticSite.use(express.static(path.join(dirname(), webappBuildPath), { setHeaders: () => ({ 'Cache-Control': 'no-cache, private' }) }));
staticSite.get('*', (_, res) => {
    res.sendFile(path.join(dirname(), webappBuildPath, 'index.html'), { headers: { 'Cache-Control': 'no-cache, private' } });
});
app.use(staticSite);

// -------
// Error handling.
app.use((err: any, req: Request, res: Response<ApiError<'invalid_json'>>, _: any) => {
    if (err instanceof SyntaxError && 'body' in err && 'type' in err && err.type === 'entity.parse.failed') {
        res.status(400).send({ error: { code: 'invalid_json', message: err.message } });
        return;
    }

    errorManager.handleGenericError(err, req, res, tracer);
});<|MERGE_RESOLUTION|>--- conflicted
+++ resolved
@@ -33,7 +33,6 @@
 import tracer from 'dd-trace';
 import { searchOperations } from './controllers/v1/logs/searchOperations.js';
 import { getOperation } from './controllers/v1/logs/getOperation.js';
-<<<<<<< HEAD
 import {
     getEmailByUuid,
     resendVerificationEmailByUuid,
@@ -44,9 +43,7 @@
     validateEmailAndLogin,
     getEmailByExpiredToken
 } from './controllers/v1/account/index.js';
-=======
 import { searchMessages } from './controllers/v1/logs/searchMessages.js';
->>>>>>> 377a54db
 import { setMetadata } from './controllers/v1/connection/setMetadata.js';
 import { updateMetadata } from './controllers/v1/connection/updateMetadata.js';
 import type { ApiError } from '@nangohq/types';
