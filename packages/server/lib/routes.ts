import bodyParser from 'body-parser';
import multer from 'multer';
import oauthController from './controllers/oauth.controller.js';
import configController from './controllers/config.controller.js';
import providerController from './controllers/provider.controller.js';
import connectionController from './controllers/connection.controller.js';
import authController from './controllers/auth.controller.js';
import unAuthController from './controllers/unauth.controller.js';
import appStoreAuthController from './controllers/appStoreAuth.controller.js';
import authMiddleware from './middleware/access.middleware.js';
import userController from './controllers/user.controller.js';
import proxyController from './controllers/proxy.controller.js';
import activityController from './controllers/activity.controller.js';
import syncController from './controllers/sync.controller.js';
import flowController from './controllers/flow.controller.js';
import apiAuthController from './controllers/apiAuth.controller.js';
import appAuthController from './controllers/appAuth.controller.js';
import onboardingController from './controllers/onboarding.controller.js';
import webhookController from './controllers/webhook.controller.js';
import { rateLimiterMiddleware } from './middleware/ratelimit.middleware.js';
import { authCheck } from './middleware/resource-capping.middleware.js';
import path from 'path';
import { dirname } from './utils/utils.js';
import express from 'express';
import cors from 'cors';
import { setupAuth } from './clients/auth.client.js';
import passport from 'passport';
import environmentController from './controllers/environment.controller.js';
import accountController from './controllers/account.controller.js';
import type { Response, Request } from 'express';
import { isCloud, isEnterprise, AUTH_ENABLED, MANAGED_AUTH_ENABLED, isBasicAuthEnabled, isTest } from '@nangohq/utils';
import { errorManager } from '@nangohq/shared';
import tracer from 'dd-trace';
import { searchOperations } from './controllers/v1/logs/searchOperations.js';
import { getOperation } from './controllers/v1/logs/getOperation.js';
<<<<<<< HEAD
import { searchMessages } from './controllers/v1/logs/searchMessages.js';
=======
import type { ApiError } from '@nangohq/types';
>>>>>>> d2633fcf

export const app = express();

const apiAuth = [authMiddleware.secretKeyAuth.bind(authMiddleware), rateLimiterMiddleware];
const adminAuth = [authMiddleware.secretKeyAuth.bind(authMiddleware), authMiddleware.adminKeyAuth.bind(authMiddleware), rateLimiterMiddleware];
const apiPublicAuth = [authMiddleware.publicKeyAuth.bind(authMiddleware), authCheck, rateLimiterMiddleware];
let webAuth = AUTH_ENABLED
    ? [passport.authenticate('session'), authMiddleware.sessionAuth.bind(authMiddleware), rateLimiterMiddleware]
    : isBasicAuthEnabled
      ? [passport.authenticate('basic', { session: false }), authMiddleware.basicAuth.bind(authMiddleware), rateLimiterMiddleware]
      : [authMiddleware.noAuth.bind(authMiddleware), rateLimiterMiddleware];

// For integration test, we want to bypass session auth
if (isTest) {
    webAuth = apiAuth;
}

app.use(
    express.json({
        limit: '75mb',
        verify: (req: Request, _, buf) => {
            req.rawBody = buf.toString();
        }
    })
);
app.use(bodyParser.raw({ type: 'text/xml' }));
app.use(cors());
app.use(express.urlencoded({ extended: true }));

const upload = multer({ storage: multer.memoryStorage() });

// API routes (no/public auth).
app.get('/health', (_, res) => {
    res.status(200).send({ result: 'ok' });
});

app.route('/oauth/callback').get(oauthController.oauthCallback.bind(oauthController));
app.route('/webhook/:environmentUuid/:providerConfigKey').post(webhookController.receive.bind(proxyController));
app.route('/app-auth/connect').get(appAuthController.connect.bind(appAuthController));
app.route('/oauth/connect/:providerConfigKey').get(apiPublicAuth, oauthController.oauthRequest.bind(oauthController));
app.route('/oauth2/auth/:providerConfigKey').post(apiPublicAuth, oauthController.oauth2RequestCC.bind(oauthController));
app.route('/api-auth/api-key/:providerConfigKey').post(apiPublicAuth, apiAuthController.apiKey.bind(apiAuthController));
app.route('/api-auth/basic/:providerConfigKey').post(apiPublicAuth, apiAuthController.basic.bind(apiAuthController));
app.route('/app-store-auth/:providerConfigKey').post(apiPublicAuth, appStoreAuthController.auth.bind(appStoreAuthController));
app.route('/unauth/:providerConfigKey').post(apiPublicAuth, unAuthController.create.bind(unAuthController));

// API Admin routes
app.route('/admin/flow/deploy/pre-built').post(adminAuth, flowController.adminDeployPrivateFlow.bind(flowController));
app.route('/admin/customer').patch(adminAuth, accountController.editCustomer.bind(accountController));

// API routes (API key auth).
app.route('/provider').get(apiAuth, providerController.listProviders.bind(providerController));
app.route('/provider/:provider').get(apiAuth, providerController.getProvider.bind(providerController));
app.route('/config').get(apiAuth, configController.listProviderConfigs.bind(configController));
app.route('/config/:providerConfigKey').get(apiAuth, configController.getProviderConfig.bind(configController));
app.route('/config').post(apiAuth, configController.createProviderConfig.bind(configController));
app.route('/config').put(apiAuth, configController.editProviderConfig.bind(configController));
app.route('/config/:providerConfigKey').delete(apiAuth, configController.deleteProviderConfig.bind(configController));
app.route('/connection/:connectionId').get(apiAuth, connectionController.getConnectionCreds.bind(connectionController));
app.route('/connection').get(apiAuth, connectionController.listConnections.bind(connectionController));
app.route('/connection/:connectionId').delete(apiAuth, connectionController.deleteConnection.bind(connectionController));
app.route('/connection/:connectionId/metadata').post(apiAuth, connectionController.setMetadata.bind(connectionController));
app.route('/connection/:connectionId/metadata').patch(apiAuth, connectionController.updateMetadata.bind(connectionController));
app.route('/connection').post(apiAuth, connectionController.createConnection.bind(connectionController));
app.route('/environment-variables').get(apiAuth, environmentController.getEnvironmentVariables.bind(connectionController));
app.route('/sync/deploy').post(apiAuth, syncController.deploySync.bind(syncController));
app.route('/sync/deploy/confirmation').post(apiAuth, syncController.confirmation.bind(syncController));
app.route('/sync/update-connection-frequency').put(apiAuth, syncController.updateFrequencyForConnection.bind(syncController));
app.route('/records').get(apiAuth, syncController.getAllRecords.bind(syncController));
app.route('/sync/trigger').post(apiAuth, syncController.trigger.bind(syncController));
app.route('/sync/pause').post(apiAuth, syncController.pause.bind(syncController));
app.route('/sync/start').post(apiAuth, syncController.start.bind(syncController));
app.route('/sync/provider').get(apiAuth, syncController.getSyncProvider.bind(syncController));
app.route('/sync/status').get(apiAuth, syncController.getSyncStatus.bind(syncController));
app.route('/sync/:syncId').delete(apiAuth, syncController.deleteSync.bind(syncController));
app.route('/flow/attributes').get(apiAuth, syncController.getFlowAttributes.bind(syncController));
app.route('/flow/configs').get(apiAuth, flowController.getFlowConfig.bind(flowController));
app.route('/scripts/config').get(apiAuth, flowController.getFlowConfig.bind(flowController));
app.route('/action/trigger').post(apiAuth, syncController.triggerAction.bind(syncController)); //TODO: to deprecate

app.route('/v1/*').all(apiAuth, syncController.actionOrModel.bind(syncController));

app.route('/proxy/*').all(apiAuth, upload.any(), proxyController.routeCall.bind(proxyController));

// Webapp routes (session auth).
const web = express.Router();
setupAuth(web);

// Webapp routes (no auth).
if (AUTH_ENABLED) {
    web.route('/api/v1/signup').post(rateLimiterMiddleware, authController.signup.bind(authController));
    web.route('/api/v1/signup/invite').get(rateLimiterMiddleware, authController.invitation.bind(authController));
    web.route('/api/v1/logout').post(rateLimiterMiddleware, authController.logout.bind(authController));
    web.route('/api/v1/signin').post(rateLimiterMiddleware, passport.authenticate('local'), authController.signin.bind(authController));
    web.route('/api/v1/forgot-password').put(rateLimiterMiddleware, authController.forgotPassword.bind(authController));
    web.route('/api/v1/reset-password').put(rateLimiterMiddleware, authController.resetPassword.bind(authController));
}

if (MANAGED_AUTH_ENABLED) {
    web.route('/api/v1/managed/signup').post(rateLimiterMiddleware, authController.getManagedLogin.bind(authController));
    web.route('/api/v1/managed/signup/:token').post(rateLimiterMiddleware, authController.getManagedLoginWithInvite.bind(authController));
    web.route('/api/v1/login/callback').get(rateLimiterMiddleware, authController.loginCallback.bind(authController));
}

web.route('/api/v1/meta').get(webAuth, environmentController.meta.bind(environmentController));
web.route('/api/v1/account').get(webAuth, accountController.getAccount.bind(accountController));
web.route('/api/v1/account').put(webAuth, accountController.editAccount.bind(accountController));
web.route('/api/v1/account/admin/switch').post(webAuth, accountController.switchAccount.bind(accountController));

web.route('/api/v1/environment').get(webAuth, environmentController.getEnvironment.bind(environmentController));
web.route('/api/v1/environment/callback').post(webAuth, environmentController.updateCallback.bind(environmentController));
web.route('/api/v1/environment/webhook').post(webAuth, environmentController.updateWebhookURL.bind(environmentController));
web.route('/api/v1/environment/webhook-secondary').post(webAuth, environmentController.updateSecondaryWebhookURL.bind(environmentController));
web.route('/api/v1/environment/hmac').get(webAuth, environmentController.getHmacDigest.bind(environmentController));
web.route('/api/v1/environment/hmac-enabled').post(webAuth, environmentController.updateHmacEnabled.bind(environmentController));
web.route('/api/v1/environment/webhook-send').post(webAuth, environmentController.updateAlwaysSendWebhook.bind(environmentController));
web.route('/api/v1/environment/webhook-auth-send').post(webAuth, environmentController.updateSendAuthWebhook.bind(environmentController));
web.route('/api/v1/environment/slack-notifications-enabled').post(webAuth, environmentController.updateSlackNotificationsEnabled.bind(environmentController));
web.route('/api/v1/environment/hmac-key').post(webAuth, environmentController.updateHmacKey.bind(environmentController));
web.route('/api/v1/environment/environment-variables').post(webAuth, environmentController.updateEnvironmentVariables.bind(environmentController));
web.route('/api/v1/environment/rotate-key').post(webAuth, environmentController.rotateKey.bind(accountController));
web.route('/api/v1/environment/revert-key').post(webAuth, environmentController.revertKey.bind(accountController));
web.route('/api/v1/environment/activate-key').post(webAuth, environmentController.activateKey.bind(accountController));
web.route('/api/v1/environment/admin-auth').get(webAuth, environmentController.getAdminAuthInfo.bind(environmentController));

web.route('/api/v1/integration').get(webAuth, configController.listProviderConfigsWeb.bind(configController));
web.route('/api/v1/integration/:providerConfigKey').get(webAuth, configController.getProviderConfig.bind(configController));
web.route('/api/v1/integration').put(webAuth, configController.editProviderConfigWeb.bind(connectionController));
web.route('/api/v1/integration/name').put(webAuth, configController.editProviderConfigName.bind(connectionController));
web.route('/api/v1/integration').post(webAuth, configController.createProviderConfig.bind(configController));
web.route('/api/v1/integration/new').post(webAuth, configController.createEmptyProviderConfig.bind(configController));
web.route('/api/v1/integration/:providerConfigKey').delete(webAuth, configController.deleteProviderConfig.bind(connectionController));
web.route('/api/v1/integration/:providerConfigKey/connections').get(webAuth, configController.getConnections.bind(connectionController));

web.route('/api/v1/provider').get(configController.listProvidersFromYaml.bind(configController));

web.route('/api/v1/connection').get(webAuth, connectionController.listConnections.bind(connectionController));
web.route('/api/v1/connection/:connectionId').get(webAuth, connectionController.getConnectionWeb.bind(connectionController));
web.route('/api/v1/connection/:connectionId').delete(webAuth, connectionController.deleteConnection.bind(connectionController));
web.route('/api/v1/connection/admin/:connectionId').delete(webAuth, connectionController.deleteAdminConnection.bind(connectionController));

web.route('/api/v1/user').get(webAuth, userController.getUser.bind(userController));
web.route('/api/v1/user/name').put(webAuth, userController.editName.bind(userController));
web.route('/api/v1/user/password').put(webAuth, userController.editPassword.bind(userController));
web.route('/api/v1/users/:userId/suspend').post(webAuth, userController.suspend.bind(userController));
web.route('/api/v1/users/invite').post(webAuth, userController.invite.bind(userController));

web.route('/api/v1/activity').get(webAuth, activityController.retrieve.bind(activityController));
web.route('/api/v1/activity-messages').get(webAuth, activityController.getMessages.bind(activityController));
web.route('/api/v1/activity-filters').get(webAuth, activityController.getPossibleFilters.bind(activityController));

web.route('/api/v1/sync').get(webAuth, syncController.getSyncsByParams.bind(syncController));
web.route('/api/v1/sync/command').post(webAuth, syncController.syncCommand.bind(syncController));
web.route('/api/v1/syncs').get(webAuth, syncController.getSyncs.bind(syncController));
web.route('/api/v1/sync/:syncId/frequency').put(webAuth, syncController.updateFrequency.bind(syncController));
web.route('/api/v1/flows').get(webAuth, flowController.getFlows.bind(syncController));
web.route('/api/v1/flow/deploy/pre-built').post(webAuth, flowController.deployPreBuiltFlow.bind(flowController));
web.route('/api/v1/flow/download').post(webAuth, flowController.downloadFlow.bind(flowController));
web.route('/api/v1/flow/:id/disable').patch(webAuth, flowController.disableFlow.bind(flowController));
web.route('/api/v1/flow/:id/enable').patch(webAuth, flowController.enableFlow.bind(flowController));
web.route('/api/v1/flow/:flowName').get(webAuth, flowController.getFlow.bind(syncController));

web.route('/api/v1/onboarding').get(webAuth, onboardingController.status.bind(onboardingController));
web.route('/api/v1/onboarding').post(webAuth, onboardingController.create.bind(onboardingController));
web.route('/api/v1/onboarding').put(webAuth, onboardingController.updateStatus.bind(onboardingController));
web.route('/api/v1/onboarding/deploy').post(webAuth, onboardingController.deploy.bind(onboardingController));
web.route('/api/v1/onboarding/sync-status').post(webAuth, onboardingController.checkSyncCompletion.bind(onboardingController));
web.route('/api/v1/onboarding/action').post(webAuth, onboardingController.writeGithubIssue.bind(onboardingController));

web.route('/api/v1/logs/operations').post(webAuth, searchOperations);
web.route('/api/v1/logs/messages').post(webAuth, searchMessages);
web.route('/api/v1/logs/operations/:operationId').get(webAuth, getOperation);

// Hosted signin
if (!isCloud && !isEnterprise) {
    web.route('/api/v1/basic').get(webAuth, (_: Request, res: Response) => {
        res.status(200).send();
    });
}

// -------
// 404
web.use('/api/*', (_req: Request, res: Response) => {
    res.status(404).json({ error: { code: 'not_found' } });
});

app.use(web);

// -------
// Webapp assets, static files and build.
const webappBuildPath = '../../../webapp/build';
const staticSite = express.Router();
staticSite.use('/assets', express.static(path.join(dirname(), webappBuildPath), { immutable: true, maxAge: '1y' }));
staticSite.use(express.static(path.join(dirname(), webappBuildPath), { setHeaders: () => ({ 'Cache-Control': 'no-cache, private' }) }));
staticSite.get('*', (_, res) => {
    res.sendFile(path.join(dirname(), webappBuildPath, 'index.html'), { headers: { 'Cache-Control': 'no-cache, private' } });
});
app.use(staticSite);

// -------
// Error handling.
app.use((err: any, req: Request, res: Response<ApiError<'invalid_json'>>, _: any) => {
    if (err instanceof SyntaxError && 'body' in err && 'type' in err && err.type === 'entity.parse.failed') {
        res.status(400).send({ error: { code: 'invalid_json', message: err.message } });
        return;
    }

    errorManager.handleGenericError(err, req, res, tracer);
});<|MERGE_RESOLUTION|>--- conflicted
+++ resolved
@@ -33,11 +33,8 @@
 import tracer from 'dd-trace';
 import { searchOperations } from './controllers/v1/logs/searchOperations.js';
 import { getOperation } from './controllers/v1/logs/getOperation.js';
-<<<<<<< HEAD
 import { searchMessages } from './controllers/v1/logs/searchMessages.js';
-=======
 import type { ApiError } from '@nangohq/types';
->>>>>>> d2633fcf
 
 export const app = express();
 
