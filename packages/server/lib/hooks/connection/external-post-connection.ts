--- conflicted
+++ resolved
@@ -25,11 +25,7 @@
     }
 
     const logCtx = await logContextGetter.create(
-<<<<<<< HEAD
-        { operation: { type: 'post-connection-script' }, message: 'Start action' },
-=======
-        { id: String(activityLogId), operation: { type: 'auth', action: 'post_connection' }, message: 'Start external post connection script' },
->>>>>>> 359860ab
+        { operation: { type: 'auth', action: 'post_connection' }, message: 'Start external post connection script' },
         {
             account,
             environment,
