--- conflicted
+++ resolved
@@ -27,24 +27,8 @@
     RecentlyFailedConnection,
     RecentlyCreatedConnection,
     ConnectionConfig,
-<<<<<<< HEAD
-    DBConnectionDecrypted
-=======
-    RecentlyFailedConnection,
-    Config
-} from '@nangohq/shared';
-import { getLogger, Ok, Err, isHosted } from '@nangohq/utils';
-import { getOrchestrator } from '../utils/utils.js';
-import type {
-    TbaCredentials,
-    IntegrationConfig,
-    DBEnvironment,
-    Provider,
-    JwtCredentials,
-    SignatureCredentials,
-    MessageRowInsert,
+    DBConnectionDecrypted,
     DBTeam
->>>>>>> 07e70660
 } from '@nangohq/types';
 import type { Result } from '@nangohq/utils';
 import type { LogContext, LogContextGetter } from '@nangohq/logs';
@@ -183,12 +167,8 @@
     config,
     action
 }: {
-<<<<<<< HEAD
+    account: DBTeam;
     connection: DBConnectionDecrypted;
-=======
-    account: DBTeam;
-    connection: Connection;
->>>>>>> 07e70660
     environment: DBEnvironment;
     provider: Provider;
     config: IntegrationConfig;
