{
<<<<<<< HEAD
    "watch": [
        "lib",
        "../shared/dist",
        "../logs/dist",
        "../utils/dist",
        "../../.env",
        "../shared/providers.yaml"
    ],
=======
    "watch": ["lib", "../shared/dist", "../utils/dist", "../records/dist", "../../.env", "../shared/providers.yaml"],
>>>>>>> 9e85728b
    "ext": "js,ts,json",
    "ignore": [
        "src/**/*.spec.ts"
    ],
    "exec": "tsx -r dotenv/config lib/server.ts Dotenv_config_path=./../../.env"
}<|MERGE_RESOLUTION|>--- conflicted
+++ resolved
@@ -1,19 +1,6 @@
 {
-<<<<<<< HEAD
-    "watch": [
-        "lib",
-        "../shared/dist",
-        "../logs/dist",
-        "../utils/dist",
-        "../../.env",
-        "../shared/providers.yaml"
-    ],
-=======
-    "watch": ["lib", "../shared/dist", "../utils/dist", "../records/dist", "../../.env", "../shared/providers.yaml"],
->>>>>>> 9e85728b
+    "watch": ["lib", "../shared/dist", "../logs/dist", "../records/dist", "../utils/dist", "../../.env", "../shared/providers.yaml"],
     "ext": "js,ts,json",
-    "ignore": [
-        "src/**/*.spec.ts"
-    ],
+    "ignore": ["src/**/*.spec.ts"],
     "exec": "tsx -r dotenv/config lib/server.ts Dotenv_config_path=./../../.env"
 }