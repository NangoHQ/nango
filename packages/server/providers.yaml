airtable:
    auth_mode: OAUTH2
    authorization_url: https://airtable.com/oauth2/v1/authorize
    token_url: https://airtable.com/oauth2/v1/token
    authorization_method: header
    auth:
        response_type: code
asana:
    auth_mode: OAUTH2
    authorization_url: https://app.asana.com/-/oauth_authorize
    token_url: https://app.asana.com/-/oauth_token
    refresh_url: https://app.asana.com/-/oauth_token
    token_params:
        grant_type: authorization_code
    auth:
        response_type: code
    refresh_params:
        grant_type: refresh_token
atlassian:
    auth_mode: OAUTH2
    authorization_url: https://auth.atlassian.com/authorize
    token_url: https://auth.atlassian.com/oauth/token
    authorization_params:
        response_type: code
        audience: api.atlassian.com
        prompt: consent
    token_params:
        grant_type: authorization_code
    refresh_params:
        grant_type: refresh_token
bitbucket:
    auth_mode: OAUTH2
    authorization_url: https://bitbucket.org/site/oauth2/authorize
    token_url: https://bitbucket.org/site/oauth2/access_token
box:
    auth_mode: OAUTH2
    authorization_url: https://account.box.com/api/oauth2/authorize
    token_url: https://api.box.com/oauth2/token
braintree:
    auth_mode: OAUTH2
    authorization_url: https://api.braintreegateway.com/oauth/connect
    token_url: https://api.braintreegateway.com/oauth/access_tokens
    scope_separator: ','
    authorization_method: header
    body_format: json
    token_params:
        grant_type: authorization_code
    redirect_uri_metadata:
        - merchantId
braintree-sandbox:
    auth_mode: OAUTH2
    authorization_url: https://api.sandbox.braintreegateway.com/oauth/connect
    token_url: https://api.sandbox.braintreegateway.com/oauth/access_tokens
    scope_separator: ','
    authorization_method: header
    body_format: json
    token_params:
        grant_type: authorization_code
    redirect_uri_metadata:
        - merchantId
brex:
    auth_mode: OAUTH2
    authorization_url: https://accounts-api.brex.com/oauth2/default/v1/authorize
    token_url: https://accounts-api.brex.com/oauth2/default/v1/token
brex-staging:
    auth_mode: OAUTH2
    authorization_url: https://accounts-api.staging.brexapps.com/oauth2/default/v1/authorize
    token_url: https://accounts-api.staging.brexapps.com/oauth2/default/v1/token
calendly:
    auth_mode: OAUTH2
    authorization_url: https://auth.calendly.com/oauth/authorize
    token_url: https://auth.calendly.com/oauth/token
    authorization_params:
        response_type: code
clickup:
    auth_mode: OAUTH2
    authorization_url: https://app.clickup.com/api
    token_url: https://api.clickup.com/api/v2/oauth/token
confluence:
    alias: jira
contentstack:
    auth_mode: OAUTH2
    authorization_url: https://${connectionConfig.params.subdomain}.contentstack.com/apps/${connectionConfig.params.appId}/authorize
    token_url: https://${connectionConfig.params.subdomain}.contentstack.com/apps-api/apps/token
digitalocean:
    auth_mode: OAUTH2
    authorization_url: https://cloud.digitalocean.com/v1/oauth/authorize
    token_url: https://cloud.digitalocean.com/v1/oauth/token
    token_params:
        grant_type: authorization_code
    authorization_params:
        response_type: code
discord:
    auth_mode: OAUTH2
    authorization_url: https://discord.com/api/oauth2/authorize
    token_url: https://discord.com/api/oauth2/token
    authorization_params:
        response_type: code
dropbox:
    auth_mode: OAUTH2
    authorization_url: https://www.dropbox.com/oauth2/authorize
    token_url: https://api.dropboxapi.com/oauth2/token
epic-games:
    auth_mode: OAUTH2
    authorization_url: https://www.epicgames.com/id/authorize
    token_url: https://api.epicgames.dev/epic/oauth/v1/token
    authorization_method: header
factorial:
    auth_mode: OAUTH2
    authorization_url: https://api.factorialhr.com/oauth/authorize
    token_url: https://api.factorialhr.com/oauth/token
    disable_pkce: true
facebook:
    auth_mode: OAUTH2
    authorization_url: https://www.facebook.com/v15.0/dialog/oauth
    token_url: https://graph.facebook.com/v15.0/oauth/access_token
<<<<<<< HEAD
figjam:
    alias: figma
=======
figma:
    auth_mode: OAUTH2
    authorization_url: https://www.figma.com/oauth
    token_url: https://www.figma.com/api/oauth/token
    refresh_url: https://www.figma.com/api/oauth/refresh
    disable_pkce: true
>>>>>>> 1d4f1e84
fitbit:
    auth_mode: OAUTH2
    authorization_url: https://www.fitbit.com/oauth2/authorize
    token_url: https://api.fitbit.com/oauth2/token
    authorization_method: header
freshbooks:
    auth_mode: OAUTH2
    authorization_url: https://auth.freshbooks.com/oauth/authorize
    token_url: https://api.freshbooks.com/auth/oauth/token
    authorization_params:
        response_type: code
front:
    auth_mode: OAUTH2
    authorization_url: https://app.frontapp.com/oauth/authorize
    token_url: https://app.frontapp.com/oauth/token
github:
    auth_mode: OAUTH2
    authorization_url: https://github.com/login/oauth/authorize
    token_url: https://github.com/login/oauth/access_token
gitlab:
    auth_mode: OAUTH2
    authorization_url: https://gitlab.com/oauth/authorize
    token_url: https://gitlab.com/oauth/token
    authorization_params:
        response_type: code
google:
    auth_mode: OAUTH2
    authorization_url: https://accounts.google.com/o/oauth2/v2/auth
    token_url: https://oauth2.googleapis.com/token
    authorization_params:
        response_type: code
        access_type: offline
        prompt: consent
google-calendar:
    alias: google
google-mail:
    alias: google
google-sheet:
    alias: google
greenhouse:
    auth_mode: OAUTH2
    authorization_url: https://api.greenhouse.io/oauth/authorize
    token_url: https://api.greenhouse.io/oauth/token
hubspot:
    auth_mode: OAUTH2
    authorization_url: https://app.hubspot.com/oauth/authorize
    token_url: https://api.hubapi.com/oauth/v1/token
instagram:
    auth_mode: OAUTH2
    authorization_url: https://api.instagram.com/oauth/authorize
    token_url: https://api.instagram.com/oauth/access_token
intercom:
    auth_mode: OAUTH2
    authorization_url: https://app.intercom.io/oauth
    token_url: https://api.intercom.io/auth/eagle/token
intuit:
    auth_mode: OAUTH2
    authorization_url: https://appcenter.intuit.com/connect/oauth2
    token_url: https://oauth.platform.intuit.com/oauth2/v1/tokens/bearer
jira:
    auth_mode: OAUTH2
    authorization_url: https://auth.atlassian.com/authorize
    token_url: https://auth.atlassian.com/oauth/token
    authorization_params:
        audience: api.atlassian.com
        prompt: consent
lever:
    auth_mode: OAUTH2
    authorization_url: https://auth.lever.co/authorize
    token_url: https://auth.lever.co/oauth/token
    authorization_params:
        response_type: code
        prompt: consent
        audience: https://api.lever.co/v1
linear:
    auth_mode: OAUTH2
    authorization_url: https://linear.app/oauth/authorize
    token_url: https://api.linear.app/oauth/token
    scope_separator: ','
    authorization_params:
        prompt: consent
linkedin:
    auth_mode: OAUTH2
    authorization_url: https://www.linkedin.com/oauth/v2/authorization
    token_url: https://www.linkedin.com/oauth/v2/accessToken
    disable_pkce: true
linkhut:
    auth_mode: OAUTH2
    authorization_url: https://ln.ht/_/oauth/authorize
    token_url: https://api.ln.ht/v1/oauth/token
mailchimp:
    auth_mode: OAUTH2
    authorization_url: https://login.mailchimp.com/oauth2/authorize
    token_url: https://login.mailchimp.com/oauth2/token
    authorization_params:
        response_type: code
microsoft-teams:
    auth_mode: OAUTH2
    authorization_url: https://login.microsoftonline.com/common/oauth2/v2.0/authorize
    token_url: https://login.microsoftonline.com/common/oauth2/v2.0/token
    authorization_params:
        response_type: code
        response_mode: query
miro:
    auth_mode: OAUTH2
    authorization_url: https://miro.com/oauth/authorize
    token_url: https://api.miro.com/v1/oauth/token
    authorization_params:
        response_type: code
    token_params:
        grant_type: authorization_code
    refresh_params:
        grant_type: refresh_token
monday:
    auth_mode: OAUTH2
    authorization_url: https://auth.monday.com/oauth2/authorize
    token_url: https://auth.monday.com/oauth2/token
notion:
    auth_mode: OAUTH2
    authorization_url: https://api.notion.com/v1/oauth/authorize
    token_url: https://api.notion.com/v1/oauth/token
    authorization_params:
        response_type: code
        owner: user
    authorization_method: header
    body_format: json
outreach:
    auth_mode: OAUTH2
    authorization_url: https://api.outreach.io/oauth/authorize
    token_url: https://api.outreach.io/oauth/token
pagerduty:
    auth_mode: OAUTH2
    authorization_url: https://app.pagerduty.com/oauth/authorize
    token_url: https://app.pagerduty.com/oauth/token
pipedrive:
    auth_mode: OAUTH2
    authorization_url: https://oauth.pipedrive.com/oauth/authorize
    token_url: https://oauth.pipedrive.com/oauth/token
qualtrics:
    auth_mode: OAUTH2
    authorization_url: https://${connectionConfig.params.subdomain}.qualtrics.com/oauth2/auth
    token_url: https://${connectionConfig.params.subdomain}.qualtrics.com/oauth2/token
quickbooks:
    auth_mode: OAUTH2
    authorization_url: https://appcenter.intuit.com/connect/oauth2
    token_url: https://oauth.platform.intuit.com/oauth2/v1/tokens/bearer
    redirect_uri_metadata:
        - realmId
ramp:
    auth_mode: OAUTH2
    authorization_url: https://app.ramp.com/v1/authorize
    token_url: https://api.ramp.com/developer/v1/token
    authorization_method: header
ramp-sandbox:
    auth_mode: OAUTH2
    authorization_url: https://demo.ramp.com/v1/authorize
    token_url: https://demo-api.ramp.com/developer/v1/token
    authorization_method: header
reddit:
    auth_mode: OAUTH2
    authorization_url: https://www.reddit.com/api/v1/authorize
    token_url: https://www.reddit.com/api/v1/access_token
    authorization_method: header
    authorization_params:
        duration: permanent
segment:
    auth_mode: OAUTH2
    authorization_url: https://id.segmentapis.com/oauth2/auth
    token_url: https://id.segmentapis.com/oauth2/token
sage:
    auth_mode: OAUTH2
    authorization_url: https://www.sageone.com/oauth2/auth/central
    token_url: https://oauth.accounting.sage.com/token
    authorization_params:
        filter: apiv3.1
salesforce:
    auth_mode: OAUTH2
    authorization_url: https://login.salesforce.com/services/oauth2/authorize
    token_url: https://login.salesforce.com/services/oauth2/token
    token_response_metadata:
        - instance_url
salesloft:
    auth_mode: OAUTH2
    authorization_url: https://accounts.salesloft.com/oauth/authorize
    token_url: https://accounts.salesloft.com/oauth/token
shopify:
    auth_mode: OAUTH2
    authorization_url: https://${connectionConfig.params.subdomain}.myshopify.com/admin/oauth/authorize
    token_url: https://${connectionConfig.params.subdomain}.myshopify.com/admin/oauth/access_token
slack:
    auth_mode: OAUTH2
    authorization_url: https://slack.com/oauth/v2/authorize
    token_url: https://slack.com/api/oauth.v2.access
splitwise:
    auth_mode: OAUTH2
    authorization_url: https://secure.splitwise.com/oauth/authorize
    token_url: https://secure.splitwise.com/oauth/token
spotify:
    auth_mode: OAUTH2
    authorization_url: https://accounts.spotify.com/authorize
    token_url: https://accounts.spotify.com/api/token
    authorization_params:
        response_type: code
    token_params:
        grant_type: authorization_code
    refresh_params:
        grant_type: refresh_token
stackexchange:
    auth_mode: OAUTH2
    authorization_url: https://stackoverflow.com/oauth
    token_url: https://stackoverflow.com/oauth/access_token/json
strava:
    auth_mode: OAUTH2
    authorization_url: https://www.strava.com/oauth/mobile/authorize
    token_url: https://www.strava.com/api/v3/oauth/token
    refresh_url: https://www.strava.com/oauth/token
    scope_separator: ','
    authorization_params:
        response_type: code
        approval_prompt: auto
    token_params:
        grant_type: authorization_code
    refresh_params:
        grant_type: refresh_token
stripe:
    auth_mode: OAUTH2
    authorization_url: https://connect.stripe.com/oauth/authorize
    token_url: https://connect.stripe.com/oauth/token
trello:
    auth_mode: OAUTH1
    request_url: https://trello.com/1/OAuthGetRequestToken
    authorization_url: https://trello.com/1/OAuthAuthorizeToken
    token_url: https://trello.com/1/OAuthGetAccessToken
    signature_method: 'HMAC-SHA1'
    scope_separator: ','
    authorization_params:
        expiration: never
twitch:
    auth_mode: OAUTH2
    authorization_url: https://id.twitch.tv/oauth2/authorize
    token_url: https://id.twitch.tv/oauth2/token
    refresh_url: https://id.twitch.tv/oauth2/token
    authorization_params:
        force_verify: false
        response_type: code
    token_params:
        grant_type: authorization_code
    refresh_params:
        grant_type: refresh_token
twitter:
    auth_mode: OAUTH1
    request_url: https://api.twitter.com/oauth/request_token
    authorization_url: https://api.twitter.com/oauth/authorize
    token_url: https://api.twitter.com/oauth/access_token
    signature_method: 'HMAC-SHA1'
    request_params:
        x_auth_access_type: write
twitter-v2:
    auth_mode: OAUTH2
    authorization_url: https://twitter.com/i/oauth2/authorize
    token_url: https://api.twitter.com/2/oauth2/token
    token_request_auth_method: basic
    authorization_params:
        response_type: code
        response_mode: query
    token_params:
        grant_type: authorization_code
    refresh_params:
        grant_type: refresh_token
wave-accounting:
    auth_mode: OAUTH2
    authorization_url: https://api.waveapps.com/oauth2/authorize
    token_url: https://api.waveapps.com/oauth2/token
xero:
    auth_mode: OAUTH2
    authorization_url: https://login.xero.com/identity/connect/authorize
    token_url: https://identity.xero.com/connect/token
    authorization_params:
        response_type: code
yahoo:
    auth_mode: OAUTH2
    authorization_url: https://api.login.yahoo.com/oauth2/request_auth
    token_url: https://api.login.yahoo.com/oauth2/get_token
yandex:
    auth_mode: OAUTH2
    authorization_url: https://oauth.yandex.com/authorize
    token_url: https://oauth.yandex.com/token
    authorization_params:
        response_type: code
    token_params:
        grant_type: authorization_code
    refresh_params:
        grant_type: refresh_token
youtube:
    alias: google
zapier-nla:
    auth_mode: OAUTH2
    authorization_url: https://nla.zapier.com/oauth/authorize/
    token_url: https://nla.zapier.com/oauth/token/
zendesk:
    auth_mode: OAUTH2
    authorization_url: https://${connectionConfig.params.subdomain}.zendesk.com/oauth/authorizations/new
    token_url: https://${connectionConfig.params.subdomain}.zendesk.com/oauth/tokens
zoho-crm:
    auth_mode: OAUTH2
    authorization_url: https://accounts.zoho.com/oauth/v2/auth
    token_url: https://accounts.zoho.com/oauth/v2/token
    authorization_params:
        response_type: code
        access_type: offline
zoho-invoice:
    auth_mode: OAUTH2
    authorization_url: https://accounts.zoho.com/oauth/v2/auth
    token_url: https://accounts.zoho.com/oauth/v2/token
    authorization_params:
        prompt: consent
        access_type: offline
zoho-books:
    auth_mode: OAUTH2
    authorization_url: https://accounts.zoho.com/oauth/v2/auth
    token_url: https://accounts.zoho.com/oauth/v2/token
    authorization_params:
        prompt: consent
        access_type: offline
zoom:
    auth_mode: OAUTH2
    authorization_url: https://zoom.us/oauth/authorize
    token_url: https://zoom.us/oauth/token
    authorization_params:
        response_type: code<|MERGE_RESOLUTION|>--- conflicted
+++ resolved
@@ -114,17 +114,14 @@
     auth_mode: OAUTH2
     authorization_url: https://www.facebook.com/v15.0/dialog/oauth
     token_url: https://graph.facebook.com/v15.0/oauth/access_token
-<<<<<<< HEAD
 figjam:
     alias: figma
-=======
 figma:
     auth_mode: OAUTH2
     authorization_url: https://www.figma.com/oauth
     token_url: https://www.figma.com/api/oauth/token
     refresh_url: https://www.figma.com/api/oauth/refresh
     disable_pkce: true
->>>>>>> 1d4f1e84
 fitbit:
     auth_mode: OAUTH2
     authorization_url: https://www.fitbit.com/oauth2/authorize
