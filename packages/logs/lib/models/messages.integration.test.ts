import { describe, beforeAll, it, expect, vi } from 'vitest';
import { deleteIndex, migrateMapping } from '../es/helpers.js';
<<<<<<< HEAD
import type { ListOperations } from './messages.js';
import { getOperation, listOperations } from './messages.js';
=======
import type { ListMessages, ListOperations } from './messages.js';
import { listMessages, listOperations } from './messages.js';
>>>>>>> 71eb84f4
import { afterEach } from 'node:test';
import { logContextGetter } from './logContextGetter.js';
import type { OperationRowInsert } from '@nangohq/types';
import { timeoutOperations } from '../helpers/timeoutOperations.js';
import { setTimeout } from 'node:timers/promises';
import { getFormattedMessage } from './helpers.js';

const account = { id: 1234, name: 'test' };
const environment = { id: 5678, name: 'dev' };
const operationPayload: OperationRowInsert = { operation: { type: 'sync', action: 'run' }, message: '' };

describe('model', () => {
    beforeAll(async () => {
        await deleteIndex();
        await migrateMapping();
    });
    afterEach(() => {
        vi.clearAllMocks();
    });

    describe('operations', () => {
        it('should list nothing', async () => {
            const list = await listOperations({ accountId: account.id, limit: 1, states: ['all'] });
            expect(list).toStrictEqual<ListOperations>({
                cursor: null,
                count: 0,
                items: []
            });
        });

        it('should paginate', async () => {
            await logContextGetter.create(operationPayload, { start: false, account, environment }, { logToConsole: false });
            await logContextGetter.create(operationPayload, { start: false, account, environment }, { logToConsole: false });

            // First operation = should list one
            const list1 = await listOperations({ accountId: account.id, limit: 1, states: ['all'] });
            expect(list1.count).toBe(2);
            expect(list1.items).toHaveLength(1);
            expect(list1.cursor).toBeDefined();

            // Second operation = should list the second one
            const list2 = await listOperations({ accountId: account.id, limit: 1, states: ['all'], cursor: list1.cursor! });
            expect(list2.count).toBe(2);
            expect(list2.items).toHaveLength(1);
            expect(list2.cursor).toBeDefined();
            expect(list2.items[0]!.id).not.toEqual(list1.items[0]!.id);

            // Empty results
            // When we get the second operation, it's not possible to know if there are more after so we still need to return a cursor
            const list3 = await listOperations({ accountId: account.id, limit: 1, states: ['all'], cursor: list2.cursor! });
            expect(list3.count).toBe(2);
            expect(list3.items).toHaveLength(0);
            expect(list3.cursor).toBeNull();
        });

        it('should timeout old operations', async () => {
            const ctx1 = await logContextGetter.create(
                getFormattedMessage({ ...operationPayload, expiresAt: new Date(Date.now() - 86400 * 1000).toISOString() }),
                { account, environment },
                { logToConsole: false }
            );
            const ctx2 = await logContextGetter.create(
                getFormattedMessage({ ...operationPayload, expiresAt: new Date(Date.now() + 86400 * 1000).toISOString() }),
                { account, environment },
                { logToConsole: false }
            );

            await timeoutOperations();
            await setTimeout(500);

            const op1 = await getOperation({ id: ctx1.id });
            expect(op1.state).toBe('timeout');

            const op2 = await getOperation({ id: ctx2.id });
            expect(op2.state).toBe('running');
        });
    });

    describe('messages', () => {
        it('should list nothing', async () => {
            const list = await listMessages({ limit: 10, parentId: '1' });
            expect(list).toStrictEqual<ListMessages>({
                cursorAfter: null,
                cursorBefore: null,
                count: 0,
                items: []
            });
        });

        it('should paginate', async () => {
            const ctx = await logContextGetter.create(operationPayload, { start: false, account, environment }, { logToConsole: false });
            await ctx.info('1');
            await ctx.info('2');
            await ctx.info('3');
            await ctx.info('4');

            // Should list 2 rows
            const list1 = await listMessages({ limit: 2, parentId: ctx.id });
            expect(list1.count).toBe(4);
            expect(list1.items).toHaveLength(2);
            expect(list1.cursorBefore).toBeDefined();
            expect(list1.cursorAfter).toBeDefined();

            // After:  Should list 2 more rows
            const list2 = await listMessages({ limit: 2, parentId: ctx.id, cursorAfter: list1.cursorAfter });
            expect(list2.count).toBe(4);
            expect(list2.items).toHaveLength(2);
            expect(list2.cursorAfter).toBeDefined();
            expect(list2.items[0]!.id).not.toEqual(list1.items[0]!.id);

            // After: Empty results
            // When we get the second operation, it's not possible to know if there are more after so we still need to return a cursor
            const list3 = await listMessages({ limit: 1, parentId: ctx.id, cursorAfter: list2.cursorAfter });
            expect(list3.count).toBe(4);
            expect(list3.items).toHaveLength(0);
            expect(list2.cursorAfter).toBeDefined();

            // Before: Should list 0 rows before
            const list4 = await listMessages({ limit: 2, parentId: ctx.id, cursorBefore: list1.cursorBefore });
            expect(list4.count).toBe(4);
            expect(list4.items).toHaveLength(0);
            expect(list4.cursorBefore).toBeNull();
            expect(list4.cursorAfter).toBeDefined();

            // Insert a new row
            await ctx.info('4');
            await ctx.info('5');

            // Before: Should list 1 rows before
            const list5 = await listMessages({ limit: 2, parentId: ctx.id, cursorBefore: list1.cursorBefore });
            expect(list5.count).toBe(6);
            expect(list5.items).toHaveLength(2);
            expect(list5.items[0]?.message).toBe('5');
            expect(list5.items[1]?.message).toBe('4');
            expect(list5.cursorBefore).toBeDefined();
            expect(list5.cursorAfter).toBeDefined();
            expect(list5.items[0]!.id).not.toEqual(list1.items[0]!.id);
            expect(list5.cursorBefore).not.toEqual(list1.cursorBefore);
        });
    });
});<|MERGE_RESOLUTION|>--- conflicted
+++ resolved
@@ -1,12 +1,7 @@
 import { describe, beforeAll, it, expect, vi } from 'vitest';
 import { deleteIndex, migrateMapping } from '../es/helpers.js';
-<<<<<<< HEAD
-import type { ListOperations } from './messages.js';
-import { getOperation, listOperations } from './messages.js';
-=======
-import type { ListMessages, ListOperations } from './messages.js';
-import { listMessages, listOperations } from './messages.js';
->>>>>>> 71eb84f4
+import type { ListOperations, ListMessages } from './messages.js';
+import { getOperation, listOperations, listMessages } from './messages.js';
 import { afterEach } from 'node:test';
 import { logContextGetter } from './logContextGetter.js';
 import type { OperationRowInsert } from '@nangohq/types';
