--- conflicted
+++ resolved
@@ -1,9 +1,4 @@
-<<<<<<< HEAD
 import { nanoid, report } from '@nangohq/utils';
-import type { SetRequired } from 'type-fest';
-=======
-import { nanoid, stringifyError } from '@nangohq/utils';
->>>>>>> 63de8c21
 import { createOperation, getOperation } from './messages.js';
 import { envs } from '../env.js';
 import type { AdditionalOperationData } from './helpers.js';
