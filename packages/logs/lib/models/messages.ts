import { client } from '../es/client.js';
import type {
    MessageRow,
    OperationRow,
    SearchOperationsConnection,
    SearchOperationsIntegration,
    SearchOperationsPeriod,
    SearchOperationsState,
    SearchOperationsSync,
    SearchOperationsType
} from '@nangohq/types';
import { indexMessages } from '../es/schema.js';
import type { estypes } from '@elastic/elasticsearch';
import { errors } from '@elastic/elasticsearch';
import { createCursor, parseCursor } from './helpers.js';
import { isTest } from '@nangohq/utils';

export interface ListOperations {
    count: number;
    items: OperationRow[];
    cursor: string | null;
}
export interface ListMessages {
    count: number;
    items: MessageRow[];
    cursorAfter: string | null;
    cursorBefore: string | null;
}
export interface ListFilters {
    items: { key: string; doc_count: number }[];
}

export const ResponseError = errors.ResponseError;

/**
 * Create one message
 */
export async function createMessage(row: MessageRow): Promise<void> {
    await client.create<MessageRow>({
        index: indexMessages.index,
        id: row.id,
        document: row,
        refresh: isTest
    });
}

/**
 * List operations
 */
export async function listOperations(opts: {
    accountId: number;
    environmentId?: number;
    limit: number;
    states?: SearchOperationsState[] | undefined;
    types?: SearchOperationsType[] | undefined;
    integrations?: SearchOperationsIntegration[] | undefined;
    connections?: SearchOperationsConnection[] | undefined;
    syncs?: SearchOperationsSync[] | undefined;
    period?: SearchOperationsPeriod | undefined;
    cursor?: string | null | undefined;
}): Promise<ListOperations> {
    const query: estypes.QueryDslQueryContainer = {
        bool: {
            must: [{ term: { accountId: opts.accountId } }],
            must_not: { exists: { field: 'parentId' } },
            should: []
        }
    };
    if (opts.environmentId) {
        (query.bool!.must as estypes.QueryDslQueryContainer[]).push({ term: { environmentId: opts.environmentId } });
    }
    if (opts.states && (opts.states.length > 1 || opts.states[0] !== 'all')) {
        // Where or
        (query.bool!.must as estypes.QueryDslQueryContainer[]).push({
            bool: {
                should: opts.states.map((state) => {
                    return { term: { state } };
                })
            }
        });
    }
    if (opts.integrations && (opts.integrations.length > 1 || opts.integrations[0] !== 'all')) {
        // Where or
        (query.bool!.must as estypes.QueryDslQueryContainer[]).push({
            bool: {
                should: opts.integrations.map((integration) => {
                    return { term: { 'integrationName.keyword': integration } };
                })
            }
        });
    }
    if (opts.connections && (opts.connections.length > 1 || opts.connections[0] !== 'all')) {
        // Where or
        (query.bool!.must as estypes.QueryDslQueryContainer[]).push({
            bool: {
                should: opts.connections.map((connection) => {
                    return { term: { 'connectionName.keyword': connection } };
                })
            }
        });
    }
    if (opts.syncs && (opts.syncs.length > 1 || opts.syncs[0] !== 'all')) {
        // Where or
        (query.bool!.must as estypes.QueryDslQueryContainer[]).push({
            bool: {
                should: opts.syncs.map((sync) => {
                    return { term: { 'syncConfigName.keyword': sync } };
                })
            }
        });
    }
    if (opts.types && (opts.types.length > 1 || opts.types[0] !== 'all')) {
        const types: estypes.QueryDslQueryContainer[] = [];
        for (const couple of opts.types) {
            const [type, action] = couple.split(':');
            if (action && type) {
                types.push({ bool: { must: [{ term: { 'operation.action': action } }, { term: { 'operation.type': type } }], should: [] } });
            } else if (type) {
                types.push({ term: { 'operation.type': type } });
            }
        }
        // Where or
        (query.bool!.must as estypes.QueryDslQueryContainer[]).push({
            bool: {
                should: types
            }
        });
    }
    if (opts.period) {
        (query.bool!.must as estypes.QueryDslQueryContainer[]).push({
            range: {
                createdAt: { gte: opts.period.from, lte: opts.period.to }
            }
        });
    }

    const cursor = opts.cursor ? parseCursor(opts.cursor) : undefined;
    const res = await client.search<OperationRow>({
        index: indexMessages.index,
        size: opts.limit,
        sort: [{ createdAt: 'desc' }, 'id'],
        track_total_hits: true,
        search_after: cursor,
        query
    });
    const hits = res.hits;

    const total = typeof hits.total === 'object' ? hits.total.value : hits.hits.length;
    const totalPage = hits.hits.length;
    return {
        count: total,
        items: hits.hits.map((hit) => {
            return hit._source!;
        }),
<<<<<<< HEAD
        cursor: totalPage > 0 && total > totalPage && opts.limit >= totalPage ? createCursor(hits.hits[hits.hits.length - 1]!) : null
=======
        cursor: totalPage > 0 && total > totalPage && opts.limit <= totalPage ? createCursor(hits.hits[hits.hits.length - 1]!) : null
>>>>>>> 98541826
    };
}

/**
 * Get a single operation
 */
export async function getOperation(opts: { id: MessageRow['id'] }): Promise<MessageRow> {
    const res = await client.get<OperationRow>({
        index: indexMessages.index,
        id: opts.id
    });
    return res._source!;
}

/**
 * Update a row (can be a partial update)
 */
export async function update(opts: { id: MessageRow['id']; data: Partial<Omit<MessageRow, 'id'>> }): Promise<void> {
    await client.update<Partial<Omit<MessageRow, 'id'>>>({
        index: indexMessages.index,
        id: opts.id,
        refresh: isTest,
        body: {
            doc: {
                ...opts.data,
                updatedAt: new Date().toISOString()
            }
        }
    });
}

/**
 * Set an operation as currently running
 */
export async function setRunning(opts: Pick<MessageRow, 'id'>): Promise<void> {
    await update({ id: opts.id, data: { state: 'running', startedAt: new Date().toISOString() } });
}

/**
 * Set an operation as success
 */
export async function setSuccess(opts: Pick<MessageRow, 'id'>): Promise<void> {
    await update({ id: opts.id, data: { state: 'success', endedAt: new Date().toISOString() } });
}

/**
 * Set an operation as failed
 */
export async function setFailed(opts: Pick<MessageRow, 'id'>): Promise<void> {
    await update({ id: opts.id, data: { state: 'failed', endedAt: new Date().toISOString() } });
}

/**
 * Set an operation as failed
 */
export async function setCancelled(opts: Pick<MessageRow, 'id'>): Promise<void> {
    await update({ id: opts.id, data: { state: 'cancelled', endedAt: new Date().toISOString() } });
}

/**
 * Set an operation as timeout
 */
export async function setTimeouted(opts: Pick<MessageRow, 'id'>): Promise<void> {
    await update({ id: opts.id, data: { state: 'timeout', endedAt: new Date().toISOString() } });
}

/**
 * List messages
 */
export async function listMessages(opts: {
    parentId: string;
    limit: number;
    states?: SearchOperationsState[] | undefined;
    search?: string | undefined;
    cursorBefore?: string | null | undefined;
    cursorAfter?: string | null | undefined;
}): Promise<ListMessages> {
    const query: estypes.QueryDslQueryContainer = {
        bool: {
            must: [{ term: { parentId: opts.parentId } }],
            should: []
        }
    };

    if (opts.states && (opts.states.length > 1 || opts.states[0] !== 'all')) {
        // Where or
        (query.bool!.must as estypes.QueryDslQueryContainer[]).push({
            bool: {
                should: opts.states.map((state) => {
                    return { term: { state } };
                })
            }
        });
    }
    if (opts.search) {
        (query.bool!.must as estypes.QueryDslQueryContainer[]).push({
            match_phrase_prefix: { message: { query: opts.search } }
        });
    }

    // Sort and cursor
    let cursor: any[] | undefined;
    let sort: estypes.Sort = [{ createdAt: 'desc' }, { id: 'desc' }];
    if (opts.cursorBefore) {
        cursor = parseCursor(opts.cursorBefore);
        sort = [{ createdAt: 'asc' }, { id: 'asc' }];
    } else if (opts.cursorAfter) {
        cursor = opts.cursorAfter ? parseCursor(opts.cursorAfter) : undefined;
    }

    const res = await client.search<MessageRow>({
        index: indexMessages.index,
        size: opts.limit,
<<<<<<< HEAD
        sort,
=======
        sort: [{ createdAt: 'desc' }, 'id'],
>>>>>>> 98541826
        track_total_hits: true,
        search_after: cursor,
        query
    });
    const hits = res.hits;

    const total = typeof hits.total === 'object' ? hits.total.value : hits.hits.length;
    const totalPage = hits.hits.length;
    const items = hits.hits.map((hit) => {
        return hit._source!;
    });
    if (opts.cursorBefore) {
        // In case we set before we have to reverse the message since we inverted the sort
        items.reverse();
        return {
            count: total,
            items,
            cursorBefore: totalPage > 0 ? createCursor(hits.hits[hits.hits.length - 1]!) : null,
            cursorAfter: null
        };
    }
    return {
        count: total,
        items,
        cursorBefore: totalPage > 0 ? createCursor(hits.hits[0]!) : null,
        cursorAfter: totalPage > 0 && total > totalPage && hits.hits.length >= opts.limit ? createCursor(hits.hits[hits.hits.length - 1]!) : null
    };
}

/**
 * List filters
 */
export async function listFilters(opts: {
    accountId: number;
    environmentId: number;
    limit: number;
    category: 'integration' | 'syncConfig' | 'connection';
    search?: string | undefined;
}): Promise<ListFilters> {
    let aggField: string;
    if (opts.category === 'integration') {
        aggField = 'integrationName';
    } else if (opts.category === 'connection') {
        aggField = 'connectionName';
    } else {
        aggField = 'syncConfigName';
    }

    const query: estypes.QueryDslQueryContainer = {
        bool: {
            must: [{ term: { accountId: opts.accountId } }, { term: { environmentId: opts.environmentId } }],
            must_not: { exists: { field: 'parentId' } },
            should: []
        }
    };

    if (opts.search) {
        (query.bool!.must as estypes.QueryDslQueryContainer[]).push({ match_phrase_prefix: { [aggField]: { query: opts.search } } });
    }

    const res = await client.search<
        never,
        {
            byName: estypes.AggregationsTermsAggregateBase<{ key: string; doc_count: number }>;
        }
    >({
        index: indexMessages.index,
        size: 0,
        track_total_hits: true,
        aggs: { byName: { terms: { field: `${aggField}.keyword`, size: opts.limit } } },
        query
    });
    const agg = res.aggregations!['byName'];

    return {
        items: agg.buckets as any
    };
}<|MERGE_RESOLUTION|>--- conflicted
+++ resolved
@@ -152,11 +152,7 @@
         items: hits.hits.map((hit) => {
             return hit._source!;
         }),
-<<<<<<< HEAD
-        cursor: totalPage > 0 && total > totalPage && opts.limit >= totalPage ? createCursor(hits.hits[hits.hits.length - 1]!) : null
-=======
         cursor: totalPage > 0 && total > totalPage && opts.limit <= totalPage ? createCursor(hits.hits[hits.hits.length - 1]!) : null
->>>>>>> 98541826
     };
 }
 
@@ -270,11 +266,7 @@
     const res = await client.search<MessageRow>({
         index: indexMessages.index,
         size: opts.limit,
-<<<<<<< HEAD
         sort,
-=======
-        sort: [{ createdAt: 'desc' }, 'id'],
->>>>>>> 98541826
         track_total_hits: true,
         search_after: cursor,
         query
@@ -300,7 +292,7 @@
         count: total,
         items,
         cursorBefore: totalPage > 0 ? createCursor(hits.hits[0]!) : null,
-        cursorAfter: totalPage > 0 && total > totalPage && hits.hits.length >= opts.limit ? createCursor(hits.hits[hits.hits.length - 1]!) : null
+        cursorAfter: totalPage > 0 && total > totalPage && totalPage >= opts.limit ? createCursor(hits.hits[hits.hits.length - 1]!) : null
     };
 }
 
