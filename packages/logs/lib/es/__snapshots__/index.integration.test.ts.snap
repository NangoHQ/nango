--- conflicted
+++ resolved
@@ -13,21 +13,6 @@
     "code": {
       "type": "keyword",
     },
-<<<<<<< HEAD
-    "configId": {
-      "type": "keyword",
-    },
-    "configName": {
-      "analyzer": "standard",
-      "fields": {
-        "keyword": {
-          "type": "keyword",
-        },
-      },
-      "type": "text",
-    },
-=======
->>>>>>> 3c6b534c
     "connectionId": {
       "type": "keyword",
     },
@@ -63,7 +48,13 @@
       "type": "keyword",
     },
     "integrationName": {
-      "type": "keyword",
+      "analyzer": "standard",
+      "fields": {
+        "keyword": {
+          "type": "keyword",
+        },
+      },
+      "type": "text",
     },
     "jobId": {
       "type": "keyword",
