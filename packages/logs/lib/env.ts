import { parseEnvs, ENVS } from '@nangohq/utils';

<<<<<<< HEAD
// Because this file is being loaded by the CLI and runner it's not possible to required anything :(
// parseEnvs(ENVS.required({ NANGO_LOGS_ES_URL: true, NANGO_LOGS_ES_USER: true, NANGO_LOGS_ES_PWD: true }));
export const envs = parseEnvs(ENVS);
=======
export const envs = parseEnvs(ENVS.required({ NANGO_LOGS_OS_URL: true, NANGO_LOGS_OS_USER: true, NANGO_LOGS_OS_PWD: true }));
>>>>>>> dfd74ff2
<|MERGE_RESOLUTION|>--- conflicted
+++ resolved
@@ -1,9 +1,3 @@
 import { parseEnvs, ENVS } from '@nangohq/utils';
 
-<<<<<<< HEAD
-// Because this file is being loaded by the CLI and runner it's not possible to required anything :(
-// parseEnvs(ENVS.required({ NANGO_LOGS_ES_URL: true, NANGO_LOGS_ES_USER: true, NANGO_LOGS_ES_PWD: true }));
-export const envs = parseEnvs(ENVS);
-=======
-export const envs = parseEnvs(ENVS.required({ NANGO_LOGS_OS_URL: true, NANGO_LOGS_OS_USER: true, NANGO_LOGS_OS_PWD: true }));
->>>>>>> dfd74ff2
+export const envs = parseEnvs(ENVS.required({ NANGO_LOGS_OS_URL: true, NANGO_LOGS_OS_USER: true, NANGO_LOGS_OS_PWD: true }));