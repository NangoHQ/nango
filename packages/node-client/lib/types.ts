import type {
    NangoSyncWebhookBodySuccess,
    NangoSyncWebhookBodyError,
    NangoSyncWebhookBody,
    NangoAuthWebhookBodySuccess,
    NangoAuthWebhookBodyError,
    NangoAuthWebhookBody,
    NangoWebhookBody,
    AuthOperation,
    AuthOperationType,
    AuthModeType,
    AuthModes,
    HTTP_METHOD,
    NangoSyncEndpointV2,
    AllAuthCredentials,
    OAuth1Token,
    OAuth1Credentials,
    OAuth2Credentials,
    OAuth2ClientCredentials,
    BasicApiCredentials,
    ApiKeyCredentials,
    AppCredentials,
    AppStoreCredentials,
    UnauthCredentials,
    CustomCredentials,
    TbaCredentials,
    RecordMetadata,
    RecordLastAction,
    NangoRecord,
    JwtCredentials,
    TwoStepCredentials,
    CredentialsCommon,
    TableauCredentials,
    BillCredentials,
    GetPublicProviders,
    GetPublicProvider,
    GetPublicListIntegrations,
    GetPublicListIntegrationsLegacy,
    GetPublicIntegration,
    GetPublicConnections,
    GetPublicConnection,
    PostConnectSessions,
    PostPublicConnectSessionsReconnect,
    GetPublicRecords,
    UserProvidedProxyConfiguration
} from '@nangohq/types';

export type {
    NangoSyncWebhookBodySuccess,
    NangoSyncWebhookBodyError,
    NangoSyncWebhookBody,
    NangoAuthWebhookBodySuccess,
    NangoAuthWebhookBodyError,
    NangoAuthWebhookBody,
    NangoWebhookBody
};
export type {
    AuthOperation,
    AuthOperationType,
    AuthModeType,
    AuthModes,
    AllAuthCredentials,
    OAuth1Token,
    OAuth1Credentials,
    OAuth2Credentials,
    OAuth2ClientCredentials,
    BasicApiCredentials,
    ApiKeyCredentials,
    AppCredentials,
    AppStoreCredentials,
    UnauthCredentials,
    CustomCredentials,
    CredentialsCommon,
    TableauCredentials,
    BillCredentials,
    TbaCredentials,
    JwtCredentials,
    TwoStepCredentials
};
export type { HTTP_METHOD, NangoSyncEndpointV2 };
export type { RecordMetadata, RecordLastAction, NangoRecord };

export type {
    GetPublicProviders,
    GetPublicProvider,
    GetPublicListIntegrations,
    GetPublicListIntegrationsLegacy,
    GetPublicIntegration,
    GetPublicConnections,
    GetPublicConnection,
    PostConnectSessions,
    PostPublicConnectSessionsReconnect,
    GetPublicRecords
};

export interface NangoProps {
    host?: string;
    secretKey: string;
    connectionId?: string;
    providerConfigKey?: string;
    isSync?: boolean;
    dryRun?: boolean;
    activityLogId?: string | undefined;
}

export interface CreateConnectionOAuth1 extends OAuth1Credentials {
    connection_id: string;
    provider_config_key: string;
    type: AuthModes['OAuth1'];
}

export interface CreateConnectionOAuth2 extends OAuth2Credentials {
    connection_id: string;
    provider_config_key: string;
    type: AuthModes['OAuth2'];
}

export type ProxyConfiguration = Omit<UserProvidedProxyConfiguration, 'files' | 'providerConfigKey' | 'connectionId'> & {
    providerConfigKey?: string;
    connectionId?: string;
<<<<<<< HEAD

    method?: 'GET' | 'POST' | 'PATCH' | 'PUT' | 'DELETE' | 'get' | 'post' | 'patch' | 'put' | 'delete';
    headers?: Record<string, string>;
    params?: string | Record<string, string | number>;
    data?: unknown;
    retries?: number;
    baseUrlOverride?: string;
    decompress?: boolean | string;
    responseType?: 'arraybuffer' | 'blob' | 'document' | 'json' | 'text' | 'stream';
    retryOn?: number[] | null;
    includeAuthentication?: boolean | string;
}
=======
};
>>>>>>> 9f9ff3e2

export type FilterAction = 'added' | 'updated' | 'deleted' | 'ADDED' | 'UPDATED' | 'DELETED';
export type CombinedFilterAction = `${FilterAction},${FilterAction}`;

export interface ListRecordsRequestConfig {
    providerConfigKey: string;
    connectionId: string;
    model: string;
    /**
     * @deprecated use modifiedAfter
     */
    delta?: string;
    modifiedAfter?: string;
    limit?: number;
    filter?: FilterAction | CombinedFilterAction;
    cursor?: string | null;
    ids?: string[];
}

export type Metadata = Record<string, unknown>;

export interface MetadataChangeResponse {
    metadata: Metadata;
    provider_config_key: string;
    connection_id: string | string[];
}

export interface IntegrationWithCreds extends Integration {
    client_id: string;
    client_secret: string;
    scopes: string;
    created_at: Date;
    has_webhook: boolean;
    webhook_url?: string;
}

export interface Timestamps {
    created_at: string;
    updated_at: string;
}

export interface Sync extends Timestamps {
    id: string;
    name: string;
    connection_id: string;
    last_sync_date: string;
}

export interface SyncConfig extends Timestamps {
    name: string;
    description?: string;
}

export interface Action extends Timestamps {
    name: string;
}

export type SyncType = 'INCREMENTAL' | 'INITIAL';

export interface Integration {
    unique_key: string;
    provider: string;
    syncs: SyncConfig[];
    actions: Action[];
}

export interface SyncStatus {
    id: string;
    type: SyncType;
    finishedAt: string;
    nextScheduledSyncAt: string;
    name: string;
    status: 'RUNNING' | 'SUCCESS' | 'ERROR' | 'PAUSED' | 'STOPPED';
    frequency: string;
    latestResult: Record<string, StatusAction>;
    recordCount: Record<string, number>;
}

export interface StatusAction {
    added: number;
    updated: number;
    deleted?: number;
}

export interface SyncStatusResponse {
    syncs: SyncStatus[];
}

export interface UpdateSyncFrequencyResponse {
    frequency: string;
}

export interface StandardNangoConfig {
    providerConfigKey: string;
    provider?: string;
    syncs: NangoSyncConfig[];
    actions: NangoSyncConfig[];
    postConnectionScripts?: string[];
}

export enum SyncConfigType {
    SYNC = 'sync',
    ACTION = 'action'
}

interface NangoSyncModelField {
    name: string;
    type: string;
}

export interface NangoSyncModel {
    name: string;
    description?: string;
    fields: NangoSyncModelField[];
}

export interface NangoSyncConfig {
    name: string;
    type?: SyncConfigType;
    runs: string;
    auto_start?: boolean;
    attributes?: object;
    description?: string;
    scopes?: string[];
    track_deletes?: boolean;
    returns: string[];
    models: NangoSyncModel[];
    endpoints: NangoSyncEndpointV2[];
    is_public?: boolean;
    pre_built?: boolean;
    version?: string | null;
    last_deployed?: string | null;

    input?: NangoSyncModel;
    sync_type?: SyncType;
    webhookSubscriptions?: string[];
}

export interface SyncResult {
    added: number;
    updated: number;
    deleted: number;
}<|MERGE_RESOLUTION|>--- conflicted
+++ resolved
@@ -118,22 +118,7 @@
 export type ProxyConfiguration = Omit<UserProvidedProxyConfiguration, 'files' | 'providerConfigKey' | 'connectionId'> & {
     providerConfigKey?: string;
     connectionId?: string;
-<<<<<<< HEAD
-
-    method?: 'GET' | 'POST' | 'PATCH' | 'PUT' | 'DELETE' | 'get' | 'post' | 'patch' | 'put' | 'delete';
-    headers?: Record<string, string>;
-    params?: string | Record<string, string | number>;
-    data?: unknown;
-    retries?: number;
-    baseUrlOverride?: string;
-    decompress?: boolean | string;
-    responseType?: 'arraybuffer' | 'blob' | 'document' | 'json' | 'text' | 'stream';
-    retryOn?: number[] | null;
-    includeAuthentication?: boolean | string;
-}
-=======
-};
->>>>>>> 9f9ff3e2
+};
 
 export type FilterAction = 'added' | 'updated' | 'deleted' | 'ADDED' | 'UPDATED' | 'DELETED';
 export type CombinedFilterAction = `${FilterAction},${FilterAction}`;
