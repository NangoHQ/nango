--- conflicted
+++ resolved
@@ -26,11 +26,7 @@
         "@nangohq/node": "^0.40.7",
         "@nangohq/utils": "file:../utils",
         "@sentry/node": "^7.106.0",
-<<<<<<< HEAD
-        "@temporalio/client": "^1.9.1",
         "ajv": "^8.12.0",
-=======
->>>>>>> 63037f24
         "archiver": "^6.0.1",
         "axios": "^1.3.4",
         "braintree": "^3.15.0",
