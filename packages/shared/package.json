{
    "name": "@nangohq/shared",
    "version": "0.39.15",
    "description": "Nango's shared components.",
    "type": "module",
    "main": "dist/index.js",
    "typings": "dist/index.d.ts",
    "scripts": {
        "build": "rimraf dist && tsc",
        "prepublishOnly": "npm install && npm run build"
    },
    "bundleDependencies": [
        "@nangohq/utils"
    ],
    "keywords": [],
    "repository": {
        "type": "git",
        "url": "git+https://github.com/NangoHQ/nango.git",
        "directory": "packages/shared"
    },
    "license": "SEE LICENSE IN LICENSE FILE IN GIT REPOSITORY",
    "dependencies": {
        "@aws-sdk/client-s3": "3.348.0",
        "@datadog/datadog-api-client": "^1.16.0",
        "@hapi/boom": "^10.0.1",
<<<<<<< HEAD
        "@nangohq/node": "^0.39.13",
        "@nangohq/utils": "file:../utils",
=======
        "@nangohq/node": "^0.39.15",
>>>>>>> dbb8a32a
        "@sentry/node": "^7.105.0",
        "@temporalio/client": "^1.9.1",
        "amqplib": "^0.10.3",
        "archiver": "^6.0.1",
        "axios": "^1.3.4",
        "braintree": "^3.15.0",
        "chalk": "^5.3.0",
        "cors": "^2.8.5",
        "dayjs": "^1.11.7",
        "dayjs-plugin-utc": "^0.1.2",
        "dd-trace": "5.2.0",
        "ejs": "^3.1.5",
        "exponential-backoff": "^3.1.1",
        "form-data": "4.0.0",
        "fs-extra": "^11.1.1",
        "human-to-cron": "^0.3.1",
        "ip": "^2.0.1",
        "js-yaml": "^4.1.0",
        "jsonwebtoken": "^9.0.2",
        "knex": "3.1.0",
        "lodash-es": "^4.17.21",
        "md5": "^2.3.0",
        "ms": "3.0.0-canary.1",
        "openapi3-ts": "^4.1.2",
        "parse-link-header": "^2.0.0",
        "pg": "^8.8.0",
        "posthog-node": "^3.1.3",
        "qs": "^6.11.2",
        "redis": "4.6.13",
        "rimraf": "^5.0.1",
        "semver": "^7.5.4",
        "serialize-error": "11.0.3",
        "simple-oauth2": "^5.0.0",
        "uuid": "^9.0.0"
    },
    "engines": {
        "node": ">=16.7",
        "npm": ">=6.14.11"
    },
    "devDependencies": {
        "@octokit/types": "^9.2.1",
        "@types/amqplib": "^0.8.2",
        "@types/cors": "^2.8.12",
        "@types/debug": "^4.1.7",
        "@types/fs-extra": "^11.0.1",
        "@types/human-to-cron": "^0.3.0",
        "@types/js-yaml": "^4.0.5",
        "@types/lodash-es": "^4.17.10",
        "@types/node": "^18.7.6",
        "@types/parse-link-header": "^2.0.0",
        "@types/uuid": "^9.0.0",
        "typescript": "^5.3.3",
        "vitest": "1.4.0"
    },
    "files": [
        "dist/**/*",
        "flows.yaml",
        "providers.yaml"
    ]
}<|MERGE_RESOLUTION|>--- conflicted
+++ resolved
@@ -23,12 +23,8 @@
         "@aws-sdk/client-s3": "3.348.0",
         "@datadog/datadog-api-client": "^1.16.0",
         "@hapi/boom": "^10.0.1",
-<<<<<<< HEAD
-        "@nangohq/node": "^0.39.13",
+        "@nangohq/node": "^0.39.15",
         "@nangohq/utils": "file:../utils",
-=======
-        "@nangohq/node": "^0.39.15",
->>>>>>> dbb8a32a
         "@sentry/node": "^7.105.0",
         "@temporalio/client": "^1.9.1",
         "amqplib": "^0.10.3",
