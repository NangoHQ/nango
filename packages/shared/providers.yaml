accelo:
    auth_mode: OAUTH2
    authorization_url: https://${connectionConfig.subdomain}.api.accelo.com/oauth2/v0/authorize
    token_url: https://${connectionConfig.subdomain}.api.accelo.com/oauth2/v0/token
    scope_separator: ','
    authorization_params:
        response_type: code
    token_params:
        grant_type: authorization_code
    refresh_params:
        grant_type: refresh_token
    proxy:
        base_url: https://${connectionConfig.subdomain}.api.accelo.com
adobe:
    auth_mode: OAUTH2
    authorization_url: https://ims-na1.adobelogin.com/ims/authorize/v2
    token_url: https://ims-na1.adobelogin.com/ims/token/v3
    default_scopes:
        - offline_access
    authorization_params:
        response_type: code
    token_params:
        grant_type: authorization_code
    refresh_params:
        grant_type: refresh_token
aircall:
    auth_mode: OAUTH2
    authorization_url: https://dashboard.aircall.io/oauth/authorize
    token_url: https://api.aircall.io/v1/oauth/token
    authorization_params:
        response_type: code
        scope: public_api
    token_params:
        grant_type: authorization_code
airtable:
    auth_mode: OAUTH2
    authorization_url: https://airtable.com/oauth2/v1/authorize
    token_url: https://airtable.com/oauth2/v1/token
    authorization_method: header
    auth:
        response_type: code
    proxy:
        base_url: https://api.airtable.com
    docs: https://airtable.com/developers/web/api/introduction
amazon:
    auth_mode: OAUTH2
    authorization_url: https://www.amazon.com/ap/oa
    token_url: https://api.amazon.${connectionConfig.extension}/auth/o2/token
    authorization_params:
        response_type: code
    token_params:
        grant_type: authorization_code
    refresh_params:
        grant_type: refresh_token
    proxy:
        base_url: https://api.amazon.com
amplitude:
    auth_mode: BASIC
    proxy:
        base_url: https://amplitude.com
asana:
    auth_mode: OAUTH2
    authorization_url: https://app.asana.com/-/oauth_authorize
    token_url: https://app.asana.com/-/oauth_token
    token_params:
        grant_type: authorization_code
    auth:
        response_type: code
    refresh_params:
        grant_type: refresh_token
    proxy:
        base_url: https://app.asana.com
    docs: https://developers.asana.com/reference
ashby:
    auth_mode: BASIC
    proxy:
        base_url: https://api.ashbyhq.com
atlassian:
    auth_mode: OAUTH2
    authorization_url: https://auth.atlassian.com/authorize
    token_url: https://auth.atlassian.com/oauth/token
    default_scopes:
        - offline_access
    authorization_params:
        response_type: code
        audience: api.atlassian.com
        prompt: consent
    token_params:
        grant_type: authorization_code
    refresh_params:
        grant_type: refresh_token
    proxy:
        base_url: https://api.atlassian.com
bamboohr:
    auth_mode: OAUTH2
    authorization_url: https://${connectionConfig.subdomain}.bamboohr.com/authorize.php
    token_url: https://${connectionConfig.subdomain}.bamboohr.com/token.php
    authorization_params:
        response_type: code
        request: authorize
    token_params:
        grant_type: authorization_code
        request: token
    proxy:
        base_url: https://api.bamboohr.com/api/gateway.php/${connectionConfig.subdomain}
battlenet:
    auth_mode: OAUTH2
    authorization_url: https://oauth.battle.${connectionConfig.extension}/authorize
    token_url: https://oauth.battle.${connectionConfig.extension}/token
    authorization_params:
        response_type: code
    token_params:
        grant_type: authorization_code
bitbucket:
    auth_mode: OAUTH2
    authorization_url: https://bitbucket.org/site/oauth2/authorize
    token_url: https://bitbucket.org/site/oauth2/access_token
    proxy:
        base_url: https://api.bitbucket.org
boldsign:
    auth_mode: OAUTH2
    authorization_url: https://account.boldsign.com/connect/authorize
    token_url: https://account.boldsign.com/connect/token
    authorization_params:
        response_type: code
    token_params:
        grant_type: authorization_code
    refresh_params:
        grant_type: refresh_token
    proxy:
        base_url: https://api.boldsign.com
box:
    auth_mode: OAUTH2
    authorization_url: https://account.box.com/api/oauth2/authorize
    token_url: https://api.box.com/oauth2/token
    proxy:
        base_url: https://api.box.com
braintree:
    auth_mode: OAUTH2
    authorization_url: https://api.braintreegateway.com/oauth/connect
    token_url: https://api.braintreegateway.com/oauth/access_tokens
    scope_separator: ','
    authorization_method: header
    body_format: json
    token_params:
        grant_type: authorization_code
    redirect_uri_metadata:
        - merchantId
braintree-sandbox:
    auth_mode: OAUTH2
    authorization_url: https://api.sandbox.braintreegateway.com/oauth/connect
    token_url: https://api.sandbox.braintreegateway.com/oauth/access_tokens
    scope_separator: ','
    authorization_method: header
    body_format: json
    token_params:
        grant_type: authorization_code
    redirect_uri_metadata:
        - merchantId
brex:
    auth_mode: OAUTH2
    authorization_url: https://accounts-api.brex.com/oauth2/default/v1/authorize
    token_url: https://accounts-api.brex.com/oauth2/default/v1/token
    default_scopes:
        - openid
        - offline_access
    proxy:
        base_url: https://platform.brexapis.com
brex-staging:
    auth_mode: OAUTH2
    authorization_url: https://accounts-api.staging.brexapps.com/oauth2/default/v1/authorize
    token_url: https://accounts-api.staging.brexapps.com/oauth2/default/v1/token
    proxy:
        base_url: https://platform.staging.brexapis.com
calendly:
    auth_mode: OAUTH2
    authorization_url: https://auth.calendly.com/oauth/authorize
    token_url: https://auth.calendly.com/oauth/token
    authorization_params:
        response_type: code
    proxy:
        base_url: https://api.calendly.com
clickup:
    auth_mode: OAUTH2
    authorization_url: https://app.clickup.com/api
    token_url: https://api.clickup.com/api/v2/oauth/token
    proxy:
        base_url: https://api.clickup.com
confluence:
    alias: jira
contentstack:
    auth_mode: OAUTH2
    authorization_url: https://${connectionConfig.subdomain}.contentstack.com/apps/${connectionConfig.appId}/authorize
    token_url: https://${connectionConfig.subdomain}.contentstack.com/apps-api/apps/token
deel:
    auth_mode: OAUTH2
    authorization_url: https://auth.letsdeel.com/oauth2/authorize
    token_url: https://auth.letsdeel.com/oauth2/tokens
    token_request_auth_method: basic
    authorization_params:
        response_type: code
    token_params:
        grant_type: authorization_code
    refresh_params:
        grant_type: refresh_token
    proxy:
        base_url: https://api.letsdeel.com
deel-sandbox:
    auth_mode: OAUTH2
    authorization_url: https://auth-demo.letsdeel.com/oauth2/authorize
    token_url: https://auth-demo.letsdeel.com/oauth2/tokens
    token_request_auth_method: basic
    authorization_params:
        response_type: code
    token_params:
        grant_type: authorization_code
    refresh_params:
        grant_type: refresh_token
    proxy:
        base_url: https://api-staging.letsdeel.com
digitalocean:
    auth_mode: OAUTH2
    authorization_url: https://cloud.digitalocean.com/v1/oauth/authorize
    token_url: https://cloud.digitalocean.com/v1/oauth/token
    authorization_params:
        response_type: code
    token_params:
        grant_type: authorization_code
    refresh_params:
        grant_type: refresh_token
    proxy:
        base_url: https://api.digitalocean.com
discord:
    auth_mode: OAUTH2
    authorization_url: https://discord.com/api/oauth2/authorize
    token_url: https://discord.com/api/oauth2/token
    authorization_params:
        response_type: code
    proxy:
        base_url: https://discord.com
        retry:
            after: 'Retry-After'
docusign:
    auth_mode: OAUTH2
    authorization_url: https://account.docusign.com/oauth/auth
    token_url: https://account.docusign.com/oauth/token
    token_request_auth_method: basic
    authorization_params:
        response_type: code
    token_params:
        grant_type: authorization_code
    refresh_params:
        grant_type: refresh_token
    proxy:
        base_url: https://www.docusign.net
docusign-sandbox:
    auth_mode: OAUTH2
    authorization_url: https://account-d.docusign.com/oauth/auth
    token_url: https://account-d.docusign.com/oauth/token
    token_request_auth_method: basic
    authorization_params:
        response_type: code
    token_params:
        grant_type: authorization_code
    refresh_params:
        grant_type: refresh_token
    proxy:
        base_url: https://demo.docusign.net
dropbox:
    auth_mode: OAUTH2
    authorization_url: https://www.dropbox.com/oauth2/authorize
    token_url: https://api.dropboxapi.com/oauth2/token
    authorization_params:
        token_access_type: offline
    proxy:
        base_url: https://api.dropboxapi.com
epic-games:
    auth_mode: OAUTH2
    authorization_url: https://www.epicgames.com/id/authorize
    token_url: https://api.epicgames.dev/epic/oauth/v1/token
    authorization_method: header
    proxy:
        base_url: https://api.epicgames.dev
evaluagent:
    auth_mode: BASIC
    proxy:
        base_url: https://${connectionConfig.region}.evaluagent.com
eventbrite:
    auth_mode: OAUTH2
    authorization_url: https://www.eventbrite.com/oauth/authorize
    token_url: https://www.eventbrite.com/oauth/token
    authorization_params:
        response_type: code
    token_params:
        grant_type: authorization_code
    proxy:
        base_url: https://www.eventbriteapi.com
exact-online:
    auth_mode: OAUTH2
    authorization_url: https://start.exactonline.${connectionConfig.extension}/api/oauth2/auth
    token_url: https://start.exactonline.${connectionConfig.extension}/api/oauth2/token
    authorization_method: header
    authorization_params:
        response_type: code
    token_params:
        grant_type: authorization_code
    refresh_params:
        grant_type: refresh_token
    token_expiration_buffer: 30
factorial:
    auth_mode: OAUTH2
    authorization_url: https://api.factorialhr.com/oauth/authorize
    token_url: https://api.factorialhr.com/oauth/token
    disable_pkce: true
facebook:
    auth_mode: OAUTH2
    authorization_url: https://www.facebook.com/v15.0/dialog/oauth
    token_url: https://graph.facebook.com/v15.0/oauth/access_token
    proxy:
        base_url: https://graph.facebook.com
figjam:
    alias: figma
figma:
    auth_mode: OAUTH2
    authorization_url: https://www.figma.com/oauth
    token_url: https://www.figma.com/api/oauth/token
    refresh_url: https://www.figma.com/api/oauth/refresh
    disable_pkce: true
    proxy:
        base_url: https://api.figma.com
fitbit:
    auth_mode: OAUTH2
    authorization_url: https://www.fitbit.com/oauth2/authorize
    token_url: https://api.fitbit.com/oauth2/token
    authorization_method: header
    proxy:
        base_url: https://api.fitbit.com
freshbooks:
    auth_mode: OAUTH2
    authorization_url: https://auth.freshbooks.com/oauth/authorize
    token_url: https://api.freshbooks.com/auth/oauth/token
    authorization_params:
        response_type: code
    proxy:
        base_url: https://api.freshbooks.com
freshservice:
    auth_mode: BASIC
    proxy:
        base_url: https://${connectionConfig.subdomain}.freshservice.com
front:
    auth_mode: OAUTH2
    authorization_url: https://app.frontapp.com/oauth/authorize
    token_url: https://app.frontapp.com/oauth/token
    proxy:
        base_url: https://api2.frontapp.com
github:
    auth_mode: OAUTH2
    authorization_url: https://github.com/login/oauth/authorize
    token_url: https://github.com/login/oauth/access_token
    proxy:
        base_url: https://api.github.com
        retry:
            at: 'x-ratelimit-reset'
    docs: https://docs.github.com/en/rest
gitlab:
    auth_mode: OAUTH2
    authorization_url: https://gitlab.com/oauth/authorize
    token_url: https://gitlab.com/oauth/token
    authorization_params:
        response_type: code
gong:
    auth_mode: BASIC
    proxy:
        base_url: https://api.gong.io
google:
    auth_mode: OAUTH2
    authorization_url: https://accounts.google.com/o/oauth2/v2/auth
    token_url: https://oauth2.googleapis.com/token
    authorization_params:
        response_type: code
        access_type: offline
        prompt: consent
google-calendar:
    alias: google
    proxy:
        base_url: https://www.googleapis.com
    docs: https://developers.google.com/calendar/api/v3/reference
google-mail:
    alias: google
    proxy:
        base_url: https://gmail.googleapis.com
    docs: https://developers.google.com/gmail/api/reference/rest
google-sheet:
    alias: google
    proxy:
        base_url: https://sheets.googleapis.com
    docs: https://developers.google.com/sheets/api/reference/rest
gorgias:
    auth_mode: OAUTH2
    authorization_url: https://${connectionConfig.subdomain}.gorgias.com/oauth/authorize
    token_url: https://${connectionConfig.subdomain}.gorgias.com/oauth/token
    token_request_auth_method: basic
    default_scopes:
        - offline
    authorization_params:
        response_type: code
    token_params:
        grant_type: authorization_code
    refresh_params:
        grant_type: refresh_token
    proxy:
        base_url: https://${connectionConfig.subdomain}.gorgias.com
greenhouse:
    auth_mode: OAUTH2
    authorization_url: https://api.greenhouse.io/oauth/authorize
    token_url: https://api.greenhouse.io/oauth/token
    proxy:
        base_url: https://${connectionConfig.resource}.greenhouse.io
gumroad:
    auth_mode: OAUTH2
    authorization_url: https://gumroad.com/oauth/authorize
    token_url: https://api.gumroad.com/oauth/token
    authorization_params:
        response_type: code
    token_params:
        grant_type: authorization_code
    refresh_params:
        grant_type: refresh_token
    proxy:
        base_url: https://api.gumroad.com
gusto:
    auth_mode: OAUTH2
    authorization_url: https://api.gusto.com/oauth/authorize
    token_url: https://api.gusto.com/oauth/token
    authorization_params:
        response_type: code
    token_params:
        grant_type: authorization_code
    refresh_params:
        grant_type: refresh_token
    proxy:
        base_url: https://api.gusto.com
health-gorilla:
    auth_mode: OAUTH2
    authorization_url: https://api.healthgorilla.com/oauth/authorize
    token_url: https://api.healthgorilla.com/oauth/token
    authorization_params:
        response_type: code
    token_params:
        grant_type: authorization_code
    refresh_params:
        grant_type: refresh_token
    proxy:
        base_url: https://healthgorilla.com
highlevel:
    auth_mode: OAUTH2
    authorization_url: https://marketplace.gohighlevel.com/oauth/chooselocation
    token_url: https://services.leadconnectorhq.com/oauth/token
    proxy:
        base_url: https://services.leadconnectorhq.com
    docs: https://highlevel.stoplight.io/docs/integrations/0443d7d1a4bd0-overview
hubspot:
    auth_mode: OAUTH2
    authorization_url: https://app.hubspot.com/oauth/authorize
    token_url: https://api.hubapi.com/oauth/v1/token
    proxy:
        base_url: https://api.hubapi.com
    docs: https://developers.hubspot.com/docs/api/overview
instagram:
    auth_mode: OAUTH2
    authorization_url: https://api.instagram.com/oauth/authorize
    token_url: https://api.instagram.com/oauth/access_token
    proxy:
        base_url: https://graph.instagram.com
intercom:
    auth_mode: OAUTH2
    authorization_url: https://app.intercom.io/oauth
    token_url: https://api.intercom.io/auth/eagle/token
    proxy:
        base_url: https://api.intercom.io
intuit:
    auth_mode: OAUTH2
    authorization_url: https://appcenter.intuit.com/connect/oauth2
    token_url: https://oauth.platform.intuit.com/oauth2/v1/tokens/bearer
    proxy:
        base_url: https://quickbooks.api.intuit.com
jira:
    auth_mode: OAUTH2
    authorization_url: https://auth.atlassian.com/authorize
    token_url: https://auth.atlassian.com/oauth/token
    authorization_params:
        audience: api.atlassian.com
        prompt: consent
    proxy:
        base_url: https://api.atlassian.com
keap:
    auth_mode: OAUTH2
    authorization_url: https://accounts.infusionsoft.com/app/oauth/authorize
    token_url: https://api.infusionsoft.com/token
    authorization_params:
        response_type: code
    token_params:
        grant_type: authorization_code
    refresh_params:
        grant_type: refresh_token
    proxy:
        base_url: https://api.infusionsoft.com
lever:
    auth_mode: OAUTH2
    authorization_url: https://auth.lever.co/authorize
    token_url: https://auth.lever.co/oauth/token
    authorization_params:
        response_type: code
        prompt: consent
        audience: https://api.lever.co/v1
    proxy:
        base_url: https://api.lever.co
linear:
    auth_mode: OAUTH2
    authorization_url: https://linear.app/oauth/authorize
    token_url: https://api.linear.app/oauth/token
    scope_separator: ','
    authorization_params:
        prompt: consent
    proxy:
        base_url: https://api.linear.app
    disable_pkce: true
linkedin:
    auth_mode: OAUTH2
    authorization_url: https://www.linkedin.com/oauth/v2/authorization
    token_url: https://www.linkedin.com/oauth/v2/accessToken
    disable_pkce: true
    proxy:
        base_url: https://api.linkedin.com
linkhut:
    auth_mode: OAUTH2
    authorization_url: https://ln.ht/_/oauth/authorize
    token_url: https://api.ln.ht/v1/oauth/token
    proxy:
        base_url: https://api.ln.ht
mailchimp:
    auth_mode: OAUTH2
    authorization_url: https://login.mailchimp.com/oauth2/authorize
    token_url: https://login.mailchimp.com/oauth2/token
    authorization_params:
        response_type: code
microsoft-teams:
    auth_mode: OAUTH2
    authorization_url: https://login.microsoftonline.com/common/oauth2/v2.0/authorize
    token_url: https://login.microsoftonline.com/common/oauth2/v2.0/token
    disable_pkce: true
    default_scopes:
        - offline_access
    authorization_params:
        response_type: code
        response_mode: query
        prompt: consent
    proxy:
        base_url: https://graph.microsoft.com
    token_params:
        grant_type: authorization_code
    refresh_params:
        grant_type: refresh_token
mixpanel:
    auth_mode: BASIC
    proxy:
        base_url: https://mixpanel.com
miro:
    auth_mode: OAUTH2
    authorization_url: https://miro.com/oauth/authorize
    token_url: https://api.miro.com/v1/oauth/token
    authorization_params:
        response_type: code
    token_params:
        grant_type: authorization_code
    refresh_params:
        grant_type: refresh_token
    proxy:
        base_url: https://api.miro.com
monday:
    auth_mode: OAUTH2
    authorization_url: https://auth.monday.com/oauth2/authorize
    token_url: https://auth.monday.com/oauth2/token
mural:
    auth_mode: OAUTH2
    authorization_url: https://app.mural.co/api/public/v1/authorization/oauth2
    token_url: https://app.mural.co/api/public/v1/authorization/oauth2/token
    authorization_params:
        response_type: code
    token_params:
        grant_type: authorization_code
    refresh_params:
        grant_type: refresh_token
    proxy:
        base_url: https://app.mural.co
nationbuilder:
    auth_mode: OAUTH2
    authorization_url: https://${connectionConfig.accountId}.nationbuilder.com/oauth/authorize
    token_url: https://${connectionConfig.accountId}.nationbuilder.com/oauth/token
    authorization_params:
        response_type: code
    token_params:
        grant_type: authorization_code
    refresh_params:
        grant_type: refresh_token
    default_scopes:
        - default
netsuite:
    auth_mode: OAUTH2
    authorization_url: https://${connectionConfig.accountId}.app.netsuite.com/app/login/oauth2/authorize.nl
    token_url: https://${connectionConfig.accountId}.suitetalk.api.netsuite.com/services/rest/auth/oauth2/v1/token
    default_scopes:
        - restlets
notion:
    auth_mode: OAUTH2
    authorization_url: https://api.notion.com/v1/oauth/authorize
    token_url: https://api.notion.com/v1/oauth/token
    authorization_params:
        response_type: code
        owner: user
    authorization_method: header
    body_format: json
    proxy:
        base_url: https://api.notion.com
        headers:
            'Notion-Version': '2022-06-28'
    docs: https://developers.notion.com/reference
one-drive:
    alias: microsoft-teams
osu:
    auth_mode: OAUTH2
    authorization_url: https://osu.ppy.sh/oauth/authorize
    token_url: https://osu.ppy.sh/oauth/token
    default_scopes:
        - identify
    authorization_params:
        response_type: code
    token_params:
        grant_type: authorization_code
    refresh_params:
        grant_type: refresh_token
    proxy:
        base_url: https://osu.ppy.sh
outreach:
    auth_mode: OAUTH2
    authorization_url: https://api.outreach.io/oauth/authorize
    token_url: https://api.outreach.io/oauth/token
    authorization_params:
        response_type: code
    token_params:
        grant_type: authorization_code
    refresh_params:
        grant_type: refresh_token
    proxy:
        base_url: https://api.outreach.io
pagerduty:
    auth_mode: OAUTH2
    authorization_url: https://app.pagerduty.com/oauth/authorize
    token_url: https://app.pagerduty.com/oauth/token
    proxy:
        base_url: https://api.pagerduty.com
pandadoc:
    auth_mode: OAUTH2
    authorization_url: https://app.pandadoc.com/oauth2/authorize
    token_url: https://api.pandadoc.com/oauth2/access_token
    authorization_params:
        response_type: code
    token_params:
        grant_type: authorization_code
    refresh_params:
        grant_type: refresh_token
    proxy:
        base_url: https://api.pandadoc.com
payfit:
    auth_mode: OAUTH2
    authorization_url: https://oauth.payfit.com/authorize
    token_url: https://app.pagerduty.com/oauth/token
    authorization_params:
        response_type: code
    token_params:
        grant_type: authorization_code
pennylane:
    auth_mode: OAUTH2
    authorization_url: https://app.pennylane.com/oauth/authorize
    token_url: https://app.pennylane.com/oauth/token
    proxy:
        base_url: https://app.pennylane.com
    scope_separator: '+'
    authorization_params:
        response_type: code
    token_params:
        grant_type: authorization_code
    refresh_params:
        grant_type: refresh_token
pipedrive:
    auth_mode: OAUTH2
    authorization_url: https://oauth.pipedrive.com/oauth/authorize
    token_url: https://oauth.pipedrive.com/oauth/token
    proxy:
        base_url: https://${connectionConfig.subdomain}.pipedrive.com
qualtrics:
    auth_mode: OAUTH2
    authorization_url: https://${connectionConfig.subdomain}.qualtrics.com/oauth2/auth
    token_url: https://${connectionConfig.subdomain}.qualtrics.com/oauth2/token
    proxy:
        base_url: https://${connectionConfig.subdomain}.qualtrics.com
quickbooks:
    auth_mode: OAUTH2
    authorization_url: https://appcenter.intuit.com/connect/oauth2
    token_url: https://oauth.platform.intuit.com/oauth2/v1/tokens/bearer
    redirect_uri_metadata:
        - realmId
    proxy:
        base_url: https://quickbooks.api.intuit.com
ramp:
    auth_mode: OAUTH2
    authorization_url: https://app.ramp.com/v1/authorize
    token_url: https://api.ramp.com/developer/v1/token
    authorization_method: header
    proxy:
        base_url: https://api.ramp.com
ramp-sandbox:
    auth_mode: OAUTH2
    authorization_url: https://demo.ramp.com/v1/authorize
    token_url: https://demo-api.ramp.com/developer/v1/token
    authorization_method: header
    proxy:
        base_url: https://demo-api.ramp.com
reddit:
    auth_mode: OAUTH2
    authorization_url: https://www.reddit.com/api/v1/authorize
    token_url: https://www.reddit.com/api/v1/access_token
    authorization_method: header
    authorization_params:
        duration: permanent
    proxy:
        base_url: https://oauth.reddit.com
ring-central:
    auth_mode: OAUTH2
    authorization_url: https://platform.ringcentral.com/restapi/oauth/authorize
    token_url: https://platform.ringcentral.com/restapi/oauth/token
    authorization_method: header
    authorization_params:
        response_type: code
    token_params:
        grant_type: authorization_code
    refresh_params:
        grant_type: refresh_token
    proxy:
        base_url: https://platform.ringcentral.com
    docs: https://developers.ringcentral.com/api-reference/
ring-central-sandbox:
    auth_mode: OAUTH2
    authorization_url: https://platform.devtest.ringcentral.com/restapi/oauth/authorize
    token_url: https://platform.devtest.ringcentral.com/restapi/oauth/token
    authorization_method: header
    authorization_params:
        response_type: code
    token_params:
        grant_type: authorization_code
    refresh_params:
        grant_type: refresh_token
    proxy:
        base_url: https://platform.devtest.ringcentral.com
    docs: https://developers.ringcentral.com/api-reference/
segment:
    auth_mode: OAUTH2
    authorization_url: https://id.segmentapis.com/oauth2/auth
    token_url: https://id.segmentapis.com/oauth2/token
    token_request_auth_method: basic
    proxy:
        base_url: https://api.segment.io
sage:
    auth_mode: OAUTH2
    authorization_url: https://www.sageone.com/oauth2/auth/central
    token_url: https://oauth.accounting.sage.com/token
    authorization_params:
        filter: apiv3.1
    proxy:
        base_url: https://api.accounting.sage.com
salesforce:
    auth_mode: OAUTH2
    authorization_url: https://login.salesforce.com/services/oauth2/authorize
    token_url: https://login.salesforce.com/services/oauth2/token
    default_scopes:
        - offline_access
    token_response_metadata:
        - instance_url
    proxy:
        base_url: ${connectionConfig.instance_url}
    docs: https://developer.salesforce.com/docs/api
salesforce-sandbox:
    auth_mode: OAUTH2
    authorization_url: https://test.salesforce.com/services/oauth2/authorize
    token_url: https://test.salesforce.com/services/oauth2/token
    default_scopes:
        - offline_access
    token_response_metadata:
        - instance_url
    proxy:
        base_url: ${connectionConfig.instance_url}
    docs: https://developer.salesforce.com/docs/api
salesloft:
    auth_mode: OAUTH2
    authorization_url: https://accounts.salesloft.com/oauth/authorize
    token_url: https://accounts.salesloft.com/oauth/token
    proxy:
        base_url: https://api.salesloft.com
servicem8:
    auth_mode: OAUTH2
    authorization_url: https://go.servicem8.com/oauth/authorize
    token_url: https://go.servicem8.com/oauth/access_token
    proxy:
        base_url: https://api.servicem8.com
    docs: https://developer.servicem8.com/docs
    scope_seprator: ' '
    authorization_params:
        response_type: code
    token_params:
        grant_type: authorization_code
    refresh_params:
        grant_type: refresh_token
shopify:
    auth_mode: OAUTH2
    authorization_url: https://${connectionConfig.subdomain}.myshopify.com/admin/oauth/authorize
    token_url: https://${connectionConfig.subdomain}.myshopify.com/admin/oauth/access_token
    proxy:
        base_url: https://{connectionConfig.subdomain}.myshopify.com
shortcut:
    auth_mode: API_KEY
    proxy:
        base_url: https://api.app.shortcut.com
        headers:
            Shortcut-Token: ${apiKey}
slack:
    auth_mode: OAUTH2
    authorization_url: https://slack.com/oauth/v2/authorize
    token_url: https://slack.com/api/oauth.v2.access
    token_response_metadata:
        - incoming_webhook.url
    proxy:
        base_url: https://slack.com/api
    docs: https://api.slack.com/apis
smugmug:
    auth_mode: OAUTH1
    request_url: https://api.smugmug.com/services/oauth/1.0a/getRequestToken
    authorization_url: https://api.smugmug.com/services/oauth/1.0a/authorize
    token_url: https://api.smugmug.com/services/oauth/1.0a/getAccessToken
    scope_separator: ','
    signature_method: 'PLAINTEXT'
    proxy:
        base_url: https://www.smugmug.com
        docs: https://api.smugmug.com/api/v2/doc
splitwise:
    auth_mode: OAUTH2
    authorization_url: https://secure.splitwise.com/oauth/authorize
    token_url: https://secure.splitwise.com/oauth/token
    proxy:
        base_url: https://secure.splitwise.com
spotify:
    auth_mode: OAUTH2
    authorization_url: https://accounts.spotify.com/authorize
    token_url: https://accounts.spotify.com/api/token
    authorization_params:
        response_type: code
    token_params:
        grant_type: authorization_code
    refresh_params:
        grant_type: refresh_token
    proxy:
        base_url: https://api.spotify.com
    docs: https://developer.spotify.com/documentation/web-api
squareup:
    auth_mode: OAUTH2
    authorization_url: https://connect.squareup.com/oauth2/authorize
    token_url: https://connect.squareup.com/oauth2/token
    disable_pkce: true
    scope_separator: '+'
    decode_url: true
    authorization_params:
        response_type: code
        session: false
    token_params:
        grant_type: authorization_code
    refresh_params:
        grant_type: refresh_token
    proxy:
        base_url: https://connect.squareup.com
squareup-sandbox:
    auth_mode: OAUTH2
    authorization_url: https://connect.squareupsandbox.com/oauth2/authorize
    token_url: https://connect.squareupsandbox.com/oauth2/token
    scope_separator: '+'
    disable_pkce: true
    authorization_params:
        response_type: code
        session: false
    token_params:
        grant_type: authorization_code
    refresh_params:
        grant_type: refresh_token
    proxy:
        base_url: https://connect.squareupsandbox.com
stackexchange:
    auth_mode: OAUTH2
    authorization_url: https://stackoverflow.com/oauth
    token_url: https://stackoverflow.com/oauth/access_token/json
    default_scopes:
        - no_expiry
    proxy:
        base_url: https://api.stackexchange.com
strava:
    auth_mode: OAUTH2
    authorization_url: https://www.strava.com/oauth/mobile/authorize
    token_url: https://www.strava.com/api/v3/oauth/token
    scope_separator: ','
    authorization_params:
        response_type: code
        approval_prompt: auto
    token_params:
        grant_type: authorization_code
    refresh_params:
        grant_type: refresh_token
    proxy:
        base_url: https://www.strava.com
stripe:
    auth_mode: OAUTH2
    authorization_url: https://connect.stripe.com/oauth/authorize
    token_url: https://connect.stripe.com/oauth/token
stripe-express:
    auth_mode: OAUTH2
    authorization_url: https://connect.stripe.com/express/oauth/authorize
    token_url: https://connect.stripe.com/oauth/token
    token_response_metadata:
        - stripe_user_id
    proxy:
        base_url: https://api.stripe.com
survey-monkey:
    auth_mode: OAUTH2
    authorization_url: https://api.surveymonkey.com/oauth/authorize
    token_url: https://api.surveymonkey.com/oauth/token
    disable_pkce: true
    authorization_params:
        response_type: code
    token_params:
        grant_type: authorization_code
    proxy:
        base_url: https://api.surveymonkey.com
teamwork:
    auth_mode: OAUTH2
    authorization_url: https://www.teamwork.com/launchpad/login
    token_url: https://www.teamwork.com/launchpad/v1/token.json
    proxy:
        base_url: https://api.surveymonkey.com
timely:
    auth_mode: OAUTH2
    authorization_url: https://api.timelyapp.com/1.1/oauth/authorize
    token_url: https://api.timelyapp.com/1.1/oauth/token
    disable_pkce: true
    authorization_params:
        response_type: code
    token_params:
        grant_type: authorization_code
    proxy:
        base_url: https://api.timelyapp.com
    docs: https://dev.timelyapp.com
trello:
    auth_mode: OAUTH1
    request_url: https://trello.com/1/OAuthGetRequestToken
    authorization_url: https://trello.com/1/OAuthAuthorizeToken
    token_url: https://trello.com/1/OAuthGetAccessToken
    signature_method: 'HMAC-SHA1'
    scope_separator: ','
    authorization_params:
        expiration: never
    proxy:
        base_url: https://api.trello.com
todoist:
    auth_mode: OAUTH2
    authorization_url: https://todoist.com/oauth/authorize
    token_url: https://todoist.com/oauth/access_token
    scope_separator: ','
    proxy:
        base_url: https://api.todoist.com
twitch:
    auth_mode: OAUTH2
    authorization_url: https://id.twitch.tv/oauth2/authorize
    token_url: https://id.twitch.tv/oauth2/token
    authorization_params:
        force_verify: false
        response_type: code
    token_params:
        grant_type: authorization_code
    refresh_params:
        grant_type: refresh_token
    proxy:
        base_url: https://api.twitch.tv
twitter:
    auth_mode: OAUTH1
    request_url: https://api.twitter.com/oauth/request_token
    authorization_url: https://api.twitter.com/oauth/authorize
    token_url: https://api.twitter.com/oauth/access_token
    signature_method: 'HMAC-SHA1'
    request_params:
        x_auth_access_type: write
    proxy:
        base_url: https://api.twitter.com
twitter-v2:
    auth_mode: OAUTH2
    authorization_url: https://twitter.com/i/oauth2/authorize
    token_url: https://api.twitter.com/2/oauth2/token
    token_request_auth_method: basic
    authorization_params:
        response_type: code
        response_mode: query
    token_params:
        grant_type: authorization_code
    refresh_params:
        grant_type: refresh_token
    default_scopes:
        - offline.access
    proxy:
        base_url: https://api.twitter.com
twinfield:
    auth_mode: OAUTH2
    authorization_url: https://login.twinfield.com/auth/authentication/connect/authorize
    token_url: https://login.twinfield.com/auth/authentication/connect/token
    authorization_params:
        response_type: code
        nonce: AnotherRandomStringTwinfield
    refresh_params:
        greant_type: refresh_token
    scope_seprator: ' '
    default_scopes:
        - openid
        - twf.user
        - twf.organisation
        - twf.organisationUser
        - offline_access
    disable_pkce: true
typeform:
    auth_mode: OAUTH2
    authorization_url: https://api.typeform.com/oauth/authorize
    token_url: https://api.typeform.com/oauth/token
    disable_pkce: true
    default_scopes:
        - offline
    authorization_params:
        response_type: code
    token_params:
        grant_type: authorization_code
    refresh_params:
        grant_type: refresh_token
    proxy:
        base_url: https://api.typeform.com
uber:
    auth_mode: OAUTH2
    authorization_url: https://login.uber.com/oauth/v2/authorize
    token_url: https://login.uber.com/oauth/v2/token
    authorization_params:
        response_type: code
    token_params:
        grant_type: authorization_code
    refresh_params:
        grant_type: refresh_token
    proxy:
        base_url: https://api.uber.com
wakatime:
    auth_mode: OAUTH2
    authorization_url: https://wakatime.com/oauth/authorize
    token_url: https://wakatime.com/oauth/token
    docs: https://wakatime.com/developers
    proxy:
        base_url: https://wakatime.com
wave-accounting:
    auth_mode: OAUTH2
    authorization_url: https://api.waveapps.com/oauth2/authorize
    token_url: https://api.waveapps.com/oauth2/token
<<<<<<< HEAD
wildix-pbx:
    auth_mode: OAUTH2
    authorization_url: https://${connectionConfig.subdomain}.wildixin.com/authorization/oauth2
    token_url: https://${connectionConfig.subdomain}.wildixin.com/authorization/oauth2Token
    authorization_params:
        response_type: code
    redirect_uri_metadata:
        - subdomain
    proxy:
        base_url: https://${connectionConfig.subdomain}.wildixin.com
    docs: https://docs.wildix.com/wms/index.html
=======
    proxy:
        base_url: https://gql.waveapps.com
>>>>>>> 5685d8e1
workable:
    auth_mode: API_KEY
    proxy:
        headers:
            Authorization: Bearer ${apiKey}
        base_url: https://${connectionConfig.subdomain}.workable.com
xero:
    auth_mode: OAUTH2
    authorization_url: https://login.xero.com/identity/connect/authorize
    token_url: https://identity.xero.com/connect/token
    authorization_params:
        response_type: code
    default_scopes:
        - offline_access
    proxy:
        base_url: https://api.xero.com
yahoo:
    auth_mode: OAUTH2
    authorization_url: https://api.login.yahoo.com/oauth2/request_auth
    token_url: https://api.login.yahoo.com/oauth2/get_token
yandex:
    auth_mode: OAUTH2
    authorization_url: https://oauth.yandex.com/authorize
    token_url: https://oauth.yandex.com/token
    authorization_params:
        response_type: code
    token_params:
        grant_type: authorization_code
    refresh_params:
        grant_type: refresh_token
    proxy:
        base_url: https://translate.yandex.net
youtube:
    alias: google
zapier-nla:
    auth_mode: OAUTH2
    authorization_url: https://nla.zapier.com/oauth/authorize/
    token_url: https://nla.zapier.com/oauth/token/
    proxy:
        base_url: https://nla.zapier.com
zendesk:
    auth_mode: OAUTH2
    authorization_url: https://${connectionConfig.subdomain}.zendesk.com/oauth/authorizations/new
    token_url: https://${connectionConfig.subdomain}.zendesk.com/oauth/tokens
    proxy:
        base_url: https://${connectionConfig.subdomain}.zendesk.com
zenefits:
    auth_mode: OAUTH2
    authorization_url: https://secure.zenefits.com/oauth2/platform-authorize
    token_url: https://secure.zenefits.com/oauth2/token
    authorization_params:
        response_type: code
    token_params:
        grant_type: authorization_code
    refresh_params:
        grant_type: refresh_token
    proxy:
        base_url: https://api.zenefits.com
zoho:
    auth_mode: OAUTH2
    authorization_url: https://accounts.zoho.${connectionConfig.extension}/oauth/v2/auth
    token_url: https://accounts.zoho.${connectionConfig.extension}/oauth/v2/token
    authorization_params:
        prompt: consent
        access_type: offline
    proxy:
        base_url: https://www.zohoapis.${connectionConfig.extension}
zoho-books:
    alias: zoho
zoho-crm:
    alias: zoho
zoho-desk:
    alias: zoho
zoho-inventory:
    alias: zoho
zoho-invoice:
    alias: zoho
zoom:
    auth_mode: OAUTH2
    authorization_url: https://zoom.us/oauth/authorize
    token_url: https://zoom.us/oauth/token
    authorization_params:
        response_type: code
    proxy:
        base_url: https://developer.zoom.us<|MERGE_RESOLUTION|>--- conflicted
+++ resolved
@@ -1076,22 +1076,8 @@
     auth_mode: OAUTH2
     authorization_url: https://api.waveapps.com/oauth2/authorize
     token_url: https://api.waveapps.com/oauth2/token
-<<<<<<< HEAD
-wildix-pbx:
-    auth_mode: OAUTH2
-    authorization_url: https://${connectionConfig.subdomain}.wildixin.com/authorization/oauth2
-    token_url: https://${connectionConfig.subdomain}.wildixin.com/authorization/oauth2Token
-    authorization_params:
-        response_type: code
-    redirect_uri_metadata:
-        - subdomain
-    proxy:
-        base_url: https://${connectionConfig.subdomain}.wildixin.com
-    docs: https://docs.wildix.com/wms/index.html
-=======
     proxy:
         base_url: https://gql.waveapps.com
->>>>>>> 5685d8e1
 workable:
     auth_mode: API_KEY
     proxy:
