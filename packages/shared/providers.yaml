--- conflicted
+++ resolved
@@ -1679,7 +1679,6 @@
             response_path: data
             limit_name_in_request: limit
     docs: https://docs.nango.dev/integrations/all/pipedrive
-<<<<<<< HEAD
 pivotaltracker:
     categories:
         - productivity
@@ -1692,7 +1691,6 @@
             method: GET
             endpoint: /accounts
     docs: https://docs.nango.dev/integrations/all/pivotaltracker
-=======
 posthog:
     categories:
         - dev-tools
@@ -1705,7 +1703,6 @@
             method: GET
             endpoint: /api/users/@me
     docs: https://docs.nango.dev/integrations/all/posthog
->>>>>>> f82b2706
 qualtrics:
     categories:
         - surveys
