accelo:
    categories:
        - invoicing
        - ticketing
    auth_mode: OAUTH2
    authorization_url: https://${connectionConfig.subdomain}.api.accelo.com/oauth2/v0/authorize
    token_url: https://${connectionConfig.subdomain}.api.accelo.com/oauth2/v0/token
    scope_separator: ','
    authorization_params:
        response_type: code
    token_params:
        grant_type: authorization_code
    refresh_params:
        grant_type: refresh_token
    proxy:
        base_url: https://${connectionConfig.subdomain}.api.accelo.com
    docs: https://docs.nango.dev/integrations/all/accelo
adobe:
    categories:
        - design
    auth_mode: OAUTH2
    authorization_url: https://ims-na1.adobelogin.com/ims/authorize/v2
    token_url: https://ims-na1.adobelogin.com/ims/token/v3
    default_scopes:
        - offline_access
    authorization_params:
        response_type: code
    token_params:
        grant_type: authorization_code
    refresh_params:
        grant_type: refresh_token
    docs: https://docs.nango.dev/integrations/all/adobe
affinity:
    categories:
        - crm
    auth_mode: BASIC
    proxy:
        base_url: https://api.affinity.co
    docs: https://docs.nango.dev/integrations/all/affinity
aircall:
    categories:
        - support
    auth_mode: OAUTH2
    authorization_url: https://dashboard.aircall.io/oauth/authorize
    token_url: https://api.aircall.io/v1/oauth/token
    authorization_params:
        response_type: code
        scope: public_api
    token_params:
        grant_type: authorization_code
    docs: https://docs.nango.dev/integrations/all/aircall
airtable:
    categories:
        - productivity
    auth_mode: OAUTH2
    authorization_url: https://airtable.com/oauth2/v1/authorize
    token_url: https://airtable.com/oauth2/v1/token
    authorization_method: header
    auth:
        response_type: code
    proxy:
        base_url: https://api.airtable.com
    docs: https://docs.nango.dev/integrations/all/airtable
blandai:
    categories:
        - support
    auth_mode: API_KEY
    proxy:
        base_url: https://api.bland.ai
        headers:
            Authorization: ${apiKey}
    docs: https://docs.nango.dev/integrations/all/blandai
algolia:
    categories:
        - search
    auth_mode: API_KEY
    proxy:
        base_url: https://${connectionConfig.APP_ID}.algolia.net
        headers:
            X-Algolia-Application-Id: ${connectionConfig.APP_ID}
            X-Algolia-API-Key: ${apiKey}
    docs: https://docs.nango.dev/integrations/all/algolia
amazon:
    categories:
        - dev-tools
        - e-commerce
    auth_mode: OAUTH2
    authorization_url: https://www.amazon.com/ap/oa
    token_url: https://api.amazon.${connectionConfig.extension}/auth/o2/token
    authorization_params:
        response_type: code
    token_params:
        grant_type: authorization_code
    refresh_params:
        grant_type: refresh_token
    proxy:
        base_url: https://api.amazon.com
    docs: https://docs.nango.dev/integrations/all/amazon
anrok:
    categories:
        - legal
    auth_mode: API_KEY
    proxy:
        base_url: https://api.anrok.com
        headers:
            Authorization: Bearer ${apiKey}
        retry:
            after: 'Retry-After'
    docs: https://docs.nango.dev/integrations/all/anrok
aws:
    categories:
        - dev-tools
        - e-commerce
    auth_mode: OAUTH2
    authorization_url: https://${connectionConfig.subdomain}.auth.${connectionConfig.extension}.amazoncognito.com/oauth2/authorize
    token_url: https://${connectionConfig.subdomain}.auth.${connectionConfig.extension}.amazoncognito.com/oauth2/token
    token_params:
        grant_type: authorization_code
    auth:
        response_type: code
    refresh_params:
        grant_type: refresh_token
    default_scopes:
        - openid
    docs: https://docs.nango.dev/integrations/all/aws
amplitude:
    categories:
        - analytics
    auth_mode: BASIC
    proxy:
        base_url: https://amplitude.com
    docs: https://docs.nango.dev/integrations/all/amplitude
peopledatalabs:
    categories:
        - analytics
    auth_mode: API_KEY
    proxy:
        base_url: https://api.peopledatalabs.com
        query:
            api_key: ${apiKey}
    docs: https://docs.nango.dev/integrations/all/peopledatalabs
exa:
    categories:
        - analytics
    auth_mode: API_KEY
    proxy:
        base_url: https://api.exa.ai
        headers:
            x-api-key: ${apiKey}
    docs: https://docs.nango.dev/integrations/all/exa
jotform:
    categories:
        - surveys
    auth_mode: API_KEY
    proxy:
        base_url: https://api.jotform.com
        headers:
            APIKEY: ${apiKey}
    docs: https://docs.nango.dev/integrations/all/jotform
apollo:
    categories:
        - marketing
    auth_mode: API_KEY
    proxy:
        base_url: https://app.apollo.io/api
        query:
            api_key: ${apiKey}
    docs: https://docs.nango.dev/integrations/all/apollo
apple-app-store:
    auth_mode: APP_STORE
    token_url: https://api.appstoreconnect.apple.com/v1/apps
    authorization_params:
        audience: appstoreconnect-v1
    docs: https://docs.nango.dev/integrations/all/apple-app-store
asana:
    categories:
        - productivity
        - ticketing
    auth_mode: OAUTH2
    authorization_url: https://app.asana.com/-/oauth_authorize
    token_url: https://app.asana.com/-/oauth_token
    token_params:
        grant_type: authorization_code
    auth:
        response_type: code
    refresh_params:
        grant_type: refresh_token
    proxy:
        base_url: https://app.asana.com
        paginate:
            type: cursor
            cursor_path_in_response: next_page.offset
            cursor_name_in_request: offset
            response_path: data
            limit_name_in_request: limit
    docs: https://docs.nango.dev/integrations/all/asana
ashby:
    categories:
        - ats
    auth_mode: BASIC
    proxy:
        base_url: https://api.ashbyhq.com
        verification:
            method: POST
            endpoint: apiKey.info
    docs: https://docs.nango.dev/integrations/all/ashby
atlassian:
    categories:
        - dev-tools
    auth_mode: OAUTH2
    authorization_url: https://auth.atlassian.com/authorize
    token_url: https://auth.atlassian.com/oauth/token
    default_scopes:
        - offline_access
    authorization_params:
        response_type: code
        audience: api.atlassian.com
        prompt: consent
    token_params:
        grant_type: authorization_code
    refresh_params:
        grant_type: refresh_token
    proxy:
        base_url: https://api.atlassian.com
    docs: https://docs.nango.dev/integrations/all/atlassian
attio:
    categories:
        - crm
    auth_mode: OAUTH2
    authorization_url: https://app.attio.com/authorize
    token_url: https://app.attio.com/oauth/token
    token_params:
        grant_type: authorization_code
    auth:
        response_type: code
    refresh_params:
        grant_type: refresh_token
    proxy:
        base_url: https://app.attio.com
    docs: https://docs.nango.dev/integrations/all/attio
auth0:
    auth_mode: OAUTH2
    authorization_url: https://${connectionConfig.subdomain}.auth0.com/authorize
    token_url: https://${connectionConfig.subdomain}.auth0.com/oauth/token
    authorization_params:
        response_type: code
        response_mode: query
    token_params:
        grant_type: authorization_code
    refresh_params:
        grant_type: refresh_token
    docs: https://docs.nango.dev/integrations/all/auth0
bamboohr:
    categories:
        - hr
    auth_mode: OAUTH2
    authorization_url: https://${connectionConfig.subdomain}.bamboohr.com/authorize.php
    token_url: https://${connectionConfig.subdomain}.bamboohr.com/token.php
    authorization_params:
        response_type: code
        request: authorize
    token_params:
        grant_type: authorization_code
        request: token
    proxy:
        base_url: https://api.bamboohr.com/api/gateway.php/${connectionConfig.subdomain}
    docs: https://docs.nango.dev/integrations/all/bamboohr
bamboohr-basic:
    categories:
        - hr
    auth_mode: BASIC
    proxy:
        base_url: https://api.bamboohr.com/api/gateway.php/${connectionConfig.subdomain}
        verification:
            method: GET
            endpoint: /v1/meta/fields
    docs: https://docs.nango.dev/integrations/all/bamboohr
battlenet:
    categories:
        - gaming
    auth_mode: OAUTH2
    authorization_url: https://oauth.battle.${connectionConfig.extension}/authorize
    token_url: https://oauth.battle.${connectionConfig.extension}/token
    authorization_params:
        response_type: code
    token_params:
        grant_type: authorization_code
    docs: https://docs.nango.dev/integrations/all/battlenet
bitbucket:
    categories:
        - dev-tools
    auth_mode: OAUTH2
    authorization_url: https://bitbucket.org/site/oauth2/authorize
    token_url: https://bitbucket.org/site/oauth2/access_token
    proxy:
        base_url: https://api.bitbucket.org
    docs: https://docs.nango.dev/integrations/all/bitbucket
bitdefender:
    categories:
        - other
    auth_mode: BASIC
    proxy:
        base_url: ${connectionConfig.ACCESS_URL}
        retry:
            after: 'Retry-After'
    docs: https://docs.nango.dev/integrations/all/bitdefender
blackbaud:
    categories:
        - crm
    auth_mode: OAUTH2
    authorization_url: https://app.blackbaud.com/oauth/authorize
    token_url: https://oauth2.sky.blackbaud.com/token
    authorization_params:
        response_type: code
    token_params:
        grant_type: authorization_code
    refresh_params:
        grant_type: refresh_token
    proxy:
        base_url: https://api.sky.blackbaud.com
    docs: https://docs.nango.dev/integrations/all/blackbaud
boldsign:
    categories:
        - legal
    auth_mode: OAUTH2
    authorization_url: https://account.boldsign.com/connect/authorize
    token_url: https://account.boldsign.com/connect/token
    authorization_params:
        response_type: code
    token_params:
        grant_type: authorization_code
    refresh_params:
        grant_type: refresh_token
    proxy:
        base_url: https://api.boldsign.com
    docs: https://docs.nango.dev/integrations/all/boldsign
box:
    categories:
        - knowledge-base
        - storage
    auth_mode: OAUTH2
    authorization_url: https://account.box.com/api/oauth2/authorize
    token_url: https://api.box.com/oauth2/token
    proxy:
        base_url: https://api.box.com
    docs: https://docs.nango.dev/integrations/all/box
braintree:
    categories:
        - payment
    auth_mode: OAUTH2
    authorization_url: https://api.braintreegateway.com/oauth/connect
    token_url: https://api.braintreegateway.com/oauth/access_tokens
    scope_separator: ','
    authorization_method: header
    body_format: json
    token_params:
        grant_type: authorization_code
    redirect_uri_metadata:
        - merchantId
    docs: https://docs.nango.dev/integrations/all/braintree
braintree-sandbox:
    auth_mode: OAUTH2
    authorization_url: https://api.sandbox.braintreegateway.com/oauth/connect
    token_url: https://api.sandbox.braintreegateway.com/oauth/access_tokens
    scope_separator: ','
    authorization_method: header
    body_format: json
    token_params:
        grant_type: authorization_code
    redirect_uri_metadata:
        - merchantId
    docs: https://docs.nango.dev/integrations/all/braintree
brex:
    categories:
        - banking
    auth_mode: OAUTH2
    authorization_url: https://accounts-api.brex.com/oauth2/default/v1/authorize
    token_url: https://accounts-api.brex.com/oauth2/default/v1/token
    default_scopes:
        - openid
        - offline_access
    proxy:
        base_url: https://platform.brexapis.com
    docs: https://docs.nango.dev/integrations/all/brex
brex-api-key:
    auth_mode: API_KEY
    proxy:
        headers:
            Authorization: Bearer ${apiKey}
        base_url: https://platform.brexapis.com
    docs: https://docs.nango.dev/integrations/all/brex
brex-staging:
    auth_mode: OAUTH2
    authorization_url: https://accounts-api.staging.brexapps.com/oauth2/default/v1/authorize
    token_url: https://accounts-api.staging.brexapps.com/oauth2/default/v1/token
    proxy:
        base_url: https://platform.staging.brexapis.com
    docs: https://docs.nango.dev/integrations/all/brex
calendly:
    categories:
        - productivity
    auth_mode: OAUTH2
    authorization_url: https://auth.calendly.com/oauth/authorize
    token_url: https://auth.calendly.com/oauth/token
    authorization_params:
        response_type: code
    proxy:
        base_url: https://api.calendly.com
    docs: https://docs.nango.dev/integrations/all/calendly
chorus:
    auth_mode: BASIC
    proxy:
        base_url: https://chorus.ai
    docs: https://docs.nango.dev/integrations/all/chorus
clari-copilot:
    auth_mode: API_KEY
    proxy:
        headers:
            X-Api-Key: ${apiKey}
            X-Api-Password: ${connectionConfig.API_PASSWORD}
        base_url: https://rest-api.copilot.clari.com
    docs: https://docs.nango.dev/integrations/all/clari-copilot
clickup:
    categories:
        - productivity
        - ticketing
    auth_mode: OAUTH2
    authorization_url: https://app.clickup.com/api
    token_url: https://api.clickup.com/api/v2/oauth/token
    proxy:
        base_url: https://api.clickup.com
    docs: https://docs.nango.dev/integrations/all/clickup
close:
    categories:
        - crm
    auth_mode: OAUTH2
    authorization_url: https://app.close.com/oauth2/authorize
    token_url: https://api.close.com/oauth2/token/
    authorization_params:
        response_type: code
    default_scopes:
        - offline_access
    proxy:
        base_url: https://api.close.com/api
        docs: https://developer.close.com/
    docs: https://docs.nango.dev/integrations/all/close
coda:
    categories:
        - knowledge-base
        - productivity
    auth_mode: API_KEY
    proxy:
        base_url: https://coda.io/apis/v1
        headers:
            Authorization: Bearer ${apiKey}
    docs: https://docs.nango.dev/integrations/all/coda
confluence:
    categories:
        - knowledge-base
    alias: jira
    docs: https://docs.nango.dev/integrations/all/confluence
contentstack:
    categories:
        - cms
    auth_mode: OAUTH2
    authorization_url: https://${connectionConfig.subdomain}.contentstack.com/apps/${connectionConfig.appId}/authorize
    token_url: https://${connectionConfig.subdomain}.contentstack.com/apps-api/apps/token
    docs: https://docs.nango.dev/integrations/all/contentstack
deel:
    categories:
        - hr
    auth_mode: OAUTH2
    authorization_url: https://auth.letsdeel.com/oauth2/authorize
    token_url: https://auth.letsdeel.com/oauth2/tokens
    token_request_auth_method: basic
    authorization_params:
        response_type: code
    token_params:
        grant_type: authorization_code
    refresh_params:
        grant_type: refresh_token
    proxy:
        base_url: https://api.letsdeel.com
    docs: https://docs.nango.dev/integrations/all/deel
deel-sandbox:
    auth_mode: OAUTH2
    authorization_url: https://auth-demo.letsdeel.com/oauth2/authorize
    token_url: https://auth-demo.letsdeel.com/oauth2/tokens
    token_request_auth_method: basic
    authorization_params:
        response_type: code
    token_params:
        grant_type: authorization_code
    refresh_params:
        grant_type: refresh_token
    proxy:
        base_url: https://api-staging.letsdeel.com
    docs: https://docs.nango.dev/integrations/all/deel
dialpad:
    categories:
        - communication
    auth_mode: OAUTH2
    authorization_url: https://dialpad.com/oauth2/authorize
    token_url: https://dialpad.com/oauth2/token
    authorization_params:
        response_type: code
    token_params:
        grant_type: authorization_code
    refresh_params:
        grant_type: refresh_token
    proxy:
        base_url: https://dialpad.com
    docs: https://docs.nango.dev/integrations/all/dialpad
digitalocean:
    categories:
        - dev-tools
    auth_mode: OAUTH2
    authorization_url: https://cloud.digitalocean.com/v1/oauth/authorize
    token_url: https://cloud.digitalocean.com/v1/oauth/token
    authorization_params:
        response_type: code
    token_params:
        grant_type: authorization_code
    refresh_params:
        grant_type: refresh_token
    proxy:
        base_url: https://api.digitalocean.com
    docs: https://docs.nango.dev/integrations/all/digitalocean
discord:
    categories:
        - gaming
        - social
    auth_mode: OAUTH2
    authorization_url: https://discord.com/api/oauth2/authorize
    token_url: https://discord.com/api/oauth2/token
    authorization_params:
        response_type: code
    proxy:
        base_url: https://discord.com
        retry:
            after: 'Retry-After'
    docs: https://docs.nango.dev/integrations/all/discord
docusign:
    categories:
        - legal
    auth_mode: OAUTH2
    authorization_url: https://account.docusign.com/oauth/auth
    token_url: https://account.docusign.com/oauth/token
    token_request_auth_method: basic
    authorization_params:
        response_type: code
    token_params:
        grant_type: authorization_code
    refresh_params:
        grant_type: refresh_token
    proxy:
        base_url: https://www.docusign.net
    docs: https://docs.nango.dev/integrations/all/docusign
docusign-sandbox:
    auth_mode: OAUTH2
    authorization_url: https://account-d.docusign.com/oauth/auth
    token_url: https://account-d.docusign.com/oauth/token
    token_request_auth_method: basic
    authorization_params:
        response_type: code
    token_params:
        grant_type: authorization_code
    refresh_params:
        grant_type: refresh_token
    proxy:
        base_url: https://demo.docusign.net
    docs: https://docs.nango.dev/integrations/all/docusign
dropbox:
    categories:
        - knowledge-base
        - storage
    auth_mode: OAUTH2
    authorization_url: https://www.dropbox.com/oauth2/authorize
    token_url: https://api.dropboxapi.com/oauth2/token
    authorization_params:
        token_access_type: offline
    proxy:
        base_url: https://api.dropboxapi.com
    docs: https://docs.nango.dev/integrations/all/dropbox
egnyte:
    categories:
        - storage
    auth_mode: OAUTH2
    authorization_url: https://${connectionConfig.subdomain}.egnyte.com/puboauth/token
    token_url: https://${connectionConfig.subdomain}.egnyte.com/puboauth/token
    scope_separator: ' '
    authorization_params:
        response_type: code
    token_params:
        grant_type: authorization_code
    refresh_params:
        grant_type: refresh_token
    proxy:
        base_url: https://${connectionConfig.subdomain}.egnyte.com/pubapi
    docs: https://docs.nango.dev/integrations/all/egnyte
entrata:
    categories:
        - other
    auth_mode: BASIC
    proxy:
        base_url: https://${connectionConfig.subdomain}.entrata.com
    docs: https://docs.nango.dev/integrations/all/entrata
envoy:
    categories:
        - productivity
    auth_mode: OAUTH2
    authorization_url: https://app.envoy.com/a/auth/v0/authorize
    token_url: https://app.envoy.com/a/auth/v0/token
    scope_separator: ' '
    authorization_params:
        response_type: code
    token_params:
        grant_type: authorization_code
    refresh_params:
        grant_type: refresh_token
    proxy:
        base_url: https://api.envoy.com
    docs: https://docs.nango.dev/integrations/all/envoy
epic-games:
    categories:
        - gaming
    auth_mode: OAUTH2
    authorization_url: https://www.epicgames.com/id/authorize
    token_url: https://api.epicgames.dev/epic/oauth/v1/token
    authorization_method: header
    proxy:
        base_url: https://api.epicgames.dev
    docs: https://docs.nango.dev/integrations/all/epic-games
evaluagent:
    auth_mode: BASIC
    proxy:
        base_url: https://${connectionConfig.region}.evaluagent.com
    docs: https://docs.nango.dev/integrations/all/evaluagent
eventbrite:
    categories:
        - marketing
    auth_mode: OAUTH2
    authorization_url: https://www.eventbrite.com/oauth/authorize
    token_url: https://www.eventbrite.com/oauth/token
    authorization_params:
        response_type: code
    token_params:
        grant_type: authorization_code
    proxy:
        base_url: https://www.eventbriteapi.com
    docs: https://docs.nango.dev/integrations/all/eventbrite
exact-online:
    categories:
        - accounting
        - hr
        - productivity
    auth_mode: OAUTH2
    authorization_url: https://start.exactonline.${connectionConfig.extension}/api/oauth2/auth
    token_url: https://start.exactonline.${connectionConfig.extension}/api/oauth2/token
    authorization_method: header
    authorization_params:
        response_type: code
    token_params:
        grant_type: authorization_code
    refresh_params:
        grant_type: refresh_token
    token_expiration_buffer: 30
    docs: https://docs.nango.dev/integrations/all/exact-online
exist:
    categories:
        - other
    auth_mode: OAUTH2
    authorization_url: https://exist.io/oauth2/authorize
    token_url: https://exist.io/oauth2/access_token
    authorization_params:
        response_type: code
    token_params:
        grant_type: authorization_code
    refresh_params:
        grant_type: refresh_token
    proxy:
        base_url: https://exist.io/
        paginate:
            type: link
            link_path_in_response_body: next
    docs: https://docs.nango.dev/integrations/all/exist
expensify:
    categories:
        - productivity
    auth_mode: BASIC
    docs: https://docs.nango.dev/integrations/all/expensify
factorial:
    categories:
        - hr
    auth_mode: OAUTH2
    authorization_url: https://api.factorialhr.com/oauth/authorize
    token_url: https://api.factorialhr.com/oauth/token
    disable_pkce: true
    docs: https://docs.nango.dev/integrations/all/factorial
facebook:
    categories:
        - marketing
        - social
    auth_mode: OAUTH2
    authorization_url: https://www.facebook.com/v15.0/dialog/oauth
    token_url: https://graph.facebook.com/v15.0/oauth/access_token
    proxy:
        base_url: https://graph.facebook.com
    docs: https://docs.nango.dev/integrations/all/facebook
figjam:
    categories:
        - design
        - productivity
    alias: figma
    docs: https://docs.nango.dev/integrations/all/figjam
figma:
    categories:
        - design
        - productivity
    auth_mode: OAUTH2
    authorization_url: https://www.figma.com/oauth
    token_url: https://www.figma.com/api/oauth/token
    refresh_url: https://www.figma.com/api/oauth/refresh
    disable_pkce: true
    proxy:
        base_url: https://api.figma.com
    docs: https://docs.nango.dev/integrations/all/figma
fitbit:
    categories:
        - sports
    auth_mode: OAUTH2
    authorization_url: https://www.fitbit.com/oauth2/authorize
    token_url: https://api.fitbit.com/oauth2/token
    authorization_method: header
    proxy:
        base_url: https://api.fitbit.com
    docs: https://docs.nango.dev/integrations/all/fitbit
freshbooks:
    categories:
        - accounting
    auth_mode: OAUTH2
    authorization_url: https://auth.freshbooks.com/oauth/authorize
    token_url: https://api.freshbooks.com/auth/oauth/token
    authorization_params:
        response_type: code
    proxy:
        base_url: https://api.freshbooks.com
    docs: https://docs.nango.dev/integrations/all/freshbooks
freshdesk:
    categories:
        - support
    auth_mode: BASIC
    proxy:
        base_url: https://${connectionConfig.subdomain}.freshdesk.com
    docs: https://docs.nango.dev/integrations/all/freshdesk
freshsales:
    categories:
        - crm
    auth_mode: API_KEY
    proxy:
        base_url: https://${connectionConfig.subdomain}.freshsales.io
        headers:
            Authorization: Token token=${apiKey}
        retry:
            after: 'Retry-After'
    docs: https://docs.nango.dev/integrations/all/freshsales
freshservice:
    categories:
        - support
    auth_mode: BASIC
    proxy:
        base_url: https://${connectionConfig.subdomain}.freshservice.com
    docs: https://docs.nango.dev/integrations/all/freshservice
front:
    categories:
        - support
        - ticketing
    auth_mode: OAUTH2
    authorization_url: https://app.frontapp.com/oauth/authorize
    token_url: https://app.frontapp.com/oauth/token
    proxy:
        base_url: https://api2.frontapp.com
        paginate:
            type: link
            response_path: _results
            link_path_in_response_body: _pagination.next
    docs: https://docs.nango.dev/integrations/all/front
guru:
    categories:
        - knowledge-base
    auth_mode: BASIC
    proxy:
        base_url: https://api.getguru.com/api/v1
    docs: https://docs.nango.dev/integrations/all/guru
github:
    categories:
        - dev-tools
        - support
        - ticketing
    auth_mode: OAUTH2
    authorization_url: https://github.com/login/oauth/authorize
    token_url: https://github.com/login/oauth/access_token
    proxy:
        base_url: https://api.github.com
        retry:
            at: 'x-ratelimit-reset'
        paginate:
            type: link
            limit_name_in_request: per_page
            link_rel_in_response_header: next
    docs: https://docs.nango.dev/integrations/all/github
github-app:
    categories:
        - dev-tools
        - ticketing
    alias: github
    auth_mode: APP
    authorization_url: ${connectionConfig.appPublicLink}/installations/new
    token_url: https://api.github.com/app/installations/${connectionConfig.installation_id}/access_tokens
    webhook_routing_script: github-app-webhook-routing
    docs: https://docs.nango.dev/integrations/all/github
github-app-oauth:
    categories:
        - dev-tools
        - ticketing
    alias: github
    auth_mode: CUSTOM
    authorization_url: ${connectionConfig.appPublicLink}/installations/new
    token_url:
        OAUTH2: https://github.com/login/oauth/access_token
        APP: https://api.github.com/app/installations/${connectionConfig.installation_id}/access_tokens
    webhook_routing_script: github-app-oauth-webhook-routing
    post_connection_script: github-app-oauth-post-connection
    docs: https://docs.nango.dev/integrations/all/github
gitlab:
    categories:
        - dev-tools
        - ticketing
    auth_mode: OAUTH2
    authorization_url: https://gitlab.com/oauth/authorize
    token_url: https://gitlab.com/oauth/token
    authorization_params:
        response_type: code
    docs: https://docs.nango.dev/integrations/all/gitlab
gong:
    categories:
        - productivity
    auth_mode: BASIC
    proxy:
        base_url: https://api.gong.io
    docs: https://docs.nango.dev/integrations/all/gong
gong-oauth:
    auth_mode: OAUTH2
    authorization_url: https://app.gong.io/oauth2/authorize
    token_url: https://app.gong.io/oauth2/generate-customer-token
    authorization_params:
        response_type: code
        access_type: offline
    token_params:
        grant_type: authorization_code
    refresh_params:
        grant_type: refresh_token
    disable_pkce: true
    token_request_auth_method: basic
    proxy:
        base_url: https://api.gong.io
    docs: https://docs.nango.dev/integrations/all/gong
google:
    auth_mode: OAUTH2
    authorization_url: https://accounts.google.com/o/oauth2/v2/auth
    token_url: https://oauth2.googleapis.com/token
    authorization_params:
        response_type: code
        access_type: offline
        prompt: consent
    proxy:
        base_url: https://www.googleapis.com
        paginate:
            type: cursor
            cursor_path_in_response: nextPageToken
            limit_name_in_request: maxSize
            cursor_name_in_request: pageToken
            response_path: items
    docs: https://docs.nango.dev/integrations/all/google
google-calendar:
    categories:
        - productivity
    alias: google
    proxy:
        base_url: https://www.googleapis.com
        paginate:
            type: cursor
            cursor_path_in_response: nextPageToken
            limit_name_in_request: maxSize
            cursor_name_in_request: pageToken
            response_path: items
    docs: https://docs.nango.dev/integrations/all/google-calendar
google-docs:
    categories:
        - productivity
    alias: google
    proxy:
        base_url: https://docs.googleapis.com
    docs: https://docs.nango.dev/integrations/all/google-docs
google-mail:
    categories:
        - productivity
    alias: google
    proxy:
        base_url: https://gmail.googleapis.com
    docs: https://docs.nango.dev/integrations/all/google-mail
google-sheet:
    categories:
        - productivity
    alias: google
    proxy:
        base_url: https://sheets.googleapis.com
    docs: https://docs.nango.dev/integrations/all/google-sheet
google-drive:
    categories:
        - knowledge-base
        - storage
    alias: google
    docs: https://docs.nango.dev/integrations/all/google-drive
google-ads:
    categories:
        - marketing
    alias: google
    token_url: https://www.googleapis.com/oauth2/v3/token
    proxy:
        base_url: https://googleads.googleapis.com
        paginate:
            type: cursor
            cursor_path_in_response: nextPageToken
            limit_name_in_request: pageSize
            cursor_name_in_request: pageToken
            response_path: results
    docs: https://docs.nango.dev/integrations/all/google-ads
gorgias:
    categories:
        - e-commerce
    auth_mode: OAUTH2
    authorization_url: https://${connectionConfig.subdomain}.gorgias.com/oauth/authorize
    token_url: https://${connectionConfig.subdomain}.gorgias.com/oauth/token
    token_request_auth_method: basic
    default_scopes:
        - offline
    authorization_params:
        response_type: code
    token_params:
        grant_type: authorization_code
    refresh_params:
        grant_type: refresh_token
    proxy:
        base_url: https://${connectionConfig.subdomain}.gorgias.com
    docs: https://docs.nango.dev/integrations/all/gorgias
greenhouse:
    categories:
        - ats
    auth_mode: OAUTH2
    authorization_url: https://api.greenhouse.io/oauth/authorize
    token_url: https://api.greenhouse.io/oauth/token
    proxy:
        base_url: https://${connectionConfig.resource}.greenhouse.io
        retry:
            after: 'Retry-After'
        paginate:
            type: link
            limit_name_in_request: per_page
            link_rel_in_response_header: next
    docs: https://docs.nango.dev/integrations/all/greenhouse
greenhouse-basic:
    categories:
        - ats
    auth_mode: BASIC
    proxy:
        base_url: https://${connectionConfig.resource}.greenhouse.io
        retry:
            after: 'Retry-After'
        paginate:
            type: link
            limit_name_in_request: per_page
            link_rel_in_response_header: next
    docs: https://docs.nango.dev/integrations/all/greenhouse
gumroad:
    categories:
        - design
        - e-commerce
        - payment
    auth_mode: OAUTH2
    authorization_url: https://gumroad.com/oauth/authorize
    token_url: https://api.gumroad.com/oauth/token
    authorization_params:
        response_type: code
    token_params:
        grant_type: authorization_code
    refresh_params:
        grant_type: refresh_token
    proxy:
        base_url: https://api.gumroad.com
    docs: https://docs.nango.dev/integrations/all/gumroad
gusto:
    categories:
        - hr
    auth_mode: OAUTH2
    authorization_url: https://api.gusto.com/oauth/authorize
    token_url: https://api.gusto.com/oauth/token
    authorization_params:
        response_type: code
    token_params:
        grant_type: authorization_code
    refresh_params:
        grant_type: refresh_token
    proxy:
        base_url: https://api.gusto.com
    docs: https://docs.nango.dev/integrations/all/gusto
gusto-demo:
    auth_mode: OAUTH2
    authorization_url: https://api.gusto-demo.com/oauth/authorize
    token_url: https://api.gusto-demo.com/oauth/token
    authorization_params:
        response_type: code
    token_params:
        grant_type: authorization_code
    refresh_params:
        grant_type: refresh_token
    proxy:
        base_url: https://api.gusto-demo.com
    docs: https://docs.nango.dev/integrations/all/gusto
hackerrank-work:
    auth_mode: BASIC
    proxy:
        base_url: https://www.hackerrank.com
    docs: https://docs.nango.dev/integrations/all/hackerrank-work
harvest:
    categories:
        - productivity
    auth_mode: OAUTH2
    authorization_url: https://id.getharvest.com/oauth2/authorize
    token_url: https://id.getharvest.com/api/v2/oauth2/token
    scope_separator: ' '
    authorization_params:
        response_type: code
    token_params:
        grant_type: authorization_code
    refresh_params:
        grant_type: refresh_token
    proxy:
        headers:
            User-Agent: ${connectionConfig.appDetails}
        retry:
            after: 'Retry-After'
        base_url: https://api.harvestapp.com
    docs: https://docs.nango.dev/integrations/all/harvest
health-gorilla:
    auth_mode: OAUTH2
    authorization_url: https://api.healthgorilla.com/oauth/authorize
    token_url: https://api.healthgorilla.com/oauth/token
    authorization_params:
        response_type: code
    token_params:
        grant_type: authorization_code
    refresh_params:
        grant_type: refresh_token
    proxy:
        base_url: https://healthgorilla.com
    docs: https://docs.nango.dev/integrations/all/healthgorilla
hibob-service-user:
    categories:
        - hr
    auth_mode: BASIC
    proxy:
        base_url: https://api.hibob.com
        verification:
            method: GET
            endpoint: /v1/company/named-lists
    docs: https://apidocs.hibob.com/
highlevel:
    categories:
        - marketing
    auth_mode: OAUTH2
    authorization_url: https://marketplace.gohighlevel.com/oauth/chooselocation
    token_url: https://services.leadconnectorhq.com/oauth/token
    proxy:
        base_url: https://services.leadconnectorhq.com
    disable_pkce: true
    token_params:
        grant_type: authorization_code
    refresh_params:
        grant_type: refresh_token
    docs: https://docs.nango.dev/integrations/all/highlevel
hubspot:
    categories:
        - marketing
        - support
        - crm
    auth_mode: OAUTH2
    authorization_url: https://app.hubspot.com/oauth/authorize
    token_url: https://api.hubapi.com/oauth/v1/token
    connection_configuration:
        - portalId
    post_connection_script: hubspot-post-connection
    webhook_routing_script: hubspot-webhook-routing
    proxy:
        base_url: https://api.hubapi.com
        decompress: true
        paginate:
            type: cursor
            cursor_path_in_response: paging.next.after
            limit_name_in_request: limit
            cursor_name_in_request: after
            response_path: results
    docs: https://docs.nango.dev/integrations/all/hubspot
insightly:
    categories:
        - crm
    auth_mode: BASIC
    proxy:
        base_url: https://api.${connectionConfig.pod}.insightly.com
        verification:
            method: GET
            endpoint: /v3.1/Contacts
    docs: https://docs.nango.dev/integrations/all/insightly
instagram:
    categories:
        - marketing
        - social
    auth_mode: OAUTH2
    authorization_url: https://api.instagram.com/oauth/authorize
    token_url: https://api.instagram.com/oauth/access_token
    proxy:
        base_url: https://graph.instagram.com
    docs: https://docs.nango.dev/integrations/all/instagram
intercom:
    categories:
        - marketing
        - support
        - surveys
        - ticketing
    auth_mode: OAUTH2
    authorization_url: https://app.intercom.io/oauth
    token_url: https://api.intercom.io/auth/eagle/token
    proxy:
        base_url: https://api.intercom.io
    docs: https://docs.nango.dev/integrations/all/intercom
intuit:
    categories:
        - accounting
    auth_mode: OAUTH2
    authorization_url: https://appcenter.intuit.com/connect/oauth2
    token_url: https://oauth.platform.intuit.com/oauth2/v1/tokens/bearer
    proxy:
        base_url: https://quickbooks.api.intuit.com
    docs: https://docs.nango.dev/integrations/all/intuit
jira:
    categories:
        - productivity
        - ticketing
    auth_mode: OAUTH2
    authorization_url: https://auth.atlassian.com/authorize
    token_url: https://auth.atlassian.com/oauth/token
    authorization_params:
        audience: api.atlassian.com
        prompt: consent
    connection_configuration:
        - cloudId
        - accountId
    proxy:
        base_url: https://api.atlassian.com
        paginate:
            type: link
            link_rel_in_response_header: next
            limit_name_in_request: limit
            response_path: results
            link_path_in_response_body: _links.next
    post_connection_script: jira-post-connection
    webhook_routing_script: jira-webhook-routing
    docs: https://docs.nango.dev/integrations/all/jira
helpscout-docs:
    auth_mode: BASIC
    proxy:
        base_url: https://docsapi.helpscout.net
    docs: https://docs.nango.dev/integrations/all/helpscout
helpscout-mailbox:
    auth_mode: OAUTH2
    authorization_url: https://secure.helpscout.net/authentication/authorizeClientApplication
    token_url: https://api.helpscout.net/v2/oauth2/token
    authorization_params:
        response_type: code
    token_params:
        grant_type: authorization_code
    refresh_params:
        grant_type: refresh_token
    proxy:
        base_url: https://api.helpscout.net
    docs: https://docs.nango.dev/integrations/all/helpscout
keap:
    categories:
        - marketing
    auth_mode: OAUTH2
    authorization_url: https://accounts.infusionsoft.com/app/oauth/authorize
    token_url: https://api.infusionsoft.com/token
    authorization_params:
        response_type: code
    token_params:
        grant_type: authorization_code
    refresh_params:
        grant_type: refresh_token
    proxy:
        base_url: https://api.infusionsoft.com
    docs: https://docs.nango.dev/integrations/all/keap
klipfolio:
    categories:
        - productivity
        - dev-tools
    auth_mode: API_KEY
    proxy:
        base_url: https://app.klipfolio.com
        headers:
            kf-api-key: ${apiKey}
        verification:
            method: GET
            endpoint: /api/1.0/profile
    docs: https://docs.nango.dev/integrations/all/klipfolio
klaviyo:
    categories:
        - marketing
    auth_mode: API_KEY
    proxy:
        base_url: https://a.klaviyo.com
        headers:
            Authorization: Klaviyo-API-Key ${apiKey}
    docs: https://docs.nango.dev/integrations/all/klaviyo
kustomer:
    categories:
        - crm
    auth_mode: API_KEY
    proxy:
        base_url: https://${connectionConfig.extension}.kustomerapp.com
        retry:
            after: 'x-ratelimit-reset'
        headers:
            Authorization: Bearer ${apiKey}
    docs: https://docs.nango.dev/integrations/all/kustomer
lessonly:
    categories:
        - productivity
    auth_mode: BASIC
    proxy:
        base_url: https://api.lessonly.com/api
    docs: https://docs.nango.dev/integrations/all/lessonly
lever:
    categories:
        - ats
    auth_mode: OAUTH2
    authorization_url: https://auth.lever.co/authorize
    token_url: https://auth.lever.co/oauth/token
    authorization_params:
        response_type: code
        prompt: consent
        audience: https://api.lever.co/v1
    proxy:
        base_url: https://api.lever.co
    docs: https://docs.nango.dev/integrations/all/lever
lever-basic:
    auth_mode: BASIC
    proxy:
        base_url: https://api.lever.co
    docs: https://docs.nango.dev/integrations/all/lever
lever-sandbox:
    auth_mode: OAUTH2
    authorization_url: https://sandbox-lever.auth0.com/authorize
    token_url: https://sandbox-lever.auth0.com/oauth/token
    authorization_params:
        response_type: code
        prompt: consent
        audience: https://api.sandbox.lever.co/v1/
    proxy:
        base_url: https://api.sandbox.lever.co
    docs: https://docs.nango.dev/integrations/all/lever
lever-basic-sandbox:
    auth_mode: BASIC
    proxy:
        base_url: https://api.sandbox.lever.co
    docs: https://docs.nango.dev/integrations/all/lever
linear:
    categories:
        - productivity
        - ticketing
    auth_mode: OAUTH2
    authorization_url: https://linear.app/oauth/authorize
    token_url: https://api.linear.app/oauth/token
    scope_separator: ','
    authorization_params:
        prompt: consent
    proxy:
        base_url: https://api.linear.app
    disable_pkce: true
    webhook_routing_script: linear-webhook-routing
    post_connection_script: linear-post-connection
    webhook_user_defined_secret: true
    docs: https://docs.nango.dev/integrations/all/linear
linkedin:
    categories:
        - ats
        - social
    auth_mode: OAUTH2
    authorization_url: https://www.linkedin.com/oauth/v2/authorization
    token_url: https://www.linkedin.com/oauth/v2/accessToken
    disable_pkce: true
    proxy:
        base_url: https://api.linkedin.com
    docs: https://docs.nango.dev/integrations/all/linkedin
linkhut:
    auth_mode: OAUTH2
    authorization_url: https://ln.ht/_/oauth/authorize
    token_url: https://api.ln.ht/v1/oauth/token
    proxy:
        base_url: https://api.ln.ht
    docs: https://docs.nango.dev/integrations/all/linkhut
mailchimp:
    categories:
        - marketing
        - surveys
    auth_mode: OAUTH2
    authorization_url: https://login.mailchimp.com/oauth2/authorize
    token_url: https://login.mailchimp.com/oauth2/token
    authorization_params:
        response_type: code
    docs: https://docs.nango.dev/integrations/all/mailchimp
<<<<<<< HEAD
#Untested configuration. Please reach out if you have a test account that we can use to test it.
marketo:
    auth_mode: OAUTH2_CC
    proxy:
        base_url: https://${connectionConfig.endpointURL}
    authorization_url: https://${connectionConfig.identityURL}/oauth/token
    authorization_params:
        grant_type: client_credentials
    docs: https://docs.nango.dev/integrations/all/marketo
microsoft-teams:
    categories:
        - productivity
        - video
=======
microsoft:
>>>>>>> e3d8f7d4
    auth_mode: OAUTH2
    authorization_url: https://login.microsoftonline.com/common/oauth2/v2.0/authorize
    token_url: https://login.microsoftonline.com/common/oauth2/v2.0/token
    disable_pkce: true
    default_scopes:
        - offline_access
    authorization_params:
        response_type: code
        response_mode: query
        prompt: consent
    token_params:
        grant_type: authorization_code
    refresh_params:
        grant_type: refresh_token
    proxy:
        base_url: https://graph.microsoft.com
        retry:
            after: 'Retry-After'
        decompress: true
    docs: https://docs.nango.dev/integrations/all/microsoft
microsoft-teams:
    categories:
        - productivity
        - video
    alias: microsoft
    docs: https://docs.nango.dev/integrations/all/microsoft-teams
microsoft-tenant-specific:
    categories:
        - erp
    auth_mode: OAUTH2
    authorization_url: https://login.microsoftonline.com/${connectionConfig.tenant}/oauth2/v2.0/authorize
    token_url: https://login.microsoftonline.com/${connectionConfig.tenant}/oauth2/v2.0/token
    disable_pkce: true
    default_scopes:
        - offline_access
    authorization_params:
        response_type: code
        response_mode: query
        prompt: consent
    token_params:
        grant_type: authorization_code
    refresh_params:
        grant_type: refresh_token
    docs: https://docs.nango.dev/integrations/all/microsoft-tenant-specific
microsoft-ads:
    alias: microsoft
    categories:
        - marketing
    default_scopes:
        - https://ads.microsoft.com/msads.manage
        - offline_access
    proxy:
        base_url: https://clientcenter.api.bingads.microsoft.com/Api
    refresh_params:
        grant_type: refresh_token
        scope: https://ads.microsoft.com/msads.manage
    docs: https://docs.nango.dev/integrations/all/microsoft-ads
microsoft-entra-id:
    categories:
        - other
    alias: microsoft
    docs: https://docs.nango.dev/integrations/all/microsoft-entra-id
mixpanel:
    categories:
        - analytics
    auth_mode: BASIC
    proxy:
        base_url: https://mixpanel.com
    docs: https://docs.nango.dev/integrations/all/mixpanel
miro:
    categories:
        - design
        - productivity
    auth_mode: OAUTH2
    authorization_url: https://miro.com/oauth/authorize
    token_url: https://api.miro.com/v1/oauth/token
    authorization_params:
        response_type: code
    token_params:
        grant_type: authorization_code
    refresh_params:
        grant_type: refresh_token
    proxy:
        base_url: https://api.miro.com
    docs: https://docs.nango.dev/integrations/all/miro
monday:
    categories:
        - productivity
        - ticketing
    auth_mode: OAUTH2
    authorization_url: https://auth.monday.com/oauth2/authorize
    token_url: https://auth.monday.com/oauth2/token
    docs: https://docs.nango.dev/integrations/all/monday
mural:
    categories:
        - design
    auth_mode: OAUTH2
    authorization_url: https://app.mural.co/api/public/v1/authorization/oauth2
    token_url: https://app.mural.co/api/public/v1/authorization/oauth2/token
    authorization_params:
        response_type: code
    token_params:
        grant_type: authorization_code
    refresh_params:
        grant_type: refresh_token
    proxy:
        base_url: https://app.mural.co
    docs: https://docs.nango.dev/integrations/all/mural
nationbuilder:
    auth_mode: OAUTH2
    authorization_url: https://${connectionConfig.accountId}.nationbuilder.com/oauth/authorize
    token_url: https://${connectionConfig.accountId}.nationbuilder.com/oauth/token
    authorization_params:
        response_type: code
    token_params:
        grant_type: authorization_code
    refresh_params:
        grant_type: refresh_token
    default_scopes:
        - default
    docs: https://docs.nango.dev/integrations/all/nationbuilder
netsuite:
    categories:
        - accounting
        - erp
    auth_mode: OAUTH2
    authorization_url: https://${connectionConfig.accountId}.app.netsuite.com/app/login/oauth2/authorize.nl
    authorization_params:
        prompt: consent
    token_url: https://${connectionConfig.accountId}.suitetalk.api.netsuite.com/services/rest/auth/oauth2/v1/token
    default_scopes:
        - rest_webservices
    proxy:
        base_url: https://${connectionConfig.accountId}.suitetalk.api.netsuite.com/services/rest/record/v1
        retry:
            after: 'Retry-After'
    docs: https://docs.nango.dev/integrations/all/netsuite
next-cloud-ocs:
    auth_mode: BASIC
    proxy:
        base_url: https://${connectionConfig.domain}/ocs/v1.php
        headers:
            'OCS-APIRequest': 'true'
    docs: http://docs.nango.dev/integrations/all/next-cloud
notion:
    categories:
        - knowledge-base
        - productivity
    auth_mode: OAUTH2
    authorization_url: https://api.notion.com/v1/oauth/authorize
    token_url: https://api.notion.com/v1/oauth/token
    authorization_params:
        response_type: code
        owner: user
    authorization_method: header
    body_format: json
    proxy:
        retry:
            after: 'Retry-After'
        base_url: https://api.notion.com
        headers:
            'Notion-Version': '2022-06-28'
        paginate:
            type: cursor
            cursor_path_in_response: start_cursor
            cursor_name_in_request: start_cursor
            limit_name_in_request: page_size
            response_path: results
    docs: https://docs.nango.dev/integrations/all/notion
okta:
    auth_mode: OAUTH2
    authorization_url: https://${connectionConfig.subdomain}.okta.com/oauth2/v1/authorize
    token_url: https://${connectionConfig.subdomain}.okta.com/oauth2/v1/token
    authorization_params:
        response_type: code
        response_mode: query
    token_params:
        grant_type: authorization_code
    refresh_params:
        grant_type: refresh_token
    docs: https://docs.nango.dev/integrations/all/okta
one-drive:
    categories:
        - knowledge-base
        - storage
    alias: microsoft
    docs: https://docs.nango.dev/integrations/all/one-drive
one-note:
    categories:
        - productivity
    alias: microsoft
    docs: https://docs.nango.dev/integrations/all/one-note
osu:
    categories:
        - gaming
    auth_mode: OAUTH2
    authorization_url: https://osu.ppy.sh/oauth/authorize
    token_url: https://osu.ppy.sh/oauth/token
    default_scopes:
        - identify
    authorization_params:
        response_type: code
    token_params:
        grant_type: authorization_code
    refresh_params:
        grant_type: refresh_token
    proxy:
        base_url: https://osu.ppy.sh
    docs: https://docs.nango.dev/integrations/all/osu
outlook:
    categories:
        - communication
    alias: microsoft
    docs: https://docs.nango.dev/integrations/all/outlook
outreach:
    categories:
        - marketing
    auth_mode: OAUTH2
    authorization_url: https://api.outreach.io/oauth/authorize
    token_url: https://api.outreach.io/oauth/token
    authorization_params:
        response_type: code
    token_params:
        grant_type: authorization_code
    refresh_params:
        grant_type: refresh_token
    proxy:
        base_url: https://api.outreach.io
    docs: https://docs.nango.dev/integrations/all/outreach
pagerduty:
    categories:
        - dev-tools
    auth_mode: OAUTH2
    authorization_url: https://app.pagerduty.com/oauth/authorize
    token_url: https://app.pagerduty.com/oauth/token
    proxy:
        base_url: https://api.pagerduty.com
    docs: https://docs.nango.dev/integrations/all/pagerduty
pandadoc:
    categories:
        - legal
    auth_mode: OAUTH2
    authorization_url: https://app.pandadoc.com/oauth2/authorize
    token_url: https://api.pandadoc.com/oauth2/access_token
    authorization_params:
        response_type: code
    token_params:
        grant_type: authorization_code
    refresh_params:
        grant_type: refresh_token
    proxy:
        base_url: https://api.pandadoc.com
    docs: https://docs.nango.dev/integrations/all/pandadoc
payfit:
    categories:
        - hr
    auth_mode: OAUTH2
    authorization_url: https://oauth.payfit.com/authorize
    token_url: https://app.pagerduty.com/oauth/token
    authorization_params:
        response_type: code
    token_params:
        grant_type: authorization_code
    docs: https://docs.nango.dev/integrations/all/payfit
paypal:
    categories:
        - payment
    auth_mode: OAUTH2
    authorization_url: https://www.paypal.com/signin/authorize
    token_url: https://api.paypal.com/v1/oauth2/token
    token_request_auth_method: basic
    authorization_params:
        response_type: code
    token_params:
        grant_type: authorization_code
    refresh_params:
        grant_type: refresh_token
    docs: https://docs.nango.dev/integrations/all/paypal
paypal-sandbox:
    auth_mode: OAUTH2
    authorization_url: https://www.sandbox.paypal.com/signin/authorize
    token_url: https://api-m.sandbox.paypal.com/v1/oauth2/token
    token_request_auth_method: basic
    authorization_params:
        response_type: code
    token_params:
        grant_type: authorization_code
    refresh_params:
        grant_type: refresh_token
    docs: https://docs.nango.dev/integrations/all/paypal
pendo:
    categories:
        - analytics
    auth_mode: API_KEY
    proxy:
        base_url: https://app.pendo.io
        headers:
            x-pendo-integration-key: ${apiKey}
    docs: https://docs.nango.dev/integrations/all/pendo
pennylane:
    categories:
        - accounting
        - banking
        - invoicing
        - payment
    auth_mode: OAUTH2
    authorization_url: https://app.pennylane.com/oauth/authorize
    token_url: https://app.pennylane.com/oauth/token
    proxy:
        base_url: https://app.pennylane.com
    scope_separator: '+'
    authorization_params:
        response_type: code
    token_params:
        grant_type: authorization_code
    refresh_params:
        grant_type: refresh_token
    docs: https://docs.nango.dev/integrations/all/pennylane
personio:
    categories:
        - hr
    auth_mode: OAUTH2_CC
    proxy:
        base_url: https://api.personio.de/v1
        headers:
            x-personio-partner-id: ${connectionConfig.partnerId}
            x-personio-app-id: ${connectionConfig.appId}
    authorization_url: https://api.personio.de/v1/auth
    docs: https://docs.nango.dev/integrations/all/personio
personio-recruiting:
    categories:
        - hr
    auth_mode: API_KEY
    proxy:
        base_url: https://api.personio.de/v1
        headers:
            Authorization: Bearer ${apiKey}
            x-company-id: ${connectionConfig.companyId}
            x-personio-partner-id: ${connectionConfig.partnerId}
            x-personio-app-id: ${connectionConfig.appId}
        verification:
            method: GET
            endpoint: /xml?language=en
            base_url_override: https://${connectionConfig.company}.jobs.personio.de
            headers:
                accept: application/xml
                content-type: xml
    docs: https://docs.nango.dev/integrations/all/personio
pingboard:
    categories:
        - productivity
    auth_mode: OAUTH2_CC
    proxy:
        base_url: https://app.pingboard.com/api/v2
    authorization_url: https://app.pingboard.com/oauth/token
    authorization_params:
        grant_type: client_credentials
    docs: https://docs.nango.dev/integrations/all/pingboard
pinterest:
    categories:
        - design
        - marketing
        - social
        - video
    auth_mode: OAUTH2
    authorization_url: https://www.pinterest.com/oauth
    token_url: https://api.pinterest.com/v5/oauth/token
    token_request_auth_method: basic
    authorization_params:
        response_type: code
    token_params:
        grant_type: authorization_code
    refresh_params:
        grant_type: refresh_token
    proxy:
        base_url: https://api.pinterest.com
    docs: https://docs.nango.dev/integrations/all/pinterest
pipedrive:
    categories:
        - crm
    auth_mode: OAUTH2
    authorization_url: https://oauth.pipedrive.com/oauth/authorize
    token_url: https://oauth.pipedrive.com/oauth/token
    token_response_metadata:
        - api_domain
    proxy:
        base_url: ${connectionConfig.api_domain}/api
        decompress: true
        paginate:
            type: offset
            offset_name_in_request: start
            response_path: data
            limit_name_in_request: limit
    docs: https://docs.nango.dev/integrations/all/pipedrive
pivotaltracker:
    categories:
        - productivity
    auth_mode: API_KEY
    proxy:
        headers:
            X-TrackerToken: ${apiKey}
        base_url: https://www.pivotaltracker.com/services/v5
        verification:
            method: GET
            endpoint: /accounts
    docs: https://docs.nango.dev/integrations/all/pivotaltracker
posthog:
    categories:
        - dev-tools
    auth_mode: API_KEY
    proxy:
        headers:
            Authorization: Bearer ${apiKey}
        base_url: https://${connectionConfig.subdomain}.posthog.com
        verification:
            method: GET
            endpoint: /api/users/@me
    docs: https://docs.nango.dev/integrations/all/posthog
productboard:
    categories:
        - productivity
    auth_mode: OAUTH2
    authorization_url: https://app.productboard.com/oauth2/authorize
    token_url: https://app.productboard.com/oauth2/token
    scope_seprator: ' '
    authorization_params:
        response_type: code
    token_params:
        grant_type: authorization_code
    refresh_params:
        grant_type: refresh_token
    proxy:
        headers:
            X-Version: '1'
        base_url: https://api.productboard.com
    docs: https://docs.nango.dev/integrations/all/productboard
qualtrics:
    categories:
        - surveys
    auth_mode: OAUTH2
    authorization_url: https://${connectionConfig.subdomain}.qualtrics.com/oauth2/auth
    token_url: https://${connectionConfig.subdomain}.qualtrics.com/oauth2/token
    proxy:
        base_url: https://${connectionConfig.subdomain}.qualtrics.com
    docs: https://docs.nango.dev/integrations/all/qualtrics
quickbooks:
    categories:
        - accounting
    auth_mode: OAUTH2
    authorization_url: https://appcenter.intuit.com/connect/oauth2
    token_url: https://oauth.platform.intuit.com/oauth2/v1/tokens/bearer
    redirect_uri_metadata:
        - realmId
    proxy:
        base_url: https://quickbooks.api.intuit.com
    docs: https://docs.nango.dev/integrations/all/quickbooks
ramp:
    categories:
        - banking
    auth_mode: OAUTH2
    authorization_url: https://app.ramp.com/v1/authorize
    token_url: https://api.ramp.com/developer/v1/token
    authorization_method: header
    proxy:
        base_url: https://api.ramp.com
    docs: https://docs.nango.dev/integrations/all/ramp
ramp-sandbox:
    auth_mode: OAUTH2
    authorization_url: https://demo.ramp.com/v1/authorize
    token_url: https://demo-api.ramp.com/developer/v1/token
    authorization_method: header
    proxy:
        base_url: https://demo-api.ramp.com
    docs: https://docs.nango.dev/integrations/all/ramp
reddit:
    categories:
        - social
    auth_mode: OAUTH2
    authorization_url: https://www.reddit.com/api/v1/authorize
    token_url: https://www.reddit.com/api/v1/access_token
    authorization_method: header
    authorization_params:
        duration: permanent
    proxy:
        base_url: https://oauth.reddit.com
    docs: https://docs.nango.dev/integrations/all/reddit
refiner:
    categories:
        - surveys
    auth_mode: API_KEY
    proxy:
        headers:
            Authorization: Bearer ${apiKey}
        base_url: https://api.refiner.io/v1
    docs: https://docs.nango.dev/integrations/all/refiner
ring-central:
    categories:
        - support
    auth_mode: OAUTH2
    authorization_url: https://platform.ringcentral.com/restapi/oauth/authorize
    token_url: https://platform.ringcentral.com/restapi/oauth/token
    authorization_method: header
    authorization_params:
        response_type: code
    token_params:
        grant_type: authorization_code
    refresh_params:
        grant_type: refresh_token
    proxy:
        base_url: https://platform.ringcentral.com
    docs: https://docs.nango.dev/integrations/all/ring-central
ring-central-sandbox:
    auth_mode: OAUTH2
    authorization_url: https://platform.devtest.ringcentral.com/restapi/oauth/authorize
    token_url: https://platform.devtest.ringcentral.com/restapi/oauth/token
    authorization_method: header
    authorization_params:
        response_type: code
    token_params:
        grant_type: authorization_code
    refresh_params:
        grant_type: refresh_token
    proxy:
        base_url: https://platform.devtest.ringcentral.com
    docs: https://docs.nango.dev/integrations/all/ring-central
segment:
    categories:
        - analytics
        - marketing
    auth_mode: OAUTH2
    authorization_url: https://id.segmentapis.com/oauth2/auth
    token_url: https://id.segmentapis.com/oauth2/token
    token_request_auth_method: basic
    proxy:
        base_url: https://api.segment.io
    docs: https://docs.nango.dev/integrations/all/segment
sage:
    categories:
        - accounting
        - erp
    auth_mode: OAUTH2
    authorization_url: https://www.sageone.com/oauth2/auth/central
    token_url: https://oauth.accounting.sage.com/token
    authorization_params:
        filter: apiv3.1
    proxy:
        base_url: https://api.accounting.sage.com
    docs: https://docs.nango.dev/integrations/all/sage
salesforce:
    categories:
        - crm
    auth_mode: OAUTH2
    authorization_url: https://login.salesforce.com/services/oauth2/authorize
    token_url: https://login.salesforce.com/services/oauth2/token
    authorization_params:
        prompt: consent
    default_scopes:
        - offline_access
    token_response_metadata:
        - instance_url
    proxy:
        base_url: ${connectionConfig.instance_url}
    webhook_routing_script: salesforce-webhook-routing
    post_connection_script: salesforce-post-connection
    docs: https://docs.nango.dev/integrations/all/salesforce
salesforce-sandbox:
    auth_mode: OAUTH2
    authorization_url: https://test.salesforce.com/services/oauth2/authorize
    token_url: https://test.salesforce.com/services/oauth2/token
    default_scopes:
        - offline_access
    token_response_metadata:
        - instance_url
    proxy:
        base_url: ${connectionConfig.instance_url}
    docs: https://docs.nango.dev/integrations/all/salesforce
salesloft:
    categories:
        - marketing
    auth_mode: OAUTH2
    authorization_url: https://accounts.salesloft.com/oauth/authorize
    token_url: https://accounts.salesloft.com/oauth/token
    proxy:
        base_url: https://api.salesloft.com
    docs: https://docs.nango.dev/integrations/all/salesloft
sendgrid:
    categories:
        - marketing
    auth_mode: API_KEY
    proxy:
        headers:
            Authorization: Bearer ${apiKey}
        base_url: https://api.sendgrid.com
    docs: https://docs.nango.dev/integrations/all/sendgrid
servicem8:
    categories:
        - productivity
    auth_mode: OAUTH2
    authorization_url: https://go.servicem8.com/oauth/authorize
    token_url: https://go.servicem8.com/oauth/access_token
    proxy:
        base_url: https://api.servicem8.com
    scope_seprator: ' '
    authorization_params:
        response_type: code
    token_params:
        grant_type: authorization_code
    refresh_params:
        grant_type: refresh_token
    docs: https://docs.nango.dev/integrations/all/servicem8
signnow:
    categories:
        - legal
    auth_mode: OAUTH2
    authorization_url: https://app.signnow.com/authorize
    token_url: https://api.signnow.com/oauth2/token
    disable_pkce: true
    token_request_auth_method: basic
    authorization_params:
        response_type: code
    token_params:
        grant_type: authorization_code
    refresh_params:
        grant_type: refresh_token
    docs: https://docs.nango.dev/integrations/all/signnow
signnow-sandbox:
    categories:
    auth_mode: OAUTH2
    authorization_url: https://app-eval.signnow.com/authorize
    token_url: https://api-eval.signnow.com/oauth2/token
    disable_pkce: true
    token_request_auth_method: basic
    authorization_params:
        response_type: code
    token_params:
        grant_type: authorization_code
    refresh_params:
        grant_type: refresh_token
    docs: https://docs.nango.dev/integrations/all/signnow
servicenow:
    categories:
        - productivity
    auth_mode: OAUTH2
    authorization_url: https://${connectionConfig.subdomain}.service-now.com/oauth_auth.do
    token_url: https://${connectionConfig.subdomain}.service-now.com/oauth_token.do
    authorization_params:
        response_type: code
    token_params:
        grant_type: authorization_code
    refresh_params:
        grant_type: refresh_token
    docs: https://docs.nango.dev/integrations/all/servicenow
sharepoint-online:
    categories:
        - storage
        - communication
    alias: microsoft
    docs: https://docs.nango.dev/integrations/all/sharepoint-online
shopify:
    categories:
        - e-commerce
    auth_mode: OAUTH2
    authorization_url: https://${connectionConfig.subdomain}.myshopify.com/admin/oauth/authorize
    token_url: https://${connectionConfig.subdomain}.myshopify.com/admin/oauth/access_token
    proxy:
        base_url: https://${connectionConfig.subdomain}.myshopify.com
        headers:
            X-Shopify-Access-Token: ${accessToken}
    docs: https://docs.nango.dev/integrations/all/shopify
shortcut:
    categories:
        - dev-tools
        - productivity
    auth_mode: API_KEY
    proxy:
        base_url: https://api.app.shortcut.com
        headers:
            Shortcut-Token: ${apiKey}
    docs: https://docs.nango.dev/integrations/all/shortcut
slack:
    categories:
        - productivity
    auth_mode: OAUTH2
    authorization_url: https://slack.com/oauth/v2/authorize
    token_url: https://slack.com/api/oauth.v2.access
    token_response_metadata:
        - incoming_webhook.url
        - incoming_webhook.channel
        - incoming_webhook.channel_id
        - bot_user_id
        - team.id
    proxy:
        base_url: https://slack.com/api
        paginate:
            type: cursor
            cursor_path_in_response: response_metadata.next_cursor
            cursor_name_in_request: cursor
            limit_name_in_request: limit
    webhook_routing_script: slack-webhook-routing
    docs: https://docs.nango.dev/integrations/all/slack
smartrecruiters-api-key:
    auth_mode: API_KEY
    proxy:
        base_url: https://api.smartrecruiters.com
        headers:
            X-SmartToken: ${apiKey}
    docs: https://docs.nango.dev/integrations/all/smartrecruiters
smartsheet:
    auth_mode: OAUTH2
    authorization_url: https://app.smartsheet.com/b/authorize
    token_url: https://api.smartsheet.com/2.0/token
    authorization_params:
        response_type: code
    token_params:
        grant_type: authorization_code
    proxy:
        base_url: https://api.smartsheet.com
    docs: https://docs.nango.dev/integrations/all/smartsheet
smugmug:
    auth_mode: OAUTH1
    request_url: https://api.smugmug.com/services/oauth/1.0a/getRequestToken
    authorization_url: https://api.smugmug.com/services/oauth/1.0a/authorize
    token_url: https://api.smugmug.com/services/oauth/1.0a/getAccessToken
    scope_separator: ','
    signature_method: 'PLAINTEXT'
    proxy:
        base_url: https://www.smugmug.com
    docs: https://docs.nango.dev/integrations/all/smugmug
snowflake:
    categories:
        - dev-tools
    auth_mode: OAUTH2
    authorization_url: https://${connectionConfig.snowflake_account_url}/oauth/authorize
    token_url: https://${connectionConfig.snowflake_account_url}/oauth/token-request
    token_request_auth_method: basic
    authorization_params:
        response_type: code
    token_params:
        grant_type: authorization_code
    refresh_params:
        grant_type: refresh_token
    proxy:
        base_url: https://{connectionConfig.snowflake_account_url}
    docs: https://docs.nango.dev/integrations/all/snowflake
splitwise:
    categories:
        - payment
        - social
    auth_mode: OAUTH2
    authorization_url: https://secure.splitwise.com/oauth/authorize
    token_url: https://secure.splitwise.com/oauth/token
    proxy:
        base_url: https://secure.splitwise.com
    docs: https://docs.nango.dev/integrations/all/splitwise
spotify:
    categories:
        - other
    auth_mode: OAUTH2
    authorization_url: https://accounts.spotify.com/authorize
    token_url: https://accounts.spotify.com/api/token
    authorization_params:
        response_type: code
    token_params:
        grant_type: authorization_code
    refresh_params:
        grant_type: refresh_token
    proxy:
        base_url: https://api.spotify.com
    docs: https://docs.nango.dev/integrations/all/spotify
squarespace:
    categories:
        - dev-tools
        - design
    auth_mode: OAUTH2
    authorization_url: https://login.squarespace.com/api/1/login/oauth/provider/authorize
    token_url: https://login.squarespace.com/api/1/login/oauth/provider/tokens
    token_request_auth_method: basic
    scope_separator: ','
    authorization_params:
        response_type: code
    token_params:
        grant_type: authorization_code
    refresh_params:
        grant_type: refresh_token
    proxy:
        base_url: https://api.squarespace.com
        headers:
            User-Agent: ${connectionConfig.customappDescription}
    docs: https://docs.nango.dev/integrations/all/squarespace
squareup:
    categories:
        - payment
    auth_mode: OAUTH2
    authorization_url: https://connect.squareup.com/oauth2/authorize
    token_url: https://connect.squareup.com/oauth2/token
    disable_pkce: true
    decode_url: true
    authorization_params:
        response_type: code
        session: false
    token_params:
        grant_type: authorization_code
    refresh_params:
        grant_type: refresh_token
    proxy:
        base_url: https://connect.squareup.com
    docs: https://docs.nango.dev/integrations/all/squareup
squareup-sandbox:
    auth_mode: OAUTH2
    authorization_url: https://connect.squareupsandbox.com/oauth2/authorize
    token_url: https://connect.squareupsandbox.com/oauth2/token
    disable_pkce: true
    authorization_params:
        response_type: code
        session: false
    token_params:
        grant_type: authorization_code
    refresh_params:
        grant_type: refresh_token
    proxy:
        base_url: https://connect.squareupsandbox.com
    docs: https://docs.nango.dev/integrations/all/squareup
stackexchange:
    categories:
        - knowledge-base
        - support
    auth_mode: OAUTH2
    authorization_url: https://stackoverflow.com/oauth
    token_url: https://stackoverflow.com/oauth/access_token/json
    default_scopes:
        - no_expiry
    proxy:
        base_url: https://api.stackexchange.com
    docs: https://docs.nango.dev/integrations/all/stackexchange
strava:
    categories:
        - social
        - sports
    auth_mode: OAUTH2
    authorization_url: https://www.strava.com/oauth/mobile/authorize
    token_url: https://www.strava.com/api/v3/oauth/token
    scope_separator: ','
    authorization_params:
        response_type: code
        approval_prompt: auto
    token_params:
        grant_type: authorization_code
    refresh_params:
        grant_type: refresh_token
    proxy:
        base_url: https://www.strava.com
    docs: https://docs.nango.dev/integrations/all/strava
strava-web:
    categories:
        - social
        - sports
    auth_mode: OAUTH2
    authorization_url: https://www.strava.com/oauth/authorize
    token_url: https://www.strava.com/api/v3/oauth/token
    scope_separator: ','
    authorization_params:
        response_type: code
        approval_prompt: force
    token_params:
        grant_type: authorization_code
    refresh_params:
        grant_type: refresh_token
    proxy:
        base_url: https://www.strava.com
    docs: https://docs.nango.dev/integrations/all/strava-web
stripe:
    categories:
        - payment
    auth_mode: OAUTH2
    authorization_url: https://connect.stripe.com/oauth/authorize
    token_url: https://connect.stripe.com/oauth/token
    docs: https://docs.nango.dev/integrations/all/stripe
stripe-express:
    categories:
        - payment
    auth_mode: OAUTH2
    authorization_url: https://connect.stripe.com/express/oauth/authorize
    token_url: https://connect.stripe.com/oauth/token
    token_response_metadata:
        - stripe_user_id
    proxy:
        base_url: https://api.stripe.com
    docs: https://docs.nango.dev/integrations/all/stripe-express
stripe-app:
    categories:
        - payment
    auth_mode: OAUTH2
    authorization_url: https://marketplace.stripe.com/oauth/v2/authorize
    token_url: https://api.stripe.com/v1/oauth/token
    disable_pkce: true
    proxy:
        base_url: https://api.stripe.com
    refresh_params:
        grant_type: refresh_token
    docs: https://docs.nango.dev/integrations/all/stripe-app
stripe-app-sandbox:
    auth_mode: OAUTH2
    authorization_url: https://marketplace.stripe.com/oauth/v2/${connectionConfig.appDomain}/authorize
    token_url: https://api.stripe.com/v1/oauth/token
    disable_pkce: true
    proxy:
        base_url: https://api.stripe.com
    refresh_params:
        grant_type: refresh_token
    docs: https://docs.nango.dev/integrations/all/stripe-app
survey-monkey:
    categories:
        - surveys
    auth_mode: OAUTH2
    authorization_url: https://api.surveymonkey.com/oauth/authorize
    token_url: https://api.surveymonkey.com/oauth/token
    disable_pkce: true
    authorization_params:
        response_type: code
    token_params:
        grant_type: authorization_code
    proxy:
        base_url: https://api.surveymonkey.com
    docs: https://docs.nango.dev/integrations/all/survey-monkey
teamtailor:
    categories:
        - ats
    auth_mode: API_KEY
    proxy:
        base_url: https://${connectionConfig.extension}.teamtailor.com
        retry:
            after: 'X-Rate-Limit-Reset'
        headers:
            Authorization: Token token=${apiKey}
            X-Api-Version: '20210218'
    docs: https://docs.nango.dev/integrations/all/teamtailor
teamwork:
    categories:
        - productivity
        - ticketing
    auth_mode: OAUTH2
    authorization_url: https://www.teamwork.com/launchpad/login
    token_url: https://www.teamwork.com/launchpad/v1/token.json
    token_response_metadata:
        - installation.apiEndPoint
    proxy:
        base_url: ${connectionConfig.installation.apiEndPoint}
    docs: https://docs.nango.dev/integrations/all/teamwork
tiktok-accounts:
    categories:
        - social
    auth_mode: OAUTH2
    authorization_url: https://www.tiktok.com/v2/auth/authorize/
    token_url: https://business-api.tiktok.com/open_api/v1.3/tt_user/oauth2/token/
    refresh_url: https://business-api.tiktok.com/open_api/v1.3/tt_user/oauth2/refresh_token/
    proxy:
        base_url: https://business-api.tiktok.com/open_api/v1.3/
    authorization_params:
        response_type: code
    authorization_url_replacements:
        client_id: client_key
    token_params:
        grant_type: authorization_code
    refresh_params:
        grant_type: refresh_token
    scope_separator: ','
    docs: https://docs.nango.dev/integrations/all/tiktok-accounts
tiktok-ads:
    categories:
        - social
    auth_mode: OAUTH2
    authorization_url: https://business-api.tiktok.com/portal/auth
    token_url: https://business-api.tiktok.com/open_api/v1.3/oauth2/access_token/
    proxy:
        base_url: https://business-api.tiktok.com/open_api/v1.3/
    token_params:
        grant_type: authorization_code
    authorization_url_replacements:
        client_id: app_id
    docs: https://docs.nango.dev/integrations/all/tiktok-ads
timely:
    categories:
        - productivity
    auth_mode: OAUTH2
    authorization_url: https://api.timelyapp.com/1.1/oauth/authorize
    token_url: https://api.timelyapp.com/1.1/oauth/token
    disable_pkce: true
    authorization_params:
        response_type: code
    token_params:
        grant_type: authorization_code
    proxy:
        base_url: https://api.timelyapp.com
    docs: https://docs.nango.dev/integrations/all/timely
tremendous:
    categories:
        - payment
    auth_mode: OAUTH2
    authorization_url: https://api.tremendous.com/oauth/authorize
    token_url: https://api.tremendous.com/oauth/token
    scope_separator: ' '
    authorization_params:
        response_type: code
    token_params:
        grant_type: authorization_code
    refresh_params:
        grant_type: refresh_token
    proxy:
        base_url: https://api.tremendous.com/api/v2
    docs: https://docs.nango.dev/integrations/all/tremendous
tremendous-sandbox:
    categories:
        - payment
    auth_mode: OAUTH2
    authorization_url: https://testflight.tremendous.com/oauth/authorize
    token_url: https://testflight.tremendous.com/oauth/token
    scope_separator: ' '
    authorization_params:
        response_type: code
    token_params:
        grant_type: authorization_code
    refresh_params:
        grant_type: refresh_token
    proxy:
        base_url: https://testflight.tremendous.com/api/v2
    docs: https://docs.nango.dev/integrations/all/tremendous
trello:
    categories:
        - productivity
        - ticketing
    auth_mode: OAUTH1
    request_url: https://trello.com/1/OAuthGetRequestToken
    authorization_url: https://trello.com/1/OAuthAuthorizeToken
    token_url: https://trello.com/1/OAuthGetAccessToken
    signature_method: 'HMAC-SHA1'
    scope_separator: ','
    authorization_params:
        expiration: never
    proxy:
        base_url: https://api.trello.com
    docs: https://docs.nango.dev/integrations/all/trello
todoist:
    categories:
        - productivity
        - ticketing
    auth_mode: OAUTH2
    authorization_url: https://todoist.com/oauth/authorize
    token_url: https://todoist.com/oauth/access_token
    scope_separator: ','
    proxy:
        base_url: https://api.todoist.com
    docs: https://docs.nango.dev/integrations/all/todoist
twitch:
    categories:
        - gaming
        - social
        - sports
        - video
    auth_mode: OAUTH2
    authorization_url: https://id.twitch.tv/oauth2/authorize
    token_url: https://id.twitch.tv/oauth2/token
    authorization_params:
        force_verify: false
        response_type: code
    token_params:
        grant_type: authorization_code
    refresh_params:
        grant_type: refresh_token
    proxy:
        base_url: https://api.twitch.tv
    docs: https://docs.nango.dev/integrations/all/twitch
twitter:
    categories:
        - marketing
        - social
    auth_mode: OAUTH1
    request_url: https://api.twitter.com/oauth/request_token
    authorization_url: https://api.twitter.com/oauth/authorize
    token_url: https://api.twitter.com/oauth/access_token
    signature_method: 'HMAC-SHA1'
    request_params:
        x_auth_access_type: write
    proxy:
        base_url: https://api.twitter.com
    docs: https://docs.nango.dev/integrations/all/twitter
twitter-v2:
    categories:
        - marketing
        - social
    auth_mode: OAUTH2
    authorization_url: https://twitter.com/i/oauth2/authorize
    token_url: https://api.twitter.com/2/oauth2/token
    token_request_auth_method: basic
    authorization_params:
        response_type: code
        response_mode: query
    token_params:
        grant_type: authorization_code
    refresh_params:
        grant_type: refresh_token
    default_scopes:
        - offline.access
    proxy:
        base_url: https://api.twitter.com
    docs: https://docs.nango.dev/integrations/all/twitter
twinfield:
    auth_mode: OAUTH2
    authorization_url: https://login.twinfield.com/auth/authentication/connect/authorize
    token_url: https://login.twinfield.com/auth/authentication/connect/token
    authorization_params:
        response_type: code
        nonce: AnotherRandomStringTwinfield
    refresh_params:
        grant_type: refresh_token
    scope_seprator: ' '
    default_scopes:
        - openid
        - twf.user
        - twf.organisation
        - twf.organisationUser
        - offline_access
    disable_pkce: true
    docs: https://docs.nango.dev/integrations/all/twinfield
typeform:
    categories:
        - surveys
    auth_mode: OAUTH2
    authorization_url: https://api.typeform.com/oauth/authorize
    token_url: https://api.typeform.com/oauth/token
    disable_pkce: true
    default_scopes:
        - offline
    authorization_params:
        response_type: code
    token_params:
        grant_type: authorization_code
    refresh_params:
        grant_type: refresh_token
    proxy:
        base_url: https://api.typeform.com
    docs: https://docs.nango.dev/integrations/all/typeform
uber:
    auth_mode: OAUTH2
    authorization_url: https://login.uber.com/oauth/v2/authorize
    token_url: https://login.uber.com/oauth/v2/token
    authorization_params:
        response_type: code
    token_params:
        grant_type: authorization_code
    refresh_params:
        grant_type: refresh_token
    proxy:
        base_url: https://api.uber.com
    docs: https://docs.nango.dev/integrations/all/uber
unauthenticated:
    auth_mode: NONE
    docs: https://docs.nango.dev/integrations/overview
wakatime:
    categories:
        - analytics
        - dev-tools
    auth_mode: OAUTH2
    authorization_url: https://wakatime.com/oauth/authorize
    token_url: https://wakatime.com/oauth/token
    proxy:
        base_url: https://wakatime.com
    docs: https://docs.nango.dev/integrations/all/wakatime
wave-accounting:
    categories:
        - accounting
    auth_mode: OAUTH2
    authorization_url: https://api.waveapps.com/oauth2/authorize
    token_url: https://api.waveapps.com/oauth2/token/
    proxy:
        base_url: https://gql.waveapps.com
    docs: https://docs.nango.dev/integrations/all/wave-accounting
wealthbox:
    categories:
        - crm
    auth_mode: OAUTH2
    authorization_url: https://app.crmworkspace.com/oauth/authorize
    token_url: https://app.crmworkspace.com/oauth/token
    authorization_params:
        response_type: code
    token_params:
        grant_type: authorization_code
    refresh_params:
        grant_type: refresh_token
    proxy:
        base_url: https://api.crmworkspace.com
    docs: https://docs.nango.dev/integrations/all/wealthbox
whoop:
    categories:
        - sports
    auth_mode: OAUTH2
    authorization_url: https://api.prod.whoop.com/oauth/oauth2/auth
    token_url: https://api.prod.whoop.com/oauth/oauth2/token
    authorization_params:
        response_type: code
    proxy:
        base_url: https://api.prod.whoop.com/
        retry:
            after: 'x-ratelimit-reset'
        paginate:
            type: cursor
            offset_name_in_request: nextToken
            offset_name_in_response: next_token
            limit_name_in_request: limit
    docs: https://docs.nango.dev/integrations/all/whoop
wildix-pbx:
    auth_mode: OAUTH2
    authorization_url: https://${connectionConfig.subdomain}.wildixin.com/authorization/oauth2
    token_url: https://${connectionConfig.subdomain}.wildixin.com/authorization/oauth2Token
    authorization_params:
        response_type: code
    redirect_uri_metadata:
        - subdomain
    docs: https://docs.nango.dev/integrations/all/wildix-pbx
    proxy:
        base_url: https://${connectionConfig.subdomain}.wildixin.com
woocommerce:
    categories:
        - e-commerce
        - dev-tools
        - design
    auth_mode: BASIC
    proxy:
        base_url: https://${connectionConfig.storeURL}
        verification:
            method: GET
            endpoint: /wp-json/wc/v3/customers
    docs: https://docs.nango.dev/integrations/all/woocommerce
workable:
    categories:
        - ats
    auth_mode: API_KEY
    proxy:
        headers:
            Authorization: Bearer ${apiKey}
        base_url: https://${connectionConfig.subdomain}.workable.com
    docs: https://docs.nango.dev/integrations/all/workable
wrike:
    categories:
        - productivity
    auth_mode: OAUTH2
    authorization_url: https://login.wrike.com/oauth2/authorize/v4
    token_url: https://login.wrike.com/oauth2/token
    scope_separator: ','
    authorization_params:
        response_type: code
    token_params:
        grant_type: authorization_code
    refresh_params:
        grant_type: refresh_token
    token_response_metadata:
        - host
    proxy:
        base_url: https://${connectionConfig.host}/api/v4
    docs: https://docs.nango.dev/integrations/all/wrike
xero:
    categories:
        - accounting
    auth_mode: OAUTH2
    authorization_url: https://login.xero.com/identity/connect/authorize
    token_url: https://identity.xero.com/connect/token
    authorization_params:
        response_type: code
    default_scopes:
        - offline_access
    proxy:
        base_url: https://api.xero.com
    docs: https://docs.nango.dev/integrations/all/xero
yahoo:
    categories:
        - social
    auth_mode: OAUTH2
    authorization_url: https://api.login.yahoo.com/oauth2/request_auth
    token_url: https://api.login.yahoo.com/oauth2/get_token
    docs: https://docs.nango.dev/integrations/all/yahoo
yandex:
    categories:
        - social
    auth_mode: OAUTH2
    authorization_url: https://oauth.yandex.com/authorize
    token_url: https://oauth.yandex.com/token
    authorization_params:
        response_type: code
    token_params:
        grant_type: authorization_code
    refresh_params:
        grant_type: refresh_token
    proxy:
        base_url: https://translate.yandex.net
    docs: https://docs.nango.dev/integrations/all/yandex
youtube:
    alias: google
    categories:
        - video
    docs: https://docs.nango.dev/integrations/all/youtube
zapier-nla:
    auth_mode: OAUTH2
    authorization_url: https://nla.zapier.com/oauth/authorize/
    token_url: https://nla.zapier.com/oauth/token/
    proxy:
        base_url: https://nla.zapier.com
    docs: https://docs.nango.dev/integrations/all/zapier-nla
zendesk:
    categories:
        - support
        - ticketing
    auth_mode: OAUTH2
    authorization_url: https://${connectionConfig.subdomain}.zendesk.com/oauth/authorizations/new
    token_url: https://${connectionConfig.subdomain}.zendesk.com/oauth/tokens
    proxy:
        base_url: https://${connectionConfig.subdomain}.zendesk.com
        retry:
            after: 'Retry-After'
        paginate:
            type: link
            limit_name_in_request: per_page
            link_path_in_response_body: next_page
    docs: https://docs.nango.dev/integrations/all/zendesk
zenefits:
    categories:
        - hr
    auth_mode: OAUTH2
    authorization_url: https://secure.zenefits.com/oauth2/platform-authorize
    token_url: https://secure.zenefits.com/oauth2/token
    authorization_params:
        response_type: code
    token_params:
        grant_type: authorization_code
    refresh_params:
        grant_type: refresh_token
    proxy:
        base_url: https://api.zenefits.com
    docs: https://docs.nango.dev/integrations/all/zenefits
zoho:
    categories:
        - accounting
    auth_mode: OAUTH2
    authorization_url: https://accounts.zoho.${connectionConfig.extension}/oauth/v2/auth
    token_url: https://accounts.zoho.${connectionConfig.extension}/oauth/v2/token
    authorization_params:
        prompt: consent
        access_type: offline
    proxy:
        base_url: https://www.zohoapis.${connectionConfig.extension}
        paginate:
            type: offset
            response_path: data
            offset_name_in_request: page
            limit_name_in_request: per_page
zoho-books:
    alias: zoho
    docs: https://docs.nango.dev/integrations/all/zoho-books
zoho-crm:
    alias: zoho
    docs: https://docs.nango.dev/integrations/all/zoho-crm
zoho-desk:
    categories:
        - support
        - ticketing
    alias: zoho
    docs: https://docs.nango.dev/integrations/all/zoho-desk
zoho-inventory:
    categories:
        - e-commerce
    alias: zoho
    docs: https://docs.nango.dev/integrations/all/zoho-inventory
zoho-invoice:
    categories:
        - invoicing
    alias: zoho
    docs: https://docs.nango.dev/integrations/all/zoho-invoice
zoho-mail:
    categories:
        - productivity
        - communication
    alias: zoho
    proxy:
        base_url: https://mail.zoho.${connectionConfig.extension}
    docs: https://docs.nango.dev/integrations/all/zoho-mail
zoho-bigin:
    alias: zoho
    docs: https://docs.nango.dev/integrations/all/zoho-bigin
zoom:
    categories:
        - video
    auth_mode: OAUTH2
    authorization_url: https://zoom.us/oauth/authorize
    token_url: https://zoom.us/oauth/token
    authorization_params:
        response_type: code
    refresh_params:
        grant_type: refresh_token
    proxy:
        base_url: https://api.zoom.us/v2
    docs: https://docs.nango.dev/integrations/all/zoom<|MERGE_RESOLUTION|>--- conflicted
+++ resolved
@@ -1328,23 +1328,7 @@
     authorization_params:
         response_type: code
     docs: https://docs.nango.dev/integrations/all/mailchimp
-<<<<<<< HEAD
-#Untested configuration. Please reach out if you have a test account that we can use to test it.
-marketo:
-    auth_mode: OAUTH2_CC
-    proxy:
-        base_url: https://${connectionConfig.endpointURL}
-    authorization_url: https://${connectionConfig.identityURL}/oauth/token
-    authorization_params:
-        grant_type: client_credentials
-    docs: https://docs.nango.dev/integrations/all/marketo
-microsoft-teams:
-    categories:
-        - productivity
-        - video
-=======
 microsoft:
->>>>>>> e3d8f7d4
     auth_mode: OAUTH2
     authorization_url: https://login.microsoftonline.com/common/oauth2/v2.0/authorize
     token_url: https://login.microsoftonline.com/common/oauth2/v2.0/token
