--- conflicted
+++ resolved
@@ -23,164 +23,6 @@
   ashby:
     ashby-candidates:
       runs: every hour
-<<<<<<< HEAD
-=======
-      returns:
-        - AshbyCandidate
-      description: |
-        Fetch a list of all candidates from your ashby account.
-        Details: Increamental sync, doesn't track deletes, metadata is required.
-    ashby-jobs:
-      runs: every hour
-      returns:
-        - AshbyJob
-      description: |
-        Fetch a list of all jobs from your ashby account.
-        Details: Increamental sync, doesn't track deletes, metadata is required.
-    ashby-create-application:
-      type: action
-      returns: AshbyCreateApplicationResponse
-      description: |
-        Action to consider a candidate for a job.
-    ashby-create-note:
-      type: action
-      returns: AshbyCreateNoteResponse
-      description: |
-        Action to create a note on a candidate.
-    models:
-      AshbyCandidate:
-        id: string
-        createdAt: date
-        name: string
-        primaryEmailAddress:
-          value: string
-          type: string
-          isPrimary: boolean
-        emailAddresses: []
-        primaryPhoneNumber:
-          value: string
-          type: string
-          isPrimary: boolean
-        phoneNumbers: []
-        socialLinks: []
-        tags: []
-        position: string
-        company: string
-        school: string
-        applicationIds: string[]
-        resumeFileHandle:
-          id: string
-          name: string
-          handle: string
-        fileHandles: []
-        customFields: []
-        profileUrl: string
-        source:
-          id: string
-          title: string
-          isArchived: boolean
-          sourceType:
-            id: string
-            title: string
-            isArchived: boolean
-        creditedToUser:
-          id: string
-          firstName: string
-          lastName: string
-          email: string
-          globalRole: string
-          isEnabled: boolean
-          updatedAt: date
-      AshbyJob:
-        id: string
-        title: string
-        confidential: boolean
-        status: string
-        employmentType: string
-        locationId: string
-        departmentId: string
-        defaultInterviewPlanId: string
-        interviewPlanIds: string[]
-        customFields: []
-        jobPostingIds: string[]
-        customRequisitionId: string
-        hiringTeam: []
-        updatedAt: date
-        location:
-          id: string
-          name: string
-          isArchived: boolean
-          address:
-            postalAddress:
-              addressCountry: string
-              addressRegion: string
-              addressLocality: string
-          isRemote: boolean
-        openings: []
-      AshbyCreateApplicationResponse:
-        id: string
-        createdAt: date
-        updatedAt: date
-        status: string
-        customFields: []
-        candidate:
-          id: string
-          name: string
-          primaryEmailAddress:
-            value: string
-            type: string
-            isPrimary: boolean
-          primaryPhoneNumber:
-            value: string
-            type: string
-            isPrimary: boolean
-        currentInterviewStage:
-          id: string
-          title: string
-          type: string
-          orderInInterviewPlan: number
-          interviewPlanId: string
-        source:
-          id: string
-          title: string
-          isArchived: boolean
-          sourceType:
-            id: string
-            title: string
-            isArchived: boolean
-        archiveReason:
-          id: string
-          text: string
-          reasonType: string
-          isArchived: boolean
-        job:
-          id: string
-          title: string
-          locationId: string
-          departmentId: string
-        creditedToUser:
-          id: string
-          firstName: string
-          lastName: string
-          email: string
-          globalRole: string
-          isEnabled: boolean
-          updatedAt: date
-        hiringTeam: []
-        appliedViaJobPostingId: string
-      AshbyCreateNoteResponse:
-        id: string
-        createdAt: date
-        content: string
-        author:
-          id: string
-          firstName: string
-          lastName: string
-          email: string
-  bamboohr-basic:
-    bamboohr-employees:
-      runs: every 6 hours
->>>>>>> 2a1a9164
       returns:
         - AshbyCandidate
       description: |
@@ -1246,82 +1088,16 @@
         teams: []
         activated: boolean
         last_activity_time: date
-  hibob-service-user:
-    hibob-employees:
-      runs: every hour
-<<<<<<< HEAD
-=======
-      returns:
-        - HibobEmployee
-      description: |
-        Returns a list of all active employees.
-        Details: full sync, doesn't track deletes, metadata is not required.
-    models:
-      HibobEmployee:
-        id: string
-        firstName: string
-        surname: string
-        email: string
-        displayName: string
-        personal:
-          honorific: string
-          shortBirthDate: string
-          gender: string
-        about:
-          avatar: string
-          hobbies: string[]
-        work:
-          reportsTo:
-            id: string
-            firstName: string
-            surname: string
-            email: string
-          title: string
-          department: string
-          site: string
-          startDate: date
-  hubspot:
-    hubspot-service-tickets:
-      runs: every half hour
-      returns:
-        - HubspotServiceTicket
-      description: |
-        Retrieves a list of service tickets.
-        Details: incremental sync, doesn't track deletes, metadata is not required.
-        Scope(s): tickets
-    hubspot-contacts:
-      runs: every day
-      returns:
-        - HubspotContact
-      description: |
-        Retrieves a list of contacts from an account.
-        Details: full sync, doesn't track deletes, metadata is not required.
-        Scope(s): crm.objects.contacts.read
-    hubspot-owners:
-      runs: every day
-      returns:
-        - HubspotOwner
-      description: |
-        Retrieves a list of owners from an account who can assign CRM objects to
-        specific people in your organization.
-        Details: full sync, doesn't track deletes, metadata is not required.
-        Scope(s): crm.objects.owners.read
-    hubspot-users:
-      runs: every day
-      returns:
-        - HubspotUser
-      description: |
-        Retrieves a list of users from an account.
-        Details: full sync, doesn't track deletes, metadata is not required.
-        Scope(s): settings.users.read
-    hubspot-knowledge-base:
-      runs: every day
->>>>>>> 2a1a9164
-      returns:
-        - HibobEmployee
-      description: |
-        Returns a list of all active employees.
-        Details: full sync, doesn't track deletes, metadata is not required.
+  hibob:
+    syncs:
+      hibob-employees:
+        runs: every hour
+        description: |
+          Returns a list of all active employees.
+          Details: full sync, doesn't track deletes, metadata is not required.
+        output: HibobEmployee
+        sync_type: full
+        endpoint: /hibob-service-user/hibob-employees
     models:
       HibobEmployee:
         id: string
@@ -1769,13 +1545,18 @@
         isAdmin: boolean | null
         department: string | null
     rawName: microsoft-active-directory
-  next-cloud-ocs:
-    next-cloud-users:
-      runs: every hour
-      returns: NextCloudUser
-      description: |
-        Fetch all users' details from NextCloud account
-        Details: full sync, doesn't track deletes, metadata is not required.
+  next-cloud:
+    syncs:
+      next-cloud-users:
+        runs: every hour
+        description: |
+          Fetch all users' details from NextCloud account
+          Details: full sync, doesn't track deletes, metadata is not required.
+        output: 'N'
+        sync_type: full
+        endpoint: /next-cloud-ocs/next-cloud-users
+        scopes:
+          - default
     models:
       NextCloudUser:
         enabled: boolean
