--- conflicted
+++ resolved
@@ -21,13 +21,8 @@
             min: parseInt(process.env['NANGO_DB_POOL_MIN'] || '2'),
             max: parseInt(process.env['NANGO_DB_POOL_MAX'] || '50')
         },
-<<<<<<< HEAD
-        // SearchPath needs the current db, public, and extensions because extension can only be installed once per DB
-        searchPath: ['nango', 'public', 'extensions']
-=======
         // SearchPath needs the current db and public because extension can only be installed once per DB
-        searchPath: [defaultSchema, 'public']
->>>>>>> 9b26a79a
+        searchPath: [defaultSchema, 'public', 'extensions']
     };
 }
 
