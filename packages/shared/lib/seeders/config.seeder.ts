import configService from '../services/config.service.js';
import { getProvider } from '../services/providers.js';

import type { Config as ProviderConfig } from '../models/Provider.js';
import type { DBEnvironment, IntegrationConfig } from '@nangohq/types';

export const createConfigSeeds = async (env: DBEnvironment): Promise<void> => {
    const googleProvider = getProvider('google');
    if (!googleProvider) {
        throw new Error('createConfigSeeds: google provider not found');
    }

    const notionProvider = getProvider('notion');
    if (!notionProvider) {
        throw new Error('createConfigSeeds: notion provider not found');
    }

    await configService.createProviderConfig(
        {
            unique_key: Math.random().toString(36).substring(7),
            provider: 'google',
            environment_id: env.id
        } as ProviderConfig,
        googleProvider
    );
    await configService.createProviderConfig(
        {
            unique_key: Math.random().toString(36).substring(7),
            provider: 'google',
            environment_id: env.id
        } as ProviderConfig,
        googleProvider
    );
    await configService.createProviderConfig(
        {
            unique_key: Math.random().toString(36).substring(7),
            provider: 'google',
            environment_id: env.id
        } as ProviderConfig,
        googleProvider
    );
    await configService.createProviderConfig(
        {
            unique_key: Math.random().toString(36).substring(7),
            provider: 'notion',
            environment_id: env.id
        } as ProviderConfig,
        notionProvider
    );
};

export async function createConfigSeed(
    env: DBEnvironment,
    unique_key: string,
    providerName: string,
    rest?: Partial<IntegrationConfig>
): Promise<IntegrationConfig> {
    const provider = getProvider(providerName);
    if (!provider) {
        throw new Error(`createConfigSeed: ${providerName} provider not found`);
    }

    const created = await configService.createProviderConfig(
        {
            unique_key,
            provider: providerName,
            environment_id: env.id,
            ...rest,
            forward_webhooks: true,
<<<<<<< HEAD
            user_defined: true
=======
            shared_credentials_id: null
>>>>>>> 26f5f02d
        },
        provider
    );
    if (!created) {
        throw new Error('failed to created to provider config');
    }
    return created;
}

export function getTestConfig(data?: Partial<IntegrationConfig>): IntegrationConfig {
    return {
        created_at: new Date(),
        updated_at: new Date(),
        deleted: false,
        deleted_at: null,
        forward_webhooks: true,
<<<<<<< HEAD
        user_defined: true,
=======
        shared_credentials_id: null,
>>>>>>> 26f5f02d
        oauth_client_id: null,
        oauth_client_secret: null,
        oauth_scopes: null,
        missing_fields: [],
        display_name: 'test',
        unique_key: 'test',
        provider: 'test',
        environment_id: 1,
        ...data
    };
}<|MERGE_RESOLUTION|>--- conflicted
+++ resolved
@@ -67,11 +67,7 @@
             environment_id: env.id,
             ...rest,
             forward_webhooks: true,
-<<<<<<< HEAD
-            user_defined: true
-=======
             shared_credentials_id: null
->>>>>>> 26f5f02d
         },
         provider
     );
@@ -88,11 +84,7 @@
         deleted: false,
         deleted_at: null,
         forward_webhooks: true,
-<<<<<<< HEAD
-        user_defined: true,
-=======
         shared_credentials_id: null,
->>>>>>> 26f5f02d
         oauth_client_id: null,
         oauth_client_secret: null,
         oauth_scopes: null,
