--- conflicted
+++ resolved
@@ -10,11 +10,7 @@
 export async function seedAccountEnvAndUser(): Promise<{ account: DBTeam; env: DBEnvironment; user: DBUser; plan: DBPlan }> {
     const account = await createAccount();
     const env = await createEnvironmentSeed(account.id, 'dev');
-<<<<<<< HEAD
-    const plan = await createPlan(db.knex, { account_id: account.id, name: 'test' });
-=======
     const plan = (await createPlan(db.knex, { account_id: account.id, name: 'test' })).unwrap();
->>>>>>> 16ff8980
     const user = await seedUser(account.id);
     return { account, env, user, plan };
 }