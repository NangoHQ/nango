--- conflicted
+++ resolved
@@ -17,12 +17,8 @@
 import syncRunService from './services/sync/run.service.js';
 import syncOrchestrator, { syncCommandToOperation } from './services/sync/orchestrator.service.js';
 import flowService from './services/flow.service.js';
-<<<<<<< HEAD
 import slackNotificationService, { generateSlackConnectionId } from './services/notification/slack.service.js';
-=======
-import slackNotificationService from './services/notification/slack.service.js';
 import webhookService from './services/notification/webhook.service.js';
->>>>>>> bcb1046d
 import analytics, { AnalyticsTypes } from './utils/analytics.js';
 import featureFlags from './utils/featureflags.js';
 
@@ -77,11 +73,8 @@
     proxyService,
     flowService,
     slackNotificationService,
-<<<<<<< HEAD
     generateSlackConnectionId,
-=======
     webhookService,
->>>>>>> bcb1046d
     analytics,
     AnalyticsTypes,
     featureFlags,
