--- conflicted
+++ resolved
@@ -303,7 +303,6 @@
                     level: 'error',
                     activity_log_id: this.activityLogId as number,
                     content: `There was an issue with the batch save. ${error?.message}`,
-<<<<<<< HEAD
                     timestamp: Date.now()
                 });
             }
@@ -330,7 +329,7 @@
             this.nangoConnectionId as number,
             model,
             this.activityLogId as number,
-            syncConfig
+            false,
         );
 
         if (responseResults.success) {
@@ -406,8 +405,6 @@
                     level: 'error',
                     activity_log_id: this.activityLogId as number,
                     content: `There was an issue with the batch delete. ${error?.message}`,
-=======
->>>>>>> 03b852e2
                     timestamp: Date.now()
                 });
             }
@@ -416,11 +413,7 @@
         }
 
         if (this.dryRun) {
-<<<<<<< HEAD
             console.log('A batch delete call would delete the following data:');
-=======
-            console.log('A batch save call would save following data:');
->>>>>>> 03b852e2
             console.log(JSON.stringify(results, null, 2));
             return null;
         }
@@ -438,7 +431,7 @@
             this.nangoConnectionId as number,
             model,
             this.activityLogId as number,
-            syncConfig,
+            false,
             true
         );
 
