import { Client, Connection, ScheduleOverlapPolicy, ScheduleDescription } from '@temporalio/client';
import type { NangoConnection, Connection as NangoFullConnection } from '../models/Connection.js';
import ms from 'ms';
import fs from 'fs-extra';
import type { Config as ProviderConfig } from '../models/Provider.js';
import type { NangoIntegrationData, NangoConfig, NangoIntegration } from '../models/NangoConfig.js';
import { Sync, SyncStatus, SyncType, ScheduleStatus, SyncCommand, SyncWithSchedule } from '../models/Sync.js';
import type { ServiceResponse } from '../models/Generic.js';
import { LogActionEnum, LogLevel } from '../models/Activity.js';
import { SYNC_TASK_QUEUE, WEBHOOK_TASK_QUEUE } from '../constants.js';
import {
    createActivityLog,
    createActivityLogMessage,
    createActivityLogMessageAndEnd,
    updateSuccess as updateSuccessActivityLog
} from '../services/activity/activity.service.js';
import { createSyncJob, updateRunId } from '../services/sync/job.service.js';
import { getInterval } from '../services/nango-config.service.js';
import { getSyncConfig } from '../services/sync/config/config.service.js';
import { updateOffset, createSchedule as createSyncSchedule, getScheduleById } from '../services/sync/schedule.service.js';
import connectionService from '../services/connection.service.js';
import configService from '../services/config.service.js';
import { createSync } from '../services/sync/sync.service.js';
import errorManager, { ErrorSourceEnum } from '../utils/error.manager.js';
import { NangoError } from '../utils/error.js';
import { isProd } from '../utils/utils.js';
import type { RunnerOutput } from '../models/Runner.js';

const generateActionWorkflowId = (actionName: string, connectionId: string) => `${SYNC_TASK_QUEUE}.ACTION:${actionName}.${connectionId}.${Date.now()}`;
const generateWebhookWorkflowId = (parentSyncName: string, webhookName: string, connectionId: string) =>
    `${WEBHOOK_TASK_QUEUE}.WEBHOOK:${parentSyncName}:${webhookName}.${connectionId}.${Date.now()}`;
const generateWorkflowId = (sync: Sync, syncName: string, connectionId: string) => `${SYNC_TASK_QUEUE}.${syncName}.${connectionId}-${sync.id}`;
const generateScheduleId = (sync: Sync, syncName: string, connectionId: string) => `${SYNC_TASK_QUEUE}.${syncName}.${connectionId}-schedule-${sync.id}`;

const OVERLAP_POLICY: ScheduleOverlapPolicy = ScheduleOverlapPolicy.BUFFER_ONE;

const namespace = process.env['TEMPORAL_NAMESPACE'] || 'default';

class SyncClient {
    private static instance: Promise<SyncClient | null>;
    private client: Client | null = null;
    private namespace = namespace;

    private constructor(client: Client) {
        this.client = client;
    }

    static getInstance(): Promise<SyncClient | null> {
        if (!this.instance) {
            this.instance = this.create();
        }
        return this.instance;
    }

    private static async create(): Promise<SyncClient | null> {
        try {
            const connection = await Connection.connect({
                address: process.env['TEMPORAL_ADDRESS'] || 'localhost:7233',
                tls: isProd()
                    ? {
                          clientCertPair: {
                              crt: await fs.readFile(`/etc/secrets/${namespace}.crt`),
                              key: await fs.readFile(`/etc/secrets/${namespace}.key`)
                          }
                      }
                    : false
            });
            const client = new Client({
                connection,
                namespace
            });
            return new SyncClient(client);
        } catch (e) {
            errorManager.report(e, {
                source: ErrorSourceEnum.PLATFORM,
                operation: LogActionEnum.SYNC_CLIENT,
                metadata: {
                    namespace,
                    address: process.env['TEMPORAL_ADDRESS'] || 'localhost:7233'
                }
            });
            return null;
        }
    }

    async initiate(nangoConnectionId: number): Promise<void> {
        const nangoConnection = (await connectionService.getConnectionById(nangoConnectionId)) as NangoConnection;
        const nangoConfig = await getSyncConfig(nangoConnection);
        if (!nangoConfig) {
            console.log(
                'Failed to load the Nango config - will not start any syncs! If you expect to see a sync make sure you used the nango cli deploy command'
            );
            return;
        }
        const { integrations }: NangoConfig = nangoConfig;
        const providerConfigKey = nangoConnection?.provider_config_key as string;

        if (!integrations[providerConfigKey]) {
            console.log(`No syncs registered for provider ${providerConfigKey} - will not start any syncs!`);
            return;
        }

        if (!this.client) {
            console.log('Failed to get a Temporal client - will not start any syncs!');
            return;
        }

        const syncConfig: ProviderConfig = (await configService.getProviderConfig(
            nangoConnection?.provider_config_key as string,
            nangoConnection?.environment_id as number
        )) as ProviderConfig;

        const syncObject = integrations[providerConfigKey] as unknown as { [key: string]: NangoIntegration };
        const syncNames = Object.keys(syncObject);
        for (let k = 0; k < syncNames.length; k++) {
            const syncName = syncNames[k] as string;
            const syncData = syncObject[syncName] as unknown as NangoIntegrationData;

            const sync = await createSync(nangoConnectionId, syncName);

            if (sync) {
                await this.startContinuous(nangoConnection, sync, syncConfig, syncName, syncData);
            }
        }
    }

    /**
     * Start Continuous
     * @desc get the connection information and the provider information
     * and kick off an initial sync and also a incremental sync. Also look
     * up any sync configs to call any integration snippet that was setup
     */
    async startContinuous(
        nangoConnection: NangoConnection,
        sync: Sync,
        syncConfig: ProviderConfig,
        syncName: string,
        syncData: NangoIntegrationData,
        debug = false
    ): Promise<void> {
        try {
            let activityLogId: number | null = null;

            const log = {
                level: 'info' as LogLevel,
                success: null,
                action: LogActionEnum.SYNC,
                start: Date.now(),
                end: Date.now(),
                timestamp: Date.now(),
                connection_id: nangoConnection?.connection_id as string,
                provider_config_key: nangoConnection?.provider_config_key as string,
                provider: syncConfig.provider,
                session_id: sync?.id?.toString() as string,
                environment_id: nangoConnection?.environment_id as number,
                operation_name: syncName
            };

            if (syncData.auto_start !== false) {
                activityLogId = await createActivityLog(log);
            }

            const { success, error, response } = getInterval(syncData.runs, new Date());

            if (!success || response === null) {
                const content = `The sync was not created or started due to an error with the sync interval "${syncData.runs}": ${error?.message}`;
                await createActivityLogMessageAndEnd({
                    level: 'error',
                    environment_id: nangoConnection?.environment_id as number,
                    activity_log_id: activityLogId as number,
                    timestamp: Date.now(),
                    content
                });

                await errorManager.report(content, {
                    source: ErrorSourceEnum.CUSTOMER,
                    operation: LogActionEnum.SYNC_CLIENT,
                    environmentId: nangoConnection.environment_id,
                    metadata: {
                        connectionDetails: nangoConnection,
                        syncConfig,
                        syncName,
                        sync,
                        syncData
                    }
                });

                await updateSuccessActivityLog(activityLogId as number, false);

                return;
            }

            let handle = null;
            const jobId = generateWorkflowId(sync, syncName, nangoConnection?.connection_id as string);

            if (syncData.auto_start !== false) {
                if (debug) {
                    await createActivityLogMessage({
                        level: 'debug',
                        environment_id: nangoConnection?.environment_id as number,
                        activity_log_id: activityLogId as number,
                        timestamp: Date.now(),
                        content: `Starting sync job ${jobId} for sync ${sync.id}`
                    });
                }
                const syncJobId = await createSyncJob(sync.id as string, SyncType.INITIAL, SyncStatus.RUNNING, jobId, nangoConnection);

                if (!syncJobId) {
                    return;
                }

                handle = await this.client?.workflow.start('initialSync', {
                    taskQueue: SYNC_TASK_QUEUE,
                    workflowId: jobId,
                    args: [
                        {
                            syncId: sync.id,
                            syncJobId: syncJobId?.id as number,
                            nangoConnection,
                            syncName,
                            activityLogId,
                            debug
                        }
                    ]
                });
                await updateRunId(syncJobId?.id as number, handle?.firstExecutionRunId as string);
            } else {
                await createSyncJob(sync.id as string, SyncType.INITIAL, SyncStatus.PAUSED, jobId, nangoConnection);
            }

            const { interval, offset } = response;
            const scheduleId = generateScheduleId(sync, syncName, nangoConnection?.connection_id as string);

            const scheduleHandle = await this.client?.schedule.create({
                scheduleId,
                policies: {
                    overlap: OVERLAP_POLICY
                },
                spec: {
                    /**
                     * @see https://nodejs.temporal.io/api/interfaces/client.IntervalSpec
                     */
                    intervals: [
                        {
                            every: interval,
                            offset
                        }
                    ]
                },
                action: {
                    type: 'startWorkflow',
                    workflowType: 'continuousSync',
                    taskQueue: SYNC_TASK_QUEUE,
                    args: [
                        {
                            syncId: sync.id,
                            activityLogId,
                            nangoConnection,
                            syncName,
                            debug
                        }
                    ]
                }
            });

            if (syncData.auto_start === false) {
                await scheduleHandle?.pause();
            }

            await createSyncSchedule(
                sync.id as string,
                interval,
                offset,
                syncData.auto_start === false ? ScheduleStatus.PAUSED : ScheduleStatus.RUNNING,
                scheduleId
            );

            if (syncData.auto_start !== false && handle) {
                await createActivityLogMessage({
                    level: 'info',
                    environment_id: nangoConnection?.environment_id as number,
                    activity_log_id: activityLogId as number,
                    content: `Started initial background sync ${handle?.workflowId} and data updated on a schedule ${scheduleId} at ${syncData.runs} in the task queue: ${SYNC_TASK_QUEUE}`,
                    timestamp: Date.now()
                });
            }
        } catch (e) {
            await errorManager.report(e, {
                source: ErrorSourceEnum.PLATFORM,
                operation: LogActionEnum.SYNC_CLIENT,
                environmentId: nangoConnection.environment_id,
                metadata: {
                    syncName,
                    connectionDetails: JSON.stringify(nangoConnection),
                    syncId: sync.id,
                    syncConfig,
                    syncData: JSON.stringify(syncData)
                }
            });
        }
    }

    async deleteSyncSchedule(id: string, environmentId: number): Promise<boolean> {
        if (!this.client) {
            return false;
        }

        const workflowService = this.client?.workflowService;
        try {
            await workflowService?.deleteSchedule({
                scheduleId: id,
                namespace: this.namespace
            });
            return true;
        } catch (e) {
            await errorManager.report(e, {
                source: ErrorSourceEnum.PLATFORM,
                operation: LogActionEnum.SYNC,
                environmentId,
                metadata: {
                    id
                }
            });
            return false;
        }
    }

    async describeSchedule(schedule_id: string) {
        if (!this.client) {
            return;
        }

        const workflowService = this.client?.workflowService;

        try {
            const schedule = await workflowService?.describeSchedule({
                scheduleId: schedule_id,
                namespace: this.namespace
            });

            return schedule;
        } catch (e) {
            return false;
        }
    }

    formatFutureRun(nextRun: number): Date | string {
        if (!nextRun) {
            return '-';
        }

        const milliseconds = Number(nextRun) * 1000;

        const date = new Date(milliseconds);

        return date;
    }

    async listSchedules() {
        if (!this.client) {
            return;
        }

        const workflowService = this.client?.workflowService;

        const schedules = await workflowService?.listSchedules({
            namespace: this.namespace
        });

        return schedules;
    }

    async runSyncCommand(scheduleId: string, _syncId: string, command: SyncCommand, activityLogId: number, environmentId: number) {
        const scheduleHandle = this.client?.schedule.getHandle(scheduleId);

        try {
            switch (command) {
                case SyncCommand.PAUSE:
                    {
                        /*
                        // TODO
                        const jobIsRunning = await isSyncJobRunning(syncId);
                        if (jobIsRunning) {
                            const { job_id, run_id } = jobIsRunning;
                            if (run_id) {
                                const workflowHandle = this.client?.workflow.getHandle(job_id, run_id);
                                await workflowHandle?.cancel();
                            }
                        }
                        */

                        await scheduleHandle?.pause();
                    }
                    break;
                case SyncCommand.UNPAUSE:
                    {
                        await scheduleHandle?.unpause();
                        await scheduleHandle?.trigger(OVERLAP_POLICY);
                        const schedule = await getScheduleById(scheduleId);
                        if (schedule) {
                            const { frequency } = schedule;
                            const { success, response } = getInterval(frequency, new Date());
                            if (success && response) {
                                const { offset } = response;
                                await this.updateSyncSchedule(scheduleId, frequency, offset, environmentId);
                                await updateOffset(scheduleId, offset);
                            }
                        }
                    }
                    break;
                case SyncCommand.RUN:
                    await scheduleHandle?.trigger(OVERLAP_POLICY);
                    break;
                case SyncCommand.RUN_FULL:
                    console.warn('Not implemented');
                    break;
            }
        } catch (e) {
            const errorMessage = JSON.stringify(e, ['message', 'name', 'stack'], 2);

            await createActivityLogMessageAndEnd({
                level: 'error',
                environment_id: environmentId,
                activity_log_id: activityLogId as number,
                timestamp: Date.now(),
                content: `The sync command: ${command} failed with error: ${errorMessage}`
            });
        }
    }

    async triggerSyncs(syncs: SyncWithSchedule[], environmentId: number) {
        for (const sync of syncs) {
            try {
                const scheduleHandle = this.client?.schedule.getHandle(sync.schedule_id);
                await scheduleHandle?.trigger(OVERLAP_POLICY);
            } catch (e) {
                await errorManager.report(e, {
                    source: ErrorSourceEnum.PLATFORM,
                    operation: LogActionEnum.SYNC_CLIENT,
                    environmentId,
                    metadata: {
                        syncs
                    }
                });
            }
        }
    }

    async triggerAction<T = any>(
        connection: NangoConnection,
        actionName: string,
        input: object,
        activityLogId: number,
        environment_id: number,
        writeLogs = true
    ): Promise<ServiceResponse<T>> {
        const workflowId = generateActionWorkflowId(actionName, connection.connection_id as string);

        try {
            if (writeLogs) {
                await createActivityLogMessage({
                    level: 'info',
                    environment_id,
                    activity_log_id: activityLogId,
                    content: `Starting action workflow ${workflowId} in the task queue: ${SYNC_TASK_QUEUE}`,
                    params: {
                        input: JSON.stringify(input, null, 2)
                    },
                    timestamp: Date.now()
                });
            }

            const actionHandler = await this.client?.workflow.execute('action', {
                taskQueue: SYNC_TASK_QUEUE,
                workflowId,
                args: [
                    {
                        actionName,
                        nangoConnection: connection,
                        input,
                        activityLogId: writeLogs ? activityLogId : undefined
                    }
                ]
            });

            const { success, error: rawError, response }: RunnerOutput = actionHandler;

            // Errors received from temporal are raw objects not classes
<<<<<<< HEAD
            const error = rawError ? new NangoError(rawError['type'], rawError['payload'], rawError['status']) : rawError;
=======
            const error =
                !(rawError instanceof NangoError) && rawError?.type && rawError.status
                    ? new NangoError(rawError?.type, rawError?.payload, rawError.status)
                    : rawError;
>>>>>>> 395f3669

            if (writeLogs && (success === false || error)) {
                await createActivityLogMessageAndEnd({
                    level: 'error',
                    environment_id,
                    activity_log_id: activityLogId,
                    timestamp: Date.now(),
                    content: `The action workflow ${workflowId} did not complete successfully`
                });

                return { success, error, response };
            }

            if (writeLogs) {
                await createActivityLogMessageAndEnd({
                    level: 'info',
                    environment_id,
                    activity_log_id: activityLogId,
                    timestamp: Date.now(),
                    content: `The action workflow ${workflowId} was successfully run. A truncated response is: ${JSON.stringify(response, null, 2)?.slice(
                        0,
                        100
                    )}`
                });

                await updateSuccessActivityLog(activityLogId, true);
            }

            return { success, error, response };
        } catch (e) {
            const errorMessage = JSON.stringify(e, ['message', 'name'], 2);
            const error = new NangoError('action_failure', { errorMessage });

            if (writeLogs) {
                await createActivityLogMessageAndEnd({
                    level: 'error',
                    environment_id,
                    activity_log_id: activityLogId,
                    timestamp: Date.now(),
                    content: `The action workflow ${workflowId} failed with error: ${e}`
                });
            }

            errorManager.report(e, {
                source: ErrorSourceEnum.PLATFORM,
                operation: LogActionEnum.SYNC_CLIENT,
                environmentId: connection.environment_id,
                metadata: {
                    actionName,
                    connectionDetails: JSON.stringify(connection),
                    input
                }
            });

            return { success: false, error, response: null };
        }
    }

    async triggerWebhook<T = any>(
        nangoConnection: NangoConnection,
        webhookName: string,
        provider: string,
        parentSyncName: string,
        input: object,
        environment_id: number
    ): Promise<ServiceResponse<T>> {
        const log = {
            level: 'info' as LogLevel,
            success: null,
            action: LogActionEnum.WEBHOOK,
            start: Date.now(),
            end: Date.now(),
            timestamp: Date.now(),
            connection_id: nangoConnection?.connection_id as string,
            provider_config_key: nangoConnection?.provider_config_key as string,
            provider,
            environment_id: nangoConnection?.environment_id as number,
            operation_name: webhookName
        };

        const activityLogId = await createActivityLog(log);

        const workflowId = generateWebhookWorkflowId(parentSyncName, webhookName, nangoConnection.connection_id as string);

        try {
            await createActivityLogMessage({
                level: 'info',
                environment_id,
                activity_log_id: activityLogId as number,
                content: `Starting webhook workflow ${workflowId} in the task queue: ${WEBHOOK_TASK_QUEUE}`,
                params: {
                    input: JSON.stringify(input, null, 2)
                },
                timestamp: Date.now()
            });

            const { credentials, credentials_iv, credentials_tag, deleted, deleted_at, ...nangoConnectionWithoutCredentials } =
                nangoConnection as unknown as NangoFullConnection;

            const webhookHandler = await this.client?.workflow.execute('webhook', {
                taskQueue: WEBHOOK_TASK_QUEUE,
                workflowId,
                args: [
                    {
                        name: webhookName,
                        parentSyncName,
                        nangoConnection: nangoConnectionWithoutCredentials,
                        input,
                        activityLogId
                    }
                ]
            });

            const { success, error, response } = webhookHandler;

            if (success === false || error) {
                await createActivityLogMessageAndEnd({
                    level: 'error',
                    environment_id,
                    activity_log_id: activityLogId as number,
                    timestamp: Date.now(),
                    content: `The webhook workflow ${workflowId} did not complete successfully`
                });

                return { success, error, response };
            }

            await createActivityLogMessageAndEnd({
                level: 'info',
                environment_id,
                activity_log_id: activityLogId as number,
                timestamp: Date.now(),
                content: `The webhook workflow ${workflowId} was successfully run.`
            });

            await updateSuccessActivityLog(activityLogId as number, true);

            return { success, error, response };
        } catch (e) {
            const errorMessage = JSON.stringify(e, ['message', 'name'], 2);
            const error = new NangoError('webhook_script_failure', { errorMessage });

            await createActivityLogMessageAndEnd({
                level: 'error',
                environment_id,
                activity_log_id: activityLogId as number,
                timestamp: Date.now(),
                content: `The webhook workflow ${workflowId} failed with error: ${e}`
            });

            await errorManager.report(e, {
                source: ErrorSourceEnum.PLATFORM,
                operation: LogActionEnum.SYNC_CLIENT,
                environmentId: nangoConnection.environment_id,
                metadata: {
                    parentSyncName,
                    webhookName,
                    connectionDetails: JSON.stringify(nangoConnection),
                    input
                }
            });

            return { success: false, error, response: null };
        }
    }

    async updateSyncSchedule(schedule_id: string, interval: string, offset: number, environmentId: number, syncName?: string, activityLogId?: number) {
        function updateFunction(scheduleDescription: ScheduleDescription) {
            scheduleDescription.spec = {
                intervals: [
                    {
                        every: ms(interval),
                        offset
                    }
                ]
            };
            return scheduleDescription;
        }

        try {
            const scheduleHandle = this.client?.schedule.getHandle(schedule_id);

            await scheduleHandle?.update(updateFunction);

            if (activityLogId && syncName) {
                await createActivityLogMessage({
                    level: 'info',
                    environment_id: environmentId,
                    activity_log_id: activityLogId as number,
                    content: `Updated sync "${syncName}" schedule "${schedule_id}" with interval ${interval} and offset ${offset}.`,
                    timestamp: Date.now()
                });
            }
        } catch (e) {
            await errorManager.report(e, {
                source: ErrorSourceEnum.PLATFORM,
                operation: LogActionEnum.SYNC_CLIENT,
                environmentId,
                metadata: {
                    syncName,
                    schedule_id,
                    interval,
                    offset
                }
            });
        }
    }
}

export default SyncClient;<|MERGE_RESOLUTION|>--- conflicted
+++ resolved
@@ -486,14 +486,8 @@
             const { success, error: rawError, response }: RunnerOutput = actionHandler;
 
             // Errors received from temporal are raw objects not classes
-<<<<<<< HEAD
             const error = rawError ? new NangoError(rawError['type'], rawError['payload'], rawError['status']) : rawError;
-=======
-            const error =
-                !(rawError instanceof NangoError) && rawError?.type && rawError.status
-                    ? new NangoError(rawError?.type, rawError?.payload, rawError.status)
-                    : rawError;
->>>>>>> 395f3669
+
 
             if (writeLogs && (success === false || error)) {
                 await createActivityLogMessageAndEnd({
