--- conflicted
+++ resolved
@@ -23,13 +23,9 @@
 import { createSync } from '../services/sync/sync.service.js';
 import errorManager, { ErrorSourceEnum } from '../utils/error.manager.js';
 import { NangoError } from '../utils/error.js';
-<<<<<<< HEAD
-import { isProd } from '../utils/utils.js';
 import type { RunnerOutput } from '../models/Runner.js';
-=======
 import { isTest, isProd } from '../utils/utils.js';
 import { resultOk, type Result, resultErr } from '../utils/result.js';
->>>>>>> 47e5f27e
 
 const generateActionWorkflowId = (actionName: string, connectionId: string) => `${SYNC_TASK_QUEUE}.ACTION:${actionName}.${connectionId}.${Date.now()}`;
 const generateWebhookWorkflowId = (parentSyncName: string, webhookName: string, connectionId: string) =>
