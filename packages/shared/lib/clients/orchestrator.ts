--- conflicted
+++ resolved
@@ -156,26 +156,7 @@
             }
 
             if (res.isErr()) {
-<<<<<<< HEAD
                 await logCtx.error(`The action workflow ${workflowId} did not complete successfully`, { error: res.error });
-=======
-                await createActivityLogMessageAndEnd({
-                    level: 'error',
-                    environment_id,
-                    activity_log_id: activityLogId,
-                    timestamp: Date.now(),
-                    content: `Failed with error ${res.error.type} ${JSON.stringify(res.error.payload)}`
-                });
-                await logCtx.error(`Failed with error ${res.error.type}`, { payload: res.error.payload });
-                await createActivityLogMessageAndEnd({
-                    level: 'error',
-                    environment_id,
-                    activity_log_id: activityLogId,
-                    timestamp: Date.now(),
-                    content: `The action workflow ${workflowId} did not complete successfully`
-                });
-                await logCtx.error(`The action workflow ${workflowId} did not complete successfully`);
->>>>>>> 359860ab
                 return res;
             }
 
@@ -495,10 +476,6 @@
                         // Errors received from temporal are raw objects not classes
                         const error = new NangoError(rawError['type'], rawError['payload'], rawError['status']);
                         res = Err(error);
-<<<<<<< HEAD
-=======
-                        await logCtx.error(`Failed with error ${rawError['type']}`, { payload: rawError['payload'] });
->>>>>>> 359860ab
                     } else {
                         res = Ok(response);
                     }
@@ -514,47 +491,13 @@
             }
 
             if (res.isErr()) {
-<<<<<<< HEAD
                 await logCtx.error('Failed with error', { error: res.error });
-=======
-                await createActivityLogMessageAndEnd({
-                    level: 'error',
-                    environment_id: connection.environment_id,
-                    activity_log_id: activityLogId,
-                    timestamp: Date.now(),
-                    content: `Failed with error ${res.error.type} ${JSON.stringify(res.error.payload)}`
-                });
-                await logCtx.error(`Failed with error ${res.error.type}`, { payload: res.error.payload });
-                await createActivityLogMessageAndEnd({
-                    level: 'error',
-                    environment_id: connection.environment_id,
-                    activity_log_id: activityLogId,
-                    timestamp: Date.now(),
-                    content: `The post connection script workflow ${workflowId} did not complete successfully`
-                });
-                await logCtx.error(`The post connection script workflow ${workflowId} did not complete successfully`);
-                await logCtx.failed();
-
->>>>>>> 359860ab
                 return res;
             }
 
             const content = `The post connection script workflow ${workflowId} was successfully run. A truncated response is: ${JSON.stringify(res.value, null, 2)?.slice(0, 100)}`;
 
-<<<<<<< HEAD
             await logCtx.info('Run successfully', { output: res.value });
-=======
-            await createActivityLogMessageAndEnd({
-                level: 'info',
-                environment_id: connection.environment_id,
-                activity_log_id: activityLogId,
-                timestamp: Date.now(),
-                content
-            });
-            await updateSuccessActivityLog(activityLogId, true);
-            await logCtx.info(content);
-            await logCtx.success();
->>>>>>> 359860ab
 
             await telemetry.log(
                 LogTypes.POST_CONNECTION_SCRIPT_SUCCESS,
@@ -576,19 +519,7 @@
 
             const content = `The post-connection-script workflow ${workflowId} failed with error: ${err}`;
 
-<<<<<<< HEAD
             await logCtx.error('Failed with error', { error: err });
-=======
-            await createActivityLogMessageAndEnd({
-                level: 'error',
-                environment_id: connection.environment_id,
-                activity_log_id: activityLogId,
-                timestamp: Date.now(),
-                content
-            });
-            await logCtx.error(content);
-            await logCtx.failed();
->>>>>>> 359860ab
 
             errorManager.report(err, {
                 source: ErrorSourceEnum.PLATFORM,
