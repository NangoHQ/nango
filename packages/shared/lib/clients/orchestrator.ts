import ms from 'ms';
import type { StringValue } from 'ms';
import type { LogContext, LogContextGetter } from '@nangohq/logs';
import { Err, Ok, stringifyError, metrics } from '@nangohq/utils';
import type { Result } from '@nangohq/utils';
import { NangoError } from '../utils/error.js';
import telemetry, { LogTypes } from '../utils/telemetry.js';
import type { RunnerOutput } from '../models/Runner.js';
import type { NangoConnection, Connection as NangoFullConnection } from '../models/Connection.js';
import { createActivityLog } from '../services/activity/activity.service.js';
import { SYNC_TASK_QUEUE, WEBHOOK_TASK_QUEUE } from '../constants.js';
import { v4 as uuid } from 'uuid';
import featureFlags from '../utils/featureflags.js';
import errorManager, { ErrorSourceEnum } from '../utils/error.manager.js';
import type { Config as ProviderConfig } from '../models/Provider.js';
import type { LogLevel } from '@nangohq/types';
import SyncClient from './sync.client.js';
import type { Client as TemporalClient } from '@temporalio/client';
import { LogActionEnum } from '../models/Activity.js';
import type {
    ExecuteReturn,
    ExecuteActionProps,
    ExecuteWebhookProps,
    ExecutePostConnectionProps,
    ExecuteSyncProps,
    VoidReturn,
    OrchestratorTask,
    RecurringProps,
    SchedulesReturn,
    OrchestratorSchedule
} from '@nangohq/nango-orchestrator';
import type { Account } from '../models/Admin.js';
import type { Environment } from '../models/Environment.js';
import type { NangoIntegrationData, Sync, SyncConfig } from '../models/index.js';
import { SyncCommand } from '../models/index.js';
import tracer from 'dd-trace';
import { clearLastSyncDate } from '../services/sync/sync.service.js';
import { isSyncJobRunning } from '../services/sync/job.service.js';
import { updateSyncScheduleFrequency } from '../services/sync/schedule.service.js';
import { getSyncConfigRaw } from '../services/sync/config/config.service.js';
import environmentService from '../services/environment.service.js';

async function getTemporal(): Promise<TemporalClient> {
    const instance = await SyncClient.getInstance();
    if (!instance) {
        throw new Error('Temporal client not initialized');
    }
    return instance.getClient() as TemporalClient;
}

export interface RecordsServiceInterface {
    deleteRecordsBySyncId({ syncId }: { syncId: string }): Promise<{ totalDeletedRecords: number }>;
}

export interface OrchestratorClientInterface {
    recurring(props: RecurringProps): Promise<Result<{ scheduleId: string }>>;
    executeAction(props: ExecuteActionProps): Promise<ExecuteReturn>;
    executeWebhook(props: ExecuteWebhookProps): Promise<ExecuteReturn>;
    executePostConnection(props: ExecutePostConnectionProps): Promise<ExecuteReturn>;
    executeSync(props: ExecuteSyncProps): Promise<VoidReturn>;
    pauseSync({ scheduleName }: { scheduleName: string }): Promise<VoidReturn>;
    unpauseSync({ scheduleName }: { scheduleName: string }): Promise<VoidReturn>;
    deleteSync({ scheduleName }: { scheduleName: string }): Promise<VoidReturn>;
    updateSyncFrequency({ scheduleName, frequencyMs }: { scheduleName: string; frequencyMs: number }): Promise<VoidReturn>;
    cancel({ taskId, reason }: { taskId: string; reason: string }): Promise<Result<OrchestratorTask>>;
    searchSchedules({ scheduleNames, limit }: { scheduleNames: string[]; limit: number }): Promise<SchedulesReturn>;
}

const ScheduleName = {
    get: ({ environmentId, syncId }: { environmentId: number; syncId: string }): string => {
        return `environment:${environmentId}:sync:${syncId}`;
    },
    parse: (scheduleName: string): Result<{ environmentId: number; syncId: string }> => {
        const parts = scheduleName.split(':');
        if (parts.length !== 4 || parts[0] !== 'environment' || isNaN(Number(parts[1])) || parts[2] !== 'sync' || !parts[3] || parts[3].length === 0) {
            return Err(`Invalid schedule name: ${scheduleName}. expected format: environment:<environmentId>:sync:<syncId>`);
        }
        return Ok({ environmentId: Number(parts[1]), syncId: parts[3] });
    }
};

export class Orchestrator {
    private client: OrchestratorClientInterface;

    public constructor(client: OrchestratorClientInterface) {
        this.client = client;
    }

    async searchSchedules(props: { syncId: string; environmentId: number }[]): Promise<Result<Map<string, OrchestratorSchedule>>> {
        const scheduleNames = props.map(({ syncId, environmentId }) => ScheduleName.get({ environmentId, syncId }));
        const schedules = await this.client.searchSchedules({ scheduleNames, limit: scheduleNames.length });
        if (schedules.isErr()) {
            return Err(`Failed to get schedules: ${stringifyError(schedules.error)}`);
        }
        const scheduleMap = schedules.value.reduce((map, schedule) => {
            const parsed = ScheduleName.parse(schedule.name);
            if (parsed.isOk()) {
                map.set(parsed.value.syncId, schedule);
            }
            return map;
        }, new Map<string, OrchestratorSchedule>());
        return Ok(scheduleMap);
    }

    async triggerAction<T = any>({
        connection,
        actionName,
        input,
        environment_id,
        logCtx
    }: {
        connection: NangoConnection;
        actionName: string;
        input: object;
        environment_id: number;
        logCtx: LogContext;
    }): Promise<Result<T, NangoError>> {
        const startTime = Date.now();
        const workflowId = `${SYNC_TASK_QUEUE}.ACTION:${actionName}.${connection.connection_id}.${uuid()}`;
        try {
            await logCtx.info(`Starting action workflow ${workflowId} in the task queue: ${SYNC_TASK_QUEUE}`, { input });

            let res: Result<any, NangoError>;

            const isGloballyEnabled = await featureFlags.isEnabled('orchestrator:immediate', 'global', false);
            const isEnvEnabled = await featureFlags.isEnabled('orchestrator:immediate', `${environment_id}`, false);
            const activeSpan = tracer.scope().active();
            const spanTags = {
                'action.name': actionName,
                'connection.id': connection.id,
                'connection.connection_id': connection.connection_id,
                'connection.provider_config_key': connection.provider_config_key,
                'connection.environment_id': connection.environment_id
            };

            if (isGloballyEnabled || isEnvEnabled) {
                const span = tracer.startSpan('execute.action', {
                    tags: spanTags,
                    ...(activeSpan ? { childOf: activeSpan } : {})
                });
                try {
                    const groupKey: string = 'action';
                    const executionId = `${groupKey}:environment:${connection.environment_id}:connection:${connection.id}:action:${actionName}:at:${new Date().toISOString()}:${uuid()}`;
                    const parsedInput = input ? JSON.parse(JSON.stringify(input)) : null;
                    const args = {
                        actionName,
                        connection: {
                            id: connection.id!,
                            connection_id: connection.connection_id,
                            provider_config_key: connection.provider_config_key,
                            environment_id: connection.environment_id
                        },
                        activityLogId: logCtx.id,
                        input: parsedInput
                    };
                    const actionResult = await this.client.executeAction({
                        name: executionId,
                        groupKey,
                        args
                    });

                    res = actionResult.mapError((e) => new NangoError('action_failure', { error: e.message, ...(e.payload ? { payload: e.payload } : {}) }));
                    if (res.isErr()) {
                        span.setTag('error', res.error);
                    }
                } catch (e: unknown) {
                    const errorMsg = `Execute: Failed to parse input '${JSON.stringify(input)}': ${stringifyError(e)}`;
                    const error = new NangoError('action_failure', { error: errorMsg });
                    span.setTag('error', e);

                    metrics.increment(metrics.Types.ACTION_FAILURE);
                    return Err(error);
                } finally {
                    span.finish();
                }
            } else {
                const span = tracer.startSpan('execute.actionTemporal', {
                    tags: spanTags,
                    ...(activeSpan ? { childOf: activeSpan } : {})
                });
                try {
                    const temporal = await getTemporal();
                    const actionHandler = await temporal.workflow.execute('action', {
                        taskQueue: SYNC_TASK_QUEUE,
                        workflowId,
                        args: [
                            {
                                actionName,
                                nangoConnection: {
                                    id: connection.id,
                                    connection_id: connection.connection_id,
                                    provider_config_key: connection.provider_config_key,
                                    environment_id: connection.environment_id
                                },
                                input,
                                activityLogId: logCtx.id
                            }
                        ]
                    });

                    const { error: rawError, response }: RunnerOutput = actionHandler;
                    if (rawError) {
                        // Errors received from temporal are raw objects not classes
                        const error = new NangoError(rawError['type'], rawError['payload'], rawError['status']);
                        res = Err(error);
                        await logCtx.error(`Failed with error ${rawError['type']}`, { payload: rawError['payload'] });
                    } else {
                        res = Ok(response);
                    }
                    if (res.isErr()) {
                        span.setTag('error', res.error);
                    }
                } catch (e: unknown) {
                    span.setTag('error', e);
                    throw e;
                } finally {
                    span.finish();
                }
            }

            if (res.isErr()) {
                throw res.error;
            }

            const content = `The action workflow ${workflowId} was successfully run. A truncated response is: ${JSON.stringify(res.value, null, 2)?.slice(0, 100)}`;

            await logCtx.info(content);

            await telemetry.log(
                LogTypes.ACTION_SUCCESS,
                content,
                LogActionEnum.ACTION,
                {
                    workflowId,
                    input: JSON.stringify(input, null, 2),
                    connection: JSON.stringify(connection),
                    actionName
                },
                `actionName:${actionName}`
            );

            metrics.increment(metrics.Types.ACTION_SUCCESS);
            return res;
        } catch (err) {
            const errorMessage = stringifyError(err, { pretty: true });
            const error = new NangoError('action_failure', { errorMessage });

            const content = `The action workflow ${workflowId} failed with error: ${err}`;

            await logCtx.error(content);

            errorManager.report(err, {
                source: ErrorSourceEnum.PLATFORM,
                operation: LogActionEnum.SYNC_CLIENT,
                environmentId: connection.environment_id,
                metadata: {
                    actionName,
                    connectionDetails: JSON.stringify(connection),
                    input
                }
            });

            await telemetry.log(
                LogTypes.ACTION_FAILURE,
                content,
                LogActionEnum.ACTION,
                {
                    workflowId,
                    input: JSON.stringify(input, null, 2),
                    connection: JSON.stringify(connection),
                    actionName,
                    level: 'error'
                },
                `actionName:${actionName}`
            );

            metrics.increment(metrics.Types.ACTION_FAILURE);
            return Err(error);
        } finally {
            const endTime = Date.now();
            const totalRunTime = (endTime - startTime) / 1000;
            metrics.duration(metrics.Types.ACTION_TRACK_RUNTIME, totalRunTime);
        }
    }

    async triggerWebhook<T = any>({
        account,
        environment,
        integration,
        connection,
        webhookName,
        syncConfig,
        input,
        logContextGetter
    }: {
        account: Account;
        environment: Environment;
        integration: ProviderConfig;
        connection: NangoConnection;
        webhookName: string;
        syncConfig: SyncConfig;
        input: object;
        logContextGetter: LogContextGetter;
    }): Promise<Result<T, NangoError>> {
        const log = {
            level: 'info' as LogLevel,
            success: null,
            action: LogActionEnum.WEBHOOK,
            start: Date.now(),
            end: Date.now(),
            timestamp: Date.now(),
            connection_id: connection.connection_id,
            provider_config_key: connection.provider_config_key,
            provider: integration.provider,
            environment_id: connection.environment_id,
            operation_name: webhookName
        };

        const activityLogId = await createActivityLog(log);
        const logCtx = await logContextGetter.create(
            {
                id: String(activityLogId),
                operation: { type: 'webhook', action: 'incoming' },
                message: 'Received a webhook',
                expiresAt: new Date(Date.now() + 15 * 60 * 1000).toISOString()
            },
            {
                account,
                environment,
                integration: { id: integration.id!, name: integration.unique_key, provider: integration.provider },
                connection: { id: connection.id!, name: connection.connection_id },
                syncConfig: { id: syncConfig.id!, name: syncConfig.sync_name }
            }
        );

        const workflowId = `${WEBHOOK_TASK_QUEUE}.WEBHOOK:${syncConfig.sync_name}:${webhookName}.${connection.connection_id}.${Date.now()}`;

        try {
            await logCtx.info('Starting webhook workflow', { workflowId, input });

            const { credentials, credentials_iv, credentials_tag, deleted, deleted_at, ...nangoConnectionWithoutCredentials } =
                connection as unknown as NangoFullConnection;

            const activeSpan = tracer.scope().active();
            const spanTags = {
                'webhook.name': webhookName,
                'connection.id': connection.id,
                'connection.connection_id': connection.connection_id,
                'connection.provider_config_key': connection.provider_config_key,
                'connection.environment_id': connection.environment_id
            };

            let res: Result<any, NangoError>;

            const isGloballyEnabled = await featureFlags.isEnabled('orchestrator:immediate', 'global', false);
            const isEnvEnabled = await featureFlags.isEnabled('orchestrator:immediate', `${integration.environment_id}`, false);
            if (isGloballyEnabled || isEnvEnabled) {
                const span = tracer.startSpan('execute.webhook', {
                    tags: spanTags,
                    ...(activeSpan ? { childOf: activeSpan } : {})
                });
                try {
                    const groupKey: string = 'webhook';
                    const executionId = `${groupKey}:environment:${connection.environment_id}:connection:${connection.id}:webhook:${webhookName}:at:${new Date().toISOString()}:${uuid()}`;
                    const parsedInput = input ? JSON.parse(JSON.stringify(input)) : null;
                    const args = {
                        webhookName,
                        parentSyncName: syncConfig.sync_name,
                        connection: {
                            id: connection.id!,
                            connection_id: connection.connection_id,
                            provider_config_key: connection.provider_config_key,
                            environment_id: connection.environment_id
                        },
                        input: parsedInput,
                        activityLogId: activityLogId!
                    };
                    const webhookResult = await this.client.executeWebhook({
                        name: executionId,
                        groupKey,
                        args
                    });
                    res = webhookResult.mapError((e) => new NangoError('action_failure', e.payload ?? { error: e.message }));
                    if (res.isErr()) {
                        span.setTag('error', res.error);
                    }
                } catch (e: unknown) {
                    const errorMsg = `Execute: Failed to parse input '${JSON.stringify(input)}': ${stringifyError(e)}`;
                    const error = new NangoError('action_failure', { error: errorMsg });
                    span.setTag('error', e);
                    metrics.increment(metrics.Types.WEBHOOK_FAILURE);
                    return Err(error);
                } finally {
                    span.finish();
                }
            } else {
                const span = tracer.startSpan('execute.webhookTemporal', {
                    tags: spanTags,
                    ...(activeSpan ? { childOf: activeSpan } : {})
                });
                try {
                    const temporal = await getTemporal();
                    const webhookHandler = await temporal.workflow.execute('webhook', {
                        taskQueue: WEBHOOK_TASK_QUEUE,
                        workflowId,
                        args: [
                            {
                                name: webhookName,
                                parentSyncName: syncConfig.sync_name,
                                nangoConnection: nangoConnectionWithoutCredentials,
                                input,
                                activityLogId
                            }
                        ]
                    });

                    const { error, response } = webhookHandler;
                    if (error) {
                        res = Err(error);
                    } else {
                        res = Ok(response);
                    }
                    if (res.isErr()) {
                        span.setTag('error', res.error);
                    }
                } catch (e: unknown) {
                    span.setTag('error', e);
                    throw e;
                } finally {
                    span.finish();
                }
            }

            if (res.isErr()) {
                throw res.error;
            }

            await logCtx.info('The webhook workflow was successfully run');
            await logCtx.success();

<<<<<<< HEAD
            await updateSuccessActivityLog(activityLogId as number, true);

            metrics.increment(metrics.Types.WEBHOOK_SUCCESS);
=======
>>>>>>> a40e1806
            return res;
        } catch (e) {
            const errorMessage = stringifyError(e, { pretty: true });
            const error = new NangoError('webhook_script_failure', { errorMessage });

            await logCtx.error('The webhook workflow failed', { error: e });
            await logCtx.failed();

            errorManager.report(e, {
                source: ErrorSourceEnum.PLATFORM,
                operation: LogActionEnum.SYNC_CLIENT,
                environmentId: connection.environment_id,
                metadata: {
                    parentSyncName: syncConfig.sync_name,
                    webhookName,
                    connectionDetails: JSON.stringify(connection),
                    input
                }
            });

            metrics.increment(metrics.Types.WEBHOOK_FAILURE);
            return Err(error);
        }
    }

    async triggerPostConnectionScript<T = any>({
        connection,
        version,
        name,
        fileLocation,
        logCtx
    }: {
        connection: NangoConnection;
        version: string;
        name: string;
        fileLocation: string;
        logCtx: LogContext;
    }): Promise<Result<T, NangoError>> {
        const startTime = Date.now();
        const workflowId = `${SYNC_TASK_QUEUE}.POST_CONNECTION_SCRIPT:${name}.${connection.connection_id}.${uuid()}`;
        try {
            await logCtx.info(`Starting post connection script workflow ${workflowId} in the task queue: ${SYNC_TASK_QUEUE}`);

            let res: Result<any, NangoError>;

            const isGloballyEnabled = await featureFlags.isEnabled('orchestrator:immediate', 'global', false);
            const isEnvEnabled = await featureFlags.isEnabled('orchestrator:immediate', `${connection.environment_id}`, false);
            const activeSpan = tracer.scope().active();
            const spanTags = {
                'postConnection.name': name,
                'connection.id': connection.id,
                'connection.connection_id': connection.connection_id,
                'connection.provider_config_key': connection.provider_config_key,
                'connection.environment_id': connection.environment_id
            };
            if (isGloballyEnabled || isEnvEnabled) {
                const span = tracer.startSpan('execute.action', {
                    tags: spanTags,
                    ...(activeSpan ? { childOf: activeSpan } : {})
                });
                try {
                    const groupKey: string = 'post-connection-script';
                    const executionId = `${groupKey}:environment:${connection.environment_id}:connection:${connection.id}:post-connection-script:${name}:at:${new Date().toISOString()}:${uuid()}`;
                    const args = {
                        postConnectionName: name,
                        connection: {
                            id: connection.id!,
                            connection_id: connection.connection_id,
                            provider_config_key: connection.provider_config_key,
                            environment_id: connection.environment_id
                        },
                        version,
                        activityLogId: logCtx.id,
                        fileLocation
                    };
                    const result = await this.client.executePostConnection({
                        name: executionId,
                        groupKey,
                        args
                    });
                    res = result.mapError((e) => new NangoError('post_connection_failure', e.payload ?? { error: e.message }));
                    if (res.isErr()) {
                        span.setTag('error', res.error);
                    }
                } catch (e: unknown) {
                    span.setTag('error', e);
                    throw e;
                } finally {
                    span.finish();
                }
            } else {
                const span = tracer.startSpan('execute.postConnectionTemporal', {
                    tags: spanTags,
                    ...(activeSpan ? { childOf: activeSpan } : {})
                });
                try {
                    const temporal = await getTemporal();
                    const postConnectionScriptHandler = await temporal.workflow.execute('postConnectionScript', {
                        taskQueue: SYNC_TASK_QUEUE,
                        workflowId,
                        args: [
                            {
                                name,
                                nangoConnection: {
                                    id: connection.id,
                                    connection_id: connection.connection_id,
                                    provider_config_key: connection.provider_config_key,
                                    environment_id: connection.environment_id
                                },
                                version,
                                fileLocation,
                                activityLogId: logCtx.id
                            }
                        ]
                    });

                    const { error: rawError, response }: RunnerOutput = postConnectionScriptHandler;
                    if (rawError) {
                        // Errors received from temporal are raw objects not classes
                        const error = new NangoError(rawError['type'], rawError['payload'], rawError['status']);
                        res = Err(error);
                        await logCtx.error(`Failed with error ${rawError['type']}`, { payload: rawError['payload'] });
                    } else {
                        res = Ok(response);
                    }
                    if (res.isErr()) {
                        span.setTag('error', res.error);
                    }
                } catch (e: unknown) {
                    span.setTag('error', e);
                    throw e;
                } finally {
                    span.finish();
                }
            }

            if (res.isErr()) {
                throw res.error;
            }

            const content = `The post connection script workflow ${workflowId} was successfully run. A truncated response is: ${JSON.stringify(res.value, null, 2)?.slice(0, 100)}`;

            await logCtx.info(content);

            await telemetry.log(
                LogTypes.POST_CONNECTION_SCRIPT_SUCCESS,
                content,
                LogActionEnum.POST_CONNECTION_SCRIPT,
                {
                    workflowId,
                    input: '',
                    connection: JSON.stringify(connection),
                    name
                },
                `postConnectionScript:${name}`
            );

            metrics.increment(metrics.Types.POST_CONNECTION_SCRIPT_SUCCESS);
            return res;
        } catch (err) {
            const errorMessage = stringifyError(err, { pretty: true });
            const error = new NangoError('post_connection_script_failure', { errorMessage });

            const content = `The post-connection-script workflow ${workflowId} failed with error: ${err}`;

            await logCtx.error(content);

            errorManager.report(err, {
                source: ErrorSourceEnum.PLATFORM,
                operation: LogActionEnum.SYNC_CLIENT,
                environmentId: connection.environment_id,
                metadata: {
                    name,
                    connectionDetails: JSON.stringify(connection)
                }
            });

            await telemetry.log(
                LogTypes.POST_CONNECTION_SCRIPT_FAILURE,
                content,
                LogActionEnum.POST_CONNECTION_SCRIPT,
                {
                    workflowId,
                    input: '',
                    connection: JSON.stringify(connection),
                    name,
                    level: 'error'
                },
                `postConnectionScript:${name}`
            );

            metrics.increment(metrics.Types.POST_CONNECTION_SCRIPT_FAILURE);
            return Err(error);
        } finally {
            const endTime = Date.now();
            const totalRunTime = (endTime - startTime) / 1000;
            metrics.duration(metrics.Types.POST_CONNECTION_SCRIPT_RUNTIME, totalRunTime);
        }
    }

    async updateSyncFrequency({
        syncId,
        interval,
        syncName,
        environmentId,
        logCtx
    }: {
        syncId: string;
        interval: string;
        syncName: string;
        environmentId: number;
        logCtx?: LogContext;
    }): Promise<Result<void>> {
        const isGloballyEnabled = await featureFlags.isEnabled('orchestrator:schedule', 'global', false);
        const isEnvEnabled = await featureFlags.isEnabled('orchestrator:schedule', `${environmentId}`, false);
        const isOrchestrator = isGloballyEnabled || isEnvEnabled;

        // Orchestrator
        const scheduleName = ScheduleName.get({ environmentId, syncId });

        const cleanInterval = this.cleanInterval(interval);
        if (isOrchestrator && cleanInterval.isErr()) {
            errorManager.report(cleanInterval.error, {
                source: ErrorSourceEnum.CUSTOMER,
                operation: LogActionEnum.SYNC_CLIENT,
                environmentId,
                metadata: {
                    syncName,
                    scheduleName,
                    interval
                }
            });
            return Err(cleanInterval.error);
        }
        let res: Result<void> = Ok(undefined);
        if (cleanInterval.isOk()) {
            const frequencyMs = ms(cleanInterval.value as StringValue);
            res = await this.client.updateSyncFrequency({ scheduleName, frequencyMs });
        }

        // Legacy
        const { success, error } = await updateSyncScheduleFrequency(syncId, interval, syncName, environmentId, logCtx);

        if (isOrchestrator) {
            if (res.isErr()) {
                errorManager.report(res.error, {
                    source: ErrorSourceEnum.PLATFORM,
                    operation: LogActionEnum.SYNC_CLIENT,
                    environmentId,
                    metadata: {
                        syncName,
                        scheduleName,
                        interval
                    }
                });
            } else {
                await logCtx?.info(`Sync frequency for "${syncName}" updated to ${interval}`);
            }
            return res;
        }
        return success ? Ok(undefined) : Err(error?.message ?? 'Failed to update sync frequency');
    }

    async runSyncCommand({
        syncId,
        command,
        environmentId,
        logCtx,
        recordsService,
        initiator
    }: {
        syncId: string;
        command: SyncCommand;
        environmentId: number;
        logCtx: LogContext;
        recordsService: RecordsServiceInterface;
        initiator: string;
    }): Promise<Result<void>> {
        try {
            const cancelling = async (syncId: string): Promise<Result<void>> => {
                const syncJob = await isSyncJobRunning(syncId);
                if (!syncJob || !syncJob?.run_id) {
                    return Err(`Sync job not found for syncId: ${syncId}`);
                }
                await this.client.cancel({ taskId: syncJob?.run_id, reason: initiator });
                return Ok(undefined);
            };

            const scheduleName = ScheduleName.get({ environmentId, syncId });
            switch (command) {
                case SyncCommand.CANCEL:
                    return cancelling(syncId);
                case SyncCommand.PAUSE:
                    return this.client.pauseSync({ scheduleName });
                case SyncCommand.UNPAUSE:
                    return await this.client.unpauseSync({ scheduleName });
                case SyncCommand.RUN:
                    return this.client.executeSync({ scheduleName });
                case SyncCommand.RUN_FULL: {
                    await cancelling(syncId);

                    await clearLastSyncDate(syncId);
                    const del = await recordsService.deleteRecordsBySyncId({ syncId });
                    await logCtx.info(`Records for the sync were deleted successfully`, del);

                    return this.client.executeSync({ scheduleName });
                }
            }
        } catch (err) {
            await logCtx.error(`Sync command failed "${command}"`, { error: err, command });

            return Err(err as Error);
        }
    }

    // TODO: remove once temporal is removed
    async runSyncCommandHelper(props: {
        scheduleId: string;
        syncId: string;
        command: SyncCommand;
        activityLogId: number;
        environmentId: number;
        providerConfigKey: string;
        connectionId: string;
        syncName: string;
        nangoConnectionId?: number | undefined;
        logCtx: LogContext;
        recordsService: RecordsServiceInterface;
        initiator: string;
    }): Promise<Result<void>> {
        const isGloballyEnabled = await featureFlags.isEnabled('orchestrator:schedule', 'global', false);
        const isEnvEnabled = await featureFlags.isEnabled('orchestrator:schedule', `${props.environmentId}`, false);
        const isOrchestrator = isGloballyEnabled || isEnvEnabled;

        const runWithOrchestrator = () => {
            return this.runSyncCommand({
                syncId: props.syncId,
                command: props.command,
                environmentId: props.environmentId,
                logCtx: props.logCtx,
                recordsService: props.recordsService,
                initiator: props.initiator
            });
        };
        const runLegacy = async (): Promise<Result<void>> => {
            const syncClient = await SyncClient.getInstance();
            if (!syncClient) {
                return Err(new NangoError('failed_to_get_sync_client'));
            }
            const res = await syncClient.runSyncCommand({
                scheduleId: props.scheduleId,
                syncId: props.syncId,
                command: props.command,
                environmentId: props.environmentId,
                providerConfigKey: props.providerConfigKey,
                connectionId: props.connectionId,
                syncName: props.syncName,
                nangoConnectionId: props.nangoConnectionId,
                logCtx: props.logCtx,
                recordsService: props.recordsService,
                initiator: props.initiator
            });
            return res.isErr() ? Err(res.error) : Ok(undefined);
        };
        const isRunFullCommand = props.command === SyncCommand.RUN_FULL;

        if (isRunFullCommand) {
            // RUN_FULL command is triggering side effect (deleting records, ...)
            // so we run only orchestrator OR legacy
            if (isOrchestrator) {
                return runWithOrchestrator();
            }
            return await runLegacy();
        } else {
            // if the command is NOT a run command,
            // we run BOTH orchestrator and legacy
            const [resOrchestrator, resLegacy] = await Promise.all([runWithOrchestrator(), runLegacy()]);
            if (isOrchestrator) {
                return resOrchestrator;
            }
            return resLegacy;
        }
    }

    async deleteSync({ syncId, environmentId }: { syncId: string; environmentId: number }): Promise<Result<void>> {
        const res = await this.client.deleteSync({ scheduleName: `environment:${environmentId}:sync:${syncId}` });
        if (res.isErr()) {
            errorManager.report(res.error, {
                source: ErrorSourceEnum.PLATFORM,
                operation: LogActionEnum.SYNC,
                environmentId,
                metadata: { syncId, environmentId }
            });
        }
        return res;
    }

    async scheduleSync({
        nangoConnection,
        sync,
        providerConfig,
        syncName,
        syncData,
        logContextGetter,
        debug = false,
        shouldLog
    }: {
        nangoConnection: NangoConnection;
        sync: Sync;
        providerConfig: ProviderConfig;
        syncName: string;
        syncData: NangoIntegrationData;
        logContextGetter: LogContextGetter;
        debug?: boolean;
        shouldLog: boolean; // to remove once temporal is removed
    }): Promise<Result<void>> {
        let logCtx: LogContext | undefined;

        try {
            const activityLogId = await createActivityLog({
                level: 'info' as LogLevel,
                success: null,
                action: LogActionEnum.SYNC_INIT,
                start: Date.now(),
                end: Date.now(),
                timestamp: Date.now(),
                connection_id: nangoConnection.connection_id,
                provider_config_key: nangoConnection.provider_config_key,
                provider: providerConfig.provider,
                session_id: sync?.id?.toString(),
                environment_id: nangoConnection.environment_id,
                operation_name: syncName
            });
            if (!activityLogId) {
                return Err(new NangoError('failed_to_create_activity_log'));
            }

            const syncConfig = await getSyncConfigRaw({
                environmentId: nangoConnection.environment_id,
                config_id: providerConfig.id!,
                name: syncName,
                isAction: false
            });

            const { account, environment } = (await environmentService.getAccountAndEnvironment({ environmentId: nangoConnection.environment_id }))!;

            logCtx = await logContextGetter.create(
                { id: String(activityLogId), operation: { type: 'sync', action: 'init' }, message: 'Sync initialization' },
                {
                    account,
                    environment,
                    integration: { id: providerConfig.id!, name: providerConfig.unique_key, provider: providerConfig.provider },
                    connection: { id: nangoConnection.id!, name: nangoConnection.connection_id },
                    syncConfig: { id: syncConfig!.id!, name: syncConfig!.sync_name }
                },
                { dryRun: shouldLog }
            );

            const interval = this.cleanInterval(syncData.runs);

            if (interval.isErr()) {
                const content = `The sync was not scheduled due to an error with the sync interval "${syncData.runs}": ${interval.error.message}`;
                await logCtx.error('The sync was not created or started due to an error with the sync interval', {
                    error: interval.error,
                    runs: syncData.runs
                });
                await logCtx.failed();

                errorManager.report(content, {
                    source: ErrorSourceEnum.CUSTOMER,
                    operation: LogActionEnum.SYNC_CLIENT,
                    environmentId: nangoConnection.environment_id,
                    metadata: {
                        connectionDetails: nangoConnection,
                        providerConfig,
                        syncName,
                        sync,
                        syncData
                    }
                });

                return Err(interval.error);
            }

            const schedule = await this.client.recurring({
                name: ScheduleName.get({ environmentId: nangoConnection.environment_id, syncId: sync.id }),
                state: syncData.auto_start ? 'STARTED' : 'PAUSED',
                frequencyMs: ms(interval.value as StringValue),
                groupKey: 'sync',
                retry: { max: 0 },
                timeoutSettingsInSecs: {
                    createdToStarted: 60 * 60, // 1 hour
                    startedToCompleted: 60 * 60 * 24, // 1 day
                    heartbeat: 30 * 60 // 30 minutes
                },
                startsAt: new Date(),
                args: {
                    type: 'sync',
                    syncId: sync.id,
                    syncName,
                    debug,
                    connection: {
                        id: nangoConnection.id!,
                        provider_config_key: nangoConnection.provider_config_key,
                        environment_id: nangoConnection.environment_id,
                        connection_id: nangoConnection.connection_id
                    }
                }
            });

            if (schedule.isErr()) {
                throw schedule.error;
            }

            await logCtx.info('Scheduled successfully', { runs: syncData.runs });
            await logCtx.success();
            return Ok(undefined);
        } catch (err) {
            errorManager.report(err, {
                source: ErrorSourceEnum.PLATFORM,
                operation: LogActionEnum.SYNC_CLIENT,
                environmentId: nangoConnection.environment_id,
                metadata: {
                    syncName,
                    connectionDetails: JSON.stringify(nangoConnection),
                    syncId: sync.id,
                    providerConfig,
                    syncData: JSON.stringify(syncData)
                }
            });
            if (logCtx) {
                await logCtx.error('Failed to init sync', { error: err });
                await logCtx.failed();
            }
            return Err(`Failed to schedule sync: ${err}`);
        }
    }
    // TODO: remove once temporal is removed
    async scheduleSyncHelper(
        nangoConnection: NangoConnection,
        sync: Sync,
        providerConfig: ProviderConfig,
        syncName: string,
        syncData: NangoIntegrationData,
        logContextGetter: LogContextGetter,
        debug = false
    ): Promise<Result<void>> {
        const isGloballyEnabled = await featureFlags.isEnabled('orchestrator:schedule', 'global', false);
        const isEnvEnabled = await featureFlags.isEnabled('orchestrator:schedule', `${nangoConnection.environment_id}`, false);
        const isOrchestrator = isGloballyEnabled || isEnvEnabled;

        const res = await this.scheduleSync({
            nangoConnection,
            sync,
            providerConfig,
            syncName,
            syncData,
            logContextGetter,
            shouldLog: isOrchestrator,
            debug
        });

        const syncClient = await SyncClient.getInstance();

        let resTemporal: Result<void>;
        if (syncClient) {
            try {
                const shouldLog = !isOrchestrator;
                await syncClient.startContinuous(nangoConnection, sync, providerConfig, syncName, syncData, logContextGetter, shouldLog, debug);
                resTemporal = Ok(undefined);
            } catch (e) {
                resTemporal = Err(`Failed to schedule sync: ${e}`);
            }
        } else {
            resTemporal = Err(new NangoError('failed_to_get_sync_client'));
        }

        return isOrchestrator ? res : resTemporal;
    }

    private cleanInterval(runs: string): Result<string> {
        if (runs === 'every half day') {
            return Ok('12h');
        }

        if (runs === 'every half hour') {
            return Ok('30m');
        }

        if (runs === 'every quarter hour') {
            return Ok('15m');
        }

        if (runs === 'every hour') {
            return Ok('1h');
        }

        if (runs === 'every day') {
            return Ok('1d');
        }

        if (runs === 'every month') {
            return Ok('30d');
        }

        if (runs === 'every week') {
            return Ok('7d');
        }

        const interval = runs.replace('every ', '') as StringValue;

        if (!ms(interval)) {
            const error = new NangoError('sync_interval_invalid');
            return Err(error);
        }

        if (ms(interval) < ms('5m')) {
            const error = new NangoError('sync_interval_too_short');
            return Err(error);
        }

        return Ok(interval);
    }
}<|MERGE_RESOLUTION|>--- conflicted
+++ resolved
@@ -438,12 +438,7 @@
             await logCtx.info('The webhook workflow was successfully run');
             await logCtx.success();
 
-<<<<<<< HEAD
-            await updateSuccessActivityLog(activityLogId as number, true);
-
             metrics.increment(metrics.Types.WEBHOOK_SUCCESS);
-=======
->>>>>>> a40e1806
             return res;
         } catch (e) {
             const errorMessage = stringifyError(e, { pretty: true });
