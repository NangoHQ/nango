import db, { schema, dbNamespace } from '@nangohq/database';
import type { ServiceResponse } from '../../models/Generic.js';
import environmentService from '../environment.service.js';
import { basePublicUrl, getLogger, stringToHash, truncateJson } from '@nangohq/utils';
import connectionService from '../connection.service.js';
import type { LogContextGetter } from '@nangohq/logs';
import type { Orchestrator } from '../../clients/orchestrator.js';
import type { ConnectionJobs, DBConnection, DBSlackNotification } from '@nangohq/types';

const logger = getLogger('SlackService');
const TABLE = dbNamespace + 'slack_notifications';

interface NotificationResponse {
    id: number;
    isOpen: boolean;
    connectionCount: number;
    slack_timestamp?: string;
    admin_slack_timestamp?: string;
}

interface NotificationPayload {
    content: string;
    meta?: {
        accountName: string;
        accountUuid: string;
    };
    providerConfigKey: string;
    provider: string;
    status: string;
    ts?: string;
}

interface SlackActionResponse {
    ok: boolean;
    channel: string;
    ts: string;
    message: {
        bot_id: string;
        type: string;
        text: string;
        user: string;
        ts: string;
        app_id: string;
        team: string;
        bot_profile: {
            id: string;
            app_id: string;
            name: string;
            icons: any;
            deleted: boolean;
            updated: number;
            team_id: string;
        };
        attachments: any[];
    };
    warning?: string;
    response_metadata: {
        warnings: string[];
    };
}

export const generateSlackConnectionId = (accountUUID: string, environmentName: string) => `account-${accountUUID}-${environmentName}`;

/**
 * _nango_slack_notifications
 * @desc persistence layer for slack notifications and the connection list
 * to be able to trigger or resolve notifications
 *
 *  index:
 *      - open
 *      - environment_id
 *      - name
 */

export class SlackService {
    private orchestrator: Orchestrator;
    private logContextGetter: LogContextGetter;

    private actionName = 'flow-result-notifier-action';
    private integrationKey = process.env['NANGO_SLACK_INTEGRATION_KEY'] || 'slack';
    private nangoAdminUUID = process.env['NANGO_ADMIN_UUID'];
    private env = 'prod';

    constructor({ orchestrator, logContextGetter }: { orchestrator: Orchestrator; logContextGetter: LogContextGetter }) {
        this.orchestrator = orchestrator;
        this.logContextGetter = logContextGetter;
    }

    /**
     * Update Notification with Timestamp
     * @desc used to keep the slack_timestamp up to date to be able to
     * send updates to the original notification
     */
    private async updateNotificationWithTimestamp(id: number, ts: string) {
        await schema()
            .from<DBSlackNotification>(TABLE)
            .update({
                slack_timestamp: ts
            })
            .where('id', id);
    }

    /**
     * Report Failure
     * @desc
     *      1) if slack notifications are enabled and the name is not itself (to avoid an infinite loop)
     *      add the connection to the notification list, grab the connection information
     *      of the admin slack notification action and send the notification to the slack channel
     *      by triggering the action.
     *      2) Update the notification record with the slack timestamp
     *      so future notifications can be sent as updates to the original.
     *      3) Send a duplicate notification to the Nango Admins
     *      4) Add an activity log entry for the notification to the admin account
     */
<<<<<<< HEAD
    async reportFailure(nangoConnection: ConnectionJobs, name: string, type: string, originalActivityLogId: string, environment_id: number, provider: string) {
=======
    async reportFailure(nangoConnection: ConnectionJobs, name: string, type: string, originalActivityLogId: string, provider: string) {
        const slackNotificationsEnabled = await environmentService.getSlackNotificationsEnabled(nangoConnection.environment_id);
        if (!slackNotificationsEnabled) {
            return;
        }

>>>>>>> 3519f216
        if (name === this.actionName) {
            return;
        }

        const accountEnv = await environmentService.getAccountAndEnvironment({ environmentId: nangoConnection.environment_id });
        if (!accountEnv) {
            throw new Error('failed_to_get_account');
        }

        const { account, environment } = accountEnv;
        if (!environment.slack_notifications) {
            return;
        }

        const { success, error, response: slackNotificationStatus } = await this.addFailingConnection(nangoConnection, name, type);

        // this must mean we don't want to trigger the slack notification
        // b/c it is auth and we don't increment the connection count
        if (success && !slackNotificationStatus) {
            return;
        }

        const adminEnvironment = await environmentService.getAccountAndEnvironment({ accountUuid: this.nangoAdminUUID!, envName: this.env });
        if (!adminEnvironment) {
            throw new Error('failed_to_get_admin_env');
        }

        const slackConnectionId = generateSlackConnectionId(account.uuid, environment.name);

        // we get the connection on the nango admin account to be able to send the notification
        const {
            success: connectionSuccess,
            error: slackConnectionError,
            response: slackConnection
        } = await connectionService.getConnection(slackConnectionId, this.integrationKey, adminEnvironment.environment.id);

        if (!connectionSuccess || !slackConnection) {
            logger.error(slackConnectionError);
            return;
        }

        const count = slackNotificationStatus?.connectionCount || 0;
        const connectionWord = count === 1 ? 'connection' : 'connections';
        const flowType = type;
        const date = new Date();
        const payload: NotificationPayload = {
            content: this.getMessage({
                type,
                count,
                connectionWord,
                flowType,
                name,
                providerConfigKey: nangoConnection.provider_config_key,
                envName: environment.name,
                originalActivityLogId,
                date,
                resolved: false
            }),
            status: 'open',
            providerConfigKey: nangoConnection.provider_config_key,
            provider
        };

        const logCtx = await this.logContextGetter.create(
            { operation: { type: 'action', action: 'run' } },
            {
                account: adminEnvironment.account,
                environment: adminEnvironment.environment,
                integration: { id: slackConnection.config_id, name: slackConnection.provider_config_key, provider: 'slack' },
                connection: { id: slackConnection.id, name: slackConnection.connection_id },
                meta: truncateJson({ input: payload })
            }
        );

        await logCtx.info(`Sending notification for connection ${nangoConnection.connection_id}`);

        if (!success || !slackNotificationStatus) {
            await logCtx.error('Failed looking up the slack notification using the slack notification service', { error });
            await logCtx.failed();

            return;
        }

        if (slackNotificationStatus.slack_timestamp) {
            payload.ts = slackNotificationStatus.slack_timestamp;
        }

        try {
            const actionResponse = await this.orchestrator.triggerAction<SlackActionResponse>({
                connection: slackConnection,
                actionName: this.actionName,
                input: payload,
                logCtx
            });

            if (actionResponse.isOk() && actionResponse.value.ts) {
                const res = actionResponse.value;
                await this.updateNotificationWithTimestamp(slackNotificationStatus.id, res.ts);
                await logCtx.info(`Posted to https://slack.com/archives/${res.channel}/p${res.ts.replace('.', '')}`);
            }

            if (actionResponse.isOk()) {
                await logCtx.info(
                    `The action ${this.actionName} was successfully triggered for the ${flowType} ${name} for environment ${slackConnection?.environment_id} for account ${account.uuid}.`,
                    { payload }
                );
                await logCtx.success();
            } else {
                await logCtx.error(
                    `The action ${this.actionName} failed to trigger for the ${flowType} ${name} with the error: ${actionResponse.error.message} for environment ${slackConnection?.environment_id} for account ${account.uuid}.`,
                    { error: actionResponse.error, payload }
                );
                await logCtx.failed();
            }
        } catch (err) {
            await logCtx.error('Failed to trigger slack notification', { error: err });
            await logCtx.failed();
        }
    }

    /**
     * Report Resolution
     * @desc
     *      1) if there are no more connections that are failing then send
     *      a resolution notification to the slack channel, otherwise update the message
     *      with the decremented connection count.
     *      2) Send a duplicate notification to the Nango Admins
     *      3) Add an activity log entry for the notification to the admin account
     *
     */
    async reportResolution(
        nangoConnection: ConnectionJobs,
        syncName: string,
        type: string,
        originalActivityLogId: string | null,
        provider: string,
        slack_timestamp: string,
        connectionCount: number
    ) {
        if (syncName === this.actionName) {
            return;
        }

        const accountEnv = await environmentService.getAccountAndEnvironment({ environmentId: nangoConnection.environment_id });
        if (!accountEnv) {
            throw new Error('failed_to_get_account');
        }

        const { account, environment } = accountEnv;

        let payloadContent = '';

        if (connectionCount === 0) {
            payloadContent = this.getMessage({
                type,
                count: connectionCount,
                connectionWord: 'connections',
                flowType: type,
                name: syncName,
                providerConfigKey: nangoConnection.provider_config_key,
                envName: environment.name,
                originalActivityLogId,
                date: new Date(),
                resolved: true
            });
        } else {
            const count = connectionCount;
            const connection = count === 1 ? 'connection' : 'connections';
            payloadContent = this.getMessage({
                type,
                count,
                connectionWord: connection,
                flowType: type,
                name: syncName,
                providerConfigKey: nangoConnection.provider_config_key,
                envName: environment.name,
                originalActivityLogId,
                date: new Date(),
                resolved: false
            });
        }

        const payload: NotificationPayload = {
            content: payloadContent,
            status: connectionCount === 0 ? 'closed' : 'open',
            providerConfigKey: nangoConnection.provider_config_key,
            provider,
            ts: slack_timestamp
        };

        const adminEnvironment = await environmentService.getAccountAndEnvironment({ accountUuid: this.nangoAdminUUID!, envName: this.env });
        if (!adminEnvironment) {
            throw new Error('failed_to_get_admin_env');
        }

        const slackConnectionId = generateSlackConnectionId(account.uuid, environment.name);
        const { success: connectionSuccess, response: slackConnection } = await connectionService.getConnection(
            slackConnectionId,
            this.integrationKey,
            adminEnvironment.environment.id
        );

        if (!connectionSuccess || !slackConnection) {
            return;
        }

        const logCtx = await this.logContextGetter.create(
            { operation: { type: 'action', action: 'run' } },
            {
                account: adminEnvironment.account,
                environment: adminEnvironment.environment,
                integration: { id: slackConnection.config_id, name: slackConnection.provider_config_key, provider: 'slack' },
                connection: { id: slackConnection.id, name: slackConnection.connection_id },
                meta: truncateJson({ input: payload })
            }
        );

        await logCtx.info(`Sending notification for connection ${nangoConnection.connection_id}`);

        try {
            const actionResponse = await this.orchestrator.triggerAction<SlackActionResponse>({
                connection: slackConnection,
                actionName: this.actionName,
                input: payload,
                logCtx
            });

            if (actionResponse.isOk() && actionResponse.value.ts) {
                const res = actionResponse.value;
                await logCtx.info(`Posted to https://slack.com/archives/${res.channel}/p${res.ts.replace('.', '')}`);
            }

            const content = actionResponse.isOk()
                ? `The action ${this.actionName} was successfully triggered for the ${type} ${syncName} for environment ${slackConnection?.environment_id} for account ${account.uuid}.`
                : `The action ${this.actionName} failed to trigger for the ${type} ${syncName} with the error: ${actionResponse.error.message} for environment ${slackConnection?.environment_id} for account ${account.uuid}.`;

            if (actionResponse.isOk()) {
                await logCtx.info(content, payload);
                await logCtx.success();
            } else {
                await logCtx.error(content, { error: actionResponse.error });
                await logCtx.failed();
            }
        } catch (err) {
            await logCtx.error('Failed to trigger slack notification', { error: err });
            await logCtx.failed();
        }
    }

    /**
     * Has Open Notification
     * @desc Check if there is an open notification for the given name
     * and environment id and if so return the necessary information to be able
     * to update the notification.
     */
    async hasOpenNotification(
        nangoConnection: Pick<DBConnection, 'environment_id'>,
        name: string,
        type: string,
        trx = db.knex
    ): Promise<DBSlackNotification | null> {
        const hasOpenNotification = await trx
            .select<DBSlackNotification>('*')
            .from<DBSlackNotification>(TABLE)
            .forUpdate()
            .where({
                open: true,
                environment_id: nangoConnection.environment_id,
                name,
                type
            })
            .first();

        return hasOpenNotification || null;
    }

    /**
     * Create Notification
     * @desc create a new notification for the given name and environment id
     * and return the id of the created notification.
     */
    async createNotification(
        nangoConnection: Pick<DBConnection, 'id' | 'environment_id'>,
        name: string,
        type: string,
        trx = db.knex
    ): Promise<Pick<DBSlackNotification, 'id'> | null> {
        const result = await trx
            .from<DBSlackNotification>(TABLE)
            .insert({
                open: true,
                environment_id: nangoConnection.environment_id,
                name,
                type,
                connection_list: [nangoConnection.id]
            })
            .returning('id');

        if (result && result.length > 0 && result[0]) {
            return result[0];
        }

        return null;
    }

    /**
     * Add Failing Connection
     * @desc check if there is an open notification for the given name and environment id
     * and if so add the connection id to the connection list.
     */
    async addFailingConnection(nangoConnection: ConnectionJobs, name: string, type: string): Promise<ServiceResponse<NotificationResponse>> {
        return await db.knex.transaction(async (trx) => {
            const lockKey = stringToHash(`${nangoConnection.environment_id}-${name}-${type}-add`);

            const { rows } = await trx.raw<{ rows: { lock_slack_add_connection: boolean }[] }>(
                `SELECT pg_try_advisory_xact_lock(?) as lock_slack_add_connection`,
                [lockKey]
            );

            if (!rows?.[0]?.lock_slack_add_connection) {
                logger.info(`addFailingConnection operation: ${lockKey} could not acquire lock, skipping`);
                return { success: true, error: null, response: null };
            }

            const isOpen = await this.hasOpenNotification(nangoConnection, name, type, trx);

            if (isOpen && type === 'auth') {
                return {
                    success: true,
                    error: null,
                    response: null
                };
            }

            logger.info(`Notifying ${nangoConnection.id} type:${type} name:${name}`);

            if (!isOpen) {
                const created = await this.createNotification(nangoConnection, name, type, trx);

                return {
                    success: true,
                    error: null,
                    response: {
                        id: created?.id as number,
                        isOpen: false,
                        connectionCount: 1
                    }
                };
            }

            const { id, connection_list } = isOpen;

            if (connection_list.includes(nangoConnection.id)) {
                return {
                    success: true,
                    error: null,
                    response: {
                        id,
                        isOpen: true,
                        slack_timestamp: isOpen.slack_timestamp as string,
                        admin_slack_timestamp: isOpen.admin_slack_timestamp as string,
                        connectionCount: connection_list.length
                    }
                };
            }

            connection_list.push(nangoConnection.id);

            await trx.from<DBSlackNotification>(TABLE).where({ id }).update({
                connection_list,
                updated_at: new Date()
            });

            return {
                success: true,
                error: null,
                response: {
                    id,
                    isOpen: true,
                    slack_timestamp: isOpen.slack_timestamp as string,
                    admin_slack_timestamp: isOpen.admin_slack_timestamp as string,
                    connectionCount: connection_list.length
                }
            };
        });
    }

    /**
     * Remove Failing Connection
     * @desc check if there is an open notification for the given name and environment id
     * and if so remove the connection id from the connection list and report
     * resolution to the slack channel.
     */

    async removeFailingConnection({
        connection: nangoConnection,
        name,
        type,
        originalActivityLogId,
        provider
    }: {
        connection: ConnectionJobs;
        name: string;
        type: string;
        originalActivityLogId: string | null;
        provider: string;
    }): Promise<void> {
        const update = await db.knex.transaction(async (trx) => {
            const slackNotificationsEnabled = await environmentService.getSlackNotificationsEnabled(nangoConnection.environment_id);
            if (!slackNotificationsEnabled) {
                return;
            }

            const lockKey = stringToHash(`${nangoConnection.environment_id}-${name}-${type}-remove`);

            const { rows } = await trx.raw<{ rows: { lock_slack_remove_connection: boolean }[] }>(
                `SELECT pg_try_advisory_xact_lock(?) as lock_slack_remove_connection`,
                [lockKey]
            );

            if (!rows?.[0]?.lock_slack_remove_connection) {
                logger.info(`removeFailingConnection operation: ${lockKey} could not acquire lock, skipping`);
                return;
            }

            const isOpen = await this.hasOpenNotification(nangoConnection, name, type, trx);
            if (!isOpen) {
                return;
            }

            const { id, connection_list, slack_timestamp, admin_slack_timestamp } = isOpen;

            const index = connection_list.indexOf(nangoConnection.id);
            if (index === -1) {
                return;
            }

            logger.info(`Resolving ${nangoConnection.id} type:${type} name:${name}`);

            connection_list.splice(index, 1);

            await trx
                .from<DBSlackNotification>(TABLE)
                .where({ id })
                .update({
                    open: connection_list.length > 0,
                    connection_list,
                    updated_at: new Date()
                });
            return {
                id,
                slackTimestamp: slack_timestamp,
                adminSlackTimestamp: admin_slack_timestamp,
                connectionCount: connection_list.length
            };
        });

        if (update) {
            // we report resolution to the slack channel which could be either
            // 1) The slack notification is resolved, connection_list === 0
            // 2) The list of failing connections has been decremented
            await this.reportResolution(nangoConnection, name, type, originalActivityLogId, provider, update.slackTimestamp as string, update.connectionCount);
        }
    }

    async closeAllOpenNotificationsForEnv(environment_id: number): Promise<void> {
        await db.knex
            .from<DBSlackNotification>(TABLE)
            .where({
                environment_id,
                open: true
            })
            .update({
                open: false,
                updated_at: new Date()
            });
    }

    private getLogUrl({
        envName,
        originalActivityLogId,
        name,
        date,
        type
    }: {
        envName: string;
        originalActivityLogId: string | null;
        name: string;
        date: Date;
        type: string;
    }) {
        const usp = new URLSearchParams();

        if (originalActivityLogId) {
            usp.set('operationId', String(originalActivityLogId));
        }

        const from = new Date(date);
        from.setHours(0, 0);
        const to = new Date(date);
        to.setHours(23, 59);
        usp.set('from', from.toISOString());
        usp.set('to', to.toISOString());

        if (type === 'auth') {
            usp.set('connections', name);
        } else if (type === 'integration') {
            usp.set('integrations', name);
        } else {
            usp.set('syncs', name);
        }

        return `${basePublicUrl}/${envName}/logs?${usp.toString()}`;
    }

    private getPageUrl({ envName, providerConfigKey, name, type }: { envName: string; providerConfigKey: string; name: string; type: string }) {
        return `${basePublicUrl}/${envName}/${type}/${providerConfigKey}/${name}`;
    }

    private getMessage({
        type,
        count,
        connectionWord,
        flowType,
        name,
        providerConfigKey,
        envName,
        originalActivityLogId,
        date,
        resolved
    }: {
        type: string;
        count: number;
        connectionWord: string;
        flowType: string;
        name: string;
        providerConfigKey: string;
        envName: string;
        originalActivityLogId: string | null;
        date: Date;
        resolved: boolean;
    }): string {
        switch (type) {
            case 'sync':
            case 'action': {
                if (resolved) {
                    return `[Resolved] \`${name}\` ${flowType.toLowerCase()} (integration: \`${providerConfigKey}\`) in *${envName}* failed. Read <${this.getLogUrl({ envName, originalActivityLogId, name, date, type })}|logs>.`;
                } else {
                    return `\`${name}\` ${flowType.toLowerCase()} (integration: \`${providerConfigKey}\`) is failing for ${count} ${connectionWord} in *${envName}*. Read <${this.getLogUrl({ envName, originalActivityLogId, name, date, type })}|logs>.`;
                }
            }
            case 'auth': {
                if (resolved) {
                    return `[Resolved] connection <${this.getPageUrl({ envName, name, providerConfigKey, type: 'connections' })}|*${name}*> (integration: \`${providerConfigKey}\`) in *${envName}* refresh failed.`;
                } else {
                    return `Could not refresh token of connection <${this.getPageUrl({ envName, name, providerConfigKey, type: 'connections' })}|*${name}*> in *${envName}* (integration: \`${providerConfigKey}\`). Read <${this.getLogUrl({ envName, originalActivityLogId, name, date, type })}|logs>.`;
                }
            }
        }

        return '';
    }

    public async closeOpenNotificationForConnection({ connectionId, environmentId }: { connectionId: number; environmentId: number }) {
        await db.knex.transaction(async (trx) => {
            const rows = await trx
                .select('*')
                .from<DBSlackNotification>(TABLE)
                .forUpdate()
                .where({
                    open: true,
                    environment_id: environmentId
                })
                .whereRaw(`connection_list && '{${connectionId}}'`);

            for (const row of rows) {
                const connectionIds = row.connection_list.filter((id) => id !== connectionId);

                await trx
                    .from<DBSlackNotification>(TABLE)
                    .where({ id: row.id })
                    .update({
                        open: connectionIds.length > 0,
                        connection_list: connectionIds,
                        updated_at: new Date()
                    });
            }
        });
    }
}<|MERGE_RESOLUTION|>--- conflicted
+++ resolved
@@ -109,19 +109,9 @@
      *      by triggering the action.
      *      2) Update the notification record with the slack timestamp
      *      so future notifications can be sent as updates to the original.
-     *      3) Send a duplicate notification to the Nango Admins
-     *      4) Add an activity log entry for the notification to the admin account
+     *      3) Add an activity log entry for the notification to the admin account
      */
-<<<<<<< HEAD
-    async reportFailure(nangoConnection: ConnectionJobs, name: string, type: string, originalActivityLogId: string, environment_id: number, provider: string) {
-=======
     async reportFailure(nangoConnection: ConnectionJobs, name: string, type: string, originalActivityLogId: string, provider: string) {
-        const slackNotificationsEnabled = await environmentService.getSlackNotificationsEnabled(nangoConnection.environment_id);
-        if (!slackNotificationsEnabled) {
-            return;
-        }
-
->>>>>>> 3519f216
         if (name === this.actionName) {
             return;
         }
@@ -248,8 +238,7 @@
      *      1) if there are no more connections that are failing then send
      *      a resolution notification to the slack channel, otherwise update the message
      *      with the decremented connection count.
-     *      2) Send a duplicate notification to the Nango Admins
-     *      3) Add an activity log entry for the notification to the admin account
+     *      2) Add an activity log entry for the notification to the admin account
      *
      */
     async reportResolution(
