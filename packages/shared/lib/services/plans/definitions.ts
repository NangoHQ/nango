import type { PlanDefinition } from '@nangohq/types';

export const freePlan: PlanDefinition = {
    code: 'free',
    title: 'Free',
    description: 'API authorization only.',
    canUpgrade: true,
    canDowngrade: false,
    orbId: 'free',
    flags: {
        api_rate_limit_size: 'm',
        connection_with_scripts_max: null,
        environments_max: 2,
        has_otel: false,
        has_sync_variants: false,
        connections_max: 10,
        name: 'free',
        sync_frequency_secs_min: 3600,
        auto_idle: true
    }
};

export const ycPlan: PlanDefinition = {
    code: 'yc',
    title: 'YC Plan',
    description: 'For our friends at YC.',
    canUpgrade: true,
    canDowngrade: false,
    cta: 'Contact Us',
    hidden: true,
    orbId: 'yc',
    flags: {
        api_rate_limit_size: 'l',
        connection_with_scripts_max: null,
        environments_max: 3,
        has_otel: false,
        has_sync_variants: true,
        name: 'yc',
        sync_frequency_secs_min: 30,
        auto_idle: false
    }
};

export const growthPlan: PlanDefinition = {
    code: 'growth',
    title: 'Growth',
    description: 'Pay-as-you-go integrations.',
    canUpgrade: true,
    canDowngrade: false,
    orbId: 'growth',
    flags: {
        api_rate_limit_size: 'l',
        connection_with_scripts_max: null,
        environments_max: 3,
        has_otel: false,
        has_sync_variants: true,
        name: 'growth',
        sync_frequency_secs_min: 30,
        auto_idle: false
    }
};

export const enterprisePlan: PlanDefinition = {
    code: 'enterprise',
    title: 'Enterprise',
    description: 'Tailored to your scale.',
    canUpgrade: false,
    canDowngrade: false,
    cta: 'Contact Us',
    orbId: 'enterprise',
    flags: {
        api_rate_limit_size: '2xl',
        connection_with_scripts_max: null,
        environments_max: 10,
        has_otel: true,
        has_sync_variants: true,
        name: 'enterprise',
        sync_frequency_secs_min: 30,
        auto_idle: false
    }
};

export const internalPlan: PlanDefinition = {
    code: 'internal',
    title: 'Internal',
    description: 'Congrats, you are an insider.',
    canUpgrade: false,
    canDowngrade: false,
    cta: 'Contact Us',
    hidden: true,
    orbId: 'internal',
    flags: {
        api_rate_limit_size: 'l',
        connection_with_scripts_max: null,
        environments_max: 10,
        has_otel: false,
        has_sync_variants: true,
        name: 'yc',
        sync_frequency_secs_min: 30,
        auto_idle: false
    }
};

// Old plans
export const starterPlan: PlanDefinition = {
    code: 'starter',
    title: 'Starter',
    description: 'Tailored to your scale.',
    canUpgrade: false,
    canDowngrade: false,
    hidden: true,
    flags: {
        api_rate_limit_size: 'l',
        connection_with_scripts_max: null,
        environments_max: 3,
        has_otel: false,
        has_sync_variants: true,
        name: 'starter',
        sync_frequency_secs_min: 30,
        auto_idle: false
    }
};

export const scalePlan: PlanDefinition = {
    code: 'scale',
    title: 'Scale',
    description: 'Tailored to your scale.',
    canUpgrade: false,
    canDowngrade: false,
    hidden: true,
    flags: {
        api_rate_limit_size: 'l',
        connection_with_scripts_max: null,
        environments_max: 3,
        has_otel: false,
        has_sync_variants: true,
        name: 'scale',
        sync_frequency_secs_min: 30,
        auto_idle: false
    }
};

export const plansList: PlanDefinition[] = [
<<<<<<< HEAD
    {
        code: 'free',
        title: 'Free',
        description: 'For hobby and testing.',
        canUpgrade: true,
        canDowngrade: false,
        orbId: 'free',
        basePrice: 0,
        flags: {
            api_rate_limit_size: 'm',
            connection_with_scripts_max: null,
            environments_max: 2,
            has_otel: false,
            has_sync_variants: false,
            connections_max: 10,
            name: 'free',
            sync_frequency_secs_min: 3600,
            auto_idle: true
        },
        display: {
            features: [
                { title: '10 connections' },
                { title: '1k actions' },
                { title: '5k synced records' },
                { title: '2 environments' },
                { title: 'API authorization' },
                { title: 'Syncs & actions' },
                { title: 'MCP & AI Tools' },
                { title: 'Proxy requests' }
            ],
            sub: 'Certain features of free projects (syncs & actions) are paused after two weeks of inactivity.'
        }
    },
    {
        code: 'yc',
        title: 'YC Plan',
        description: 'For our friends at YC.',
        canUpgrade: true,
        canDowngrade: true,
        cta: 'Contact Us',
        hidden: true,
        orbId: 'yc',
        flags: {
            api_rate_limit_size: 'l',
            connection_with_scripts_max: null,
            environments_max: 3,
            has_otel: false,
            has_sync_variants: true,
            name: 'yc',
            sync_frequency_secs_min: 30,
            auto_idle: false
        }
    },
    {
        code: 'starter',
        title: 'Starter',
        description: 'For small teams.',
        canUpgrade: true,
        canDowngrade: true,
        basePrice: 50,
        orbId: 'starter',
        flags: {
            api_rate_limit_size: 'l',
            connection_with_scripts_max: null,
            environments_max: 3,
            has_otel: false,
            has_sync_variants: true,
            name: 'starter',
            sync_frequency_secs_min: 30,
            auto_idle: false
        },
        display: {
            featuresHeading: 'Everything in Free, plus:',
            features: [
                { title: '10 connections', sub: 'then $1 per connection' },
                { title: '1k actions', sub: 'then $0.01 per action' },
                { title: '5k synced records', sub: 'then $0.002 per record' },
                { title: '3 environments' },
                { title: 'SOC 2 Type 2' }
            ]
        }
    },
    {
        code: 'growth',
        title: 'Growth',
        description: 'For growing teams.',
        canUpgrade: true,
        canDowngrade: true,
        basePrice: 500,
        orbId: 'growth',
        flags: {
            api_rate_limit_size: 'l',
            connection_with_scripts_max: null,
            environments_max: 3,
            has_otel: false,
            has_sync_variants: true,
            name: 'growth',
            sync_frequency_secs_min: 30,
            auto_idle: false
        },
        display: {
            featuresHeading: 'Everything in Starter, plus:',
            features: [
                { title: '100 connections', sub: 'then $1 per connection' },
                { title: '10k actions', sub: 'then $0.01 per action' },
                { title: '50k synced records', sub: 'then $0.002 per record' },
                { title: '10 environments' },
                { title: 'Real-time syncing' },
                { title: 'Private Slack channel' },
                { title: 'Request new APIs' }
            ]
        }
    },
    {
        code: 'enterprise',
        title: 'Enterprise',
        description: 'For custom needs.',
        canUpgrade: false,
        canDowngrade: false,
        cta: 'Contact Us',
        orbId: 'enterprise',
        flags: {
            api_rate_limit_size: '2xl',
            connection_with_scripts_max: null,
            environments_max: 10,
            has_otel: true,
            has_sync_variants: true,
            name: 'enterprise',
            sync_frequency_secs_min: 30,
            auto_idle: false
        },
        display: {
            features: [{ title: 'Custom usage' }, { title: 'Unlimited environments' }, { title: 'Self-hosting' }, { title: 'SAML SSO' }, { title: 'SLAs' }]
        }
    },
    {
        code: 'internal',
        title: 'Internal',
        description: 'Congrats, you are an insider.',
        canUpgrade: false,
        canDowngrade: false,
        cta: 'Contact Us',
        hidden: true,
        orbId: 'internal',
        flags: {
            api_rate_limit_size: 'l',
            connection_with_scripts_max: null,
            environments_max: 3,
            has_otel: false,
            has_sync_variants: false,
            name: 'internal',
            sync_frequency_secs_min: 30
        }
    },

    // Old plans
    {
        code: 'starter_legacy',
        title: 'Starter (legacy)',
        description: 'Tailored to your scale.',
        canUpgrade: false,
        canDowngrade: true,
        hidden: true,
        flags: {
            api_rate_limit_size: 'l',
            connection_with_scripts_max: null,
            environments_max: 3,
            has_otel: false,
            has_sync_variants: true,
            name: 'starter',
            sync_frequency_secs_min: 30,
            auto_idle: false
        }
    },
    {
        code: 'scale_legacy',
        title: 'Scale (legacy)',
        description: 'Tailored to your scale.',
        canUpgrade: false,
        canDowngrade: true,
        hidden: true,
        flags: {
            api_rate_limit_size: 'l',
            connection_with_scripts_max: null,
            environments_max: 3,
            has_otel: false,
            has_sync_variants: true,
            name: 'scale',
            sync_frequency_secs_min: 30,
            auto_idle: false
        }
    },
    {
        code: 'growth_legacy',
        title: 'Growth (legacy)',
        description: 'Pay-as-you-go integrations.',
        canUpgrade: true,
        canDowngrade: true,
        hidden: true,
        flags: {
            api_rate_limit_size: 'l',
            connection_with_scripts_max: null,
            environments_max: 3,
            has_otel: false,
            has_sync_variants: true,
            name: 'growth',
            sync_frequency_secs_min: 30
        }
    }
=======
    freePlan,
    ycPlan,
    growthPlan,
    enterprisePlan,
    internalPlan,

    // Old plans
    starterPlan,
    scalePlan
>>>>>>> 0842dd54
];<|MERGE_RESOLUTION|>--- conflicted
+++ resolved
@@ -7,6 +7,7 @@
     canUpgrade: true,
     canDowngrade: false,
     orbId: 'free',
+    basePrice: 0,
     flags: {
         api_rate_limit_size: 'm',
         connection_with_scripts_max: null,
@@ -17,6 +18,19 @@
         name: 'free',
         sync_frequency_secs_min: 3600,
         auto_idle: true
+    },
+    display: {
+        features: [
+            { title: '10 connections' },
+            { title: '1k actions' },
+            { title: '5k synced records' },
+            { title: '2 environments' },
+            { title: 'API authorization' },
+            { title: 'Syncs & actions' },
+            { title: 'MCP & AI Tools' },
+            { title: 'Proxy requests' }
+        ],
+        sub: 'Certain features of free projects (syncs & actions) are paused after two weeks of inactivity.'
     }
 };
 
@@ -29,6 +43,7 @@
     cta: 'Contact Us',
     hidden: true,
     orbId: 'yc',
+    basePrice: 0,
     flags: {
         api_rate_limit_size: 'l',
         connection_with_scripts_max: null,
@@ -41,6 +56,37 @@
     }
 };
 
+export const starterPlan: PlanDefinition = {
+    code: 'starter',
+    title: 'Starter',
+    description: 'Tailored to your scale.',
+    canUpgrade: false,
+    canDowngrade: false,
+    hidden: true,
+    basePrice: 50,
+    orbId: 'starter',
+    flags: {
+        api_rate_limit_size: 'l',
+        connection_with_scripts_max: null,
+        environments_max: 3,
+        has_otel: false,
+        has_sync_variants: true,
+        name: 'starter',
+        sync_frequency_secs_min: 30,
+        auto_idle: false
+    },
+    display: {
+        featuresHeading: 'Everything in Free, plus:',
+        features: [
+            { title: '10 connections', sub: 'then $1 per connection' },
+            { title: '1k actions', sub: 'then $0.01 per action' },
+            { title: '5k synced records', sub: 'then $0.002 per record' },
+            { title: '3 environments' },
+            { title: 'SOC 2 Type 2' }
+        ]
+    }
+};
+
 export const growthPlan: PlanDefinition = {
     code: 'growth',
     title: 'Growth',
@@ -48,6 +94,7 @@
     canUpgrade: true,
     canDowngrade: false,
     orbId: 'growth',
+    basePrice: 50,
     flags: {
         api_rate_limit_size: 'l',
         connection_with_scripts_max: null,
@@ -57,6 +104,18 @@
         name: 'growth',
         sync_frequency_secs_min: 30,
         auto_idle: false
+    },
+    display: {
+        featuresHeading: 'Everything in Starter, plus:',
+        features: [
+            { title: '100 connections', sub: 'then $1 per connection' },
+            { title: '10k actions', sub: 'then $0.01 per action' },
+            { title: '50k synced records', sub: 'then $0.002 per record' },
+            { title: '10 environments' },
+            { title: 'Real-time syncing' },
+            { title: 'Private Slack channel' },
+            { title: 'Request new APIs' }
+        ]
     }
 };
 
@@ -77,33 +136,16 @@
         name: 'enterprise',
         sync_frequency_secs_min: 30,
         auto_idle: false
-    }
-};
-
-export const internalPlan: PlanDefinition = {
-    code: 'internal',
-    title: 'Internal',
-    description: 'Congrats, you are an insider.',
-    canUpgrade: false,
-    canDowngrade: false,
-    cta: 'Contact Us',
-    hidden: true,
-    orbId: 'internal',
-    flags: {
-        api_rate_limit_size: 'l',
-        connection_with_scripts_max: null,
-        environments_max: 10,
-        has_otel: false,
-        has_sync_variants: true,
-        name: 'yc',
-        sync_frequency_secs_min: 30,
-        auto_idle: false
+    },
+    display: {
+        features: [{ title: 'Custom usage' }, { title: 'Unlimited environments' }, { title: 'Self-hosting' }, { title: 'SAML SSO' }, { title: 'SLAs' }]
     }
 };
 
 // Old plans
-export const starterPlan: PlanDefinition = {
-    code: 'starter',
+
+export const starterLegacyPlan: PlanDefinition = {
+    code: 'starter-legacy',
     title: 'Starter',
     description: 'Tailored to your scale.',
     canUpgrade: false,
@@ -115,14 +157,13 @@
         environments_max: 3,
         has_otel: false,
         has_sync_variants: true,
-        name: 'starter',
+        name: 'scale',
         sync_frequency_secs_min: 30,
         auto_idle: false
     }
 };
-
-export const scalePlan: PlanDefinition = {
-    code: 'scale',
+export const scaleLegacyPlan: PlanDefinition = {
+    code: 'scale-legacy',
     title: 'Scale',
     description: 'Tailored to your scale.',
     canUpgrade: false,
@@ -141,225 +182,13 @@
 };
 
 export const plansList: PlanDefinition[] = [
-<<<<<<< HEAD
-    {
-        code: 'free',
-        title: 'Free',
-        description: 'For hobby and testing.',
-        canUpgrade: true,
-        canDowngrade: false,
-        orbId: 'free',
-        basePrice: 0,
-        flags: {
-            api_rate_limit_size: 'm',
-            connection_with_scripts_max: null,
-            environments_max: 2,
-            has_otel: false,
-            has_sync_variants: false,
-            connections_max: 10,
-            name: 'free',
-            sync_frequency_secs_min: 3600,
-            auto_idle: true
-        },
-        display: {
-            features: [
-                { title: '10 connections' },
-                { title: '1k actions' },
-                { title: '5k synced records' },
-                { title: '2 environments' },
-                { title: 'API authorization' },
-                { title: 'Syncs & actions' },
-                { title: 'MCP & AI Tools' },
-                { title: 'Proxy requests' }
-            ],
-            sub: 'Certain features of free projects (syncs & actions) are paused after two weeks of inactivity.'
-        }
-    },
-    {
-        code: 'yc',
-        title: 'YC Plan',
-        description: 'For our friends at YC.',
-        canUpgrade: true,
-        canDowngrade: true,
-        cta: 'Contact Us',
-        hidden: true,
-        orbId: 'yc',
-        flags: {
-            api_rate_limit_size: 'l',
-            connection_with_scripts_max: null,
-            environments_max: 3,
-            has_otel: false,
-            has_sync_variants: true,
-            name: 'yc',
-            sync_frequency_secs_min: 30,
-            auto_idle: false
-        }
-    },
-    {
-        code: 'starter',
-        title: 'Starter',
-        description: 'For small teams.',
-        canUpgrade: true,
-        canDowngrade: true,
-        basePrice: 50,
-        orbId: 'starter',
-        flags: {
-            api_rate_limit_size: 'l',
-            connection_with_scripts_max: null,
-            environments_max: 3,
-            has_otel: false,
-            has_sync_variants: true,
-            name: 'starter',
-            sync_frequency_secs_min: 30,
-            auto_idle: false
-        },
-        display: {
-            featuresHeading: 'Everything in Free, plus:',
-            features: [
-                { title: '10 connections', sub: 'then $1 per connection' },
-                { title: '1k actions', sub: 'then $0.01 per action' },
-                { title: '5k synced records', sub: 'then $0.002 per record' },
-                { title: '3 environments' },
-                { title: 'SOC 2 Type 2' }
-            ]
-        }
-    },
-    {
-        code: 'growth',
-        title: 'Growth',
-        description: 'For growing teams.',
-        canUpgrade: true,
-        canDowngrade: true,
-        basePrice: 500,
-        orbId: 'growth',
-        flags: {
-            api_rate_limit_size: 'l',
-            connection_with_scripts_max: null,
-            environments_max: 3,
-            has_otel: false,
-            has_sync_variants: true,
-            name: 'growth',
-            sync_frequency_secs_min: 30,
-            auto_idle: false
-        },
-        display: {
-            featuresHeading: 'Everything in Starter, plus:',
-            features: [
-                { title: '100 connections', sub: 'then $1 per connection' },
-                { title: '10k actions', sub: 'then $0.01 per action' },
-                { title: '50k synced records', sub: 'then $0.002 per record' },
-                { title: '10 environments' },
-                { title: 'Real-time syncing' },
-                { title: 'Private Slack channel' },
-                { title: 'Request new APIs' }
-            ]
-        }
-    },
-    {
-        code: 'enterprise',
-        title: 'Enterprise',
-        description: 'For custom needs.',
-        canUpgrade: false,
-        canDowngrade: false,
-        cta: 'Contact Us',
-        orbId: 'enterprise',
-        flags: {
-            api_rate_limit_size: '2xl',
-            connection_with_scripts_max: null,
-            environments_max: 10,
-            has_otel: true,
-            has_sync_variants: true,
-            name: 'enterprise',
-            sync_frequency_secs_min: 30,
-            auto_idle: false
-        },
-        display: {
-            features: [{ title: 'Custom usage' }, { title: 'Unlimited environments' }, { title: 'Self-hosting' }, { title: 'SAML SSO' }, { title: 'SLAs' }]
-        }
-    },
-    {
-        code: 'internal',
-        title: 'Internal',
-        description: 'Congrats, you are an insider.',
-        canUpgrade: false,
-        canDowngrade: false,
-        cta: 'Contact Us',
-        hidden: true,
-        orbId: 'internal',
-        flags: {
-            api_rate_limit_size: 'l',
-            connection_with_scripts_max: null,
-            environments_max: 3,
-            has_otel: false,
-            has_sync_variants: false,
-            name: 'internal',
-            sync_frequency_secs_min: 30
-        }
-    },
-
-    // Old plans
-    {
-        code: 'starter_legacy',
-        title: 'Starter (legacy)',
-        description: 'Tailored to your scale.',
-        canUpgrade: false,
-        canDowngrade: true,
-        hidden: true,
-        flags: {
-            api_rate_limit_size: 'l',
-            connection_with_scripts_max: null,
-            environments_max: 3,
-            has_otel: false,
-            has_sync_variants: true,
-            name: 'starter',
-            sync_frequency_secs_min: 30,
-            auto_idle: false
-        }
-    },
-    {
-        code: 'scale_legacy',
-        title: 'Scale (legacy)',
-        description: 'Tailored to your scale.',
-        canUpgrade: false,
-        canDowngrade: true,
-        hidden: true,
-        flags: {
-            api_rate_limit_size: 'l',
-            connection_with_scripts_max: null,
-            environments_max: 3,
-            has_otel: false,
-            has_sync_variants: true,
-            name: 'scale',
-            sync_frequency_secs_min: 30,
-            auto_idle: false
-        }
-    },
-    {
-        code: 'growth_legacy',
-        title: 'Growth (legacy)',
-        description: 'Pay-as-you-go integrations.',
-        canUpgrade: true,
-        canDowngrade: true,
-        hidden: true,
-        flags: {
-            api_rate_limit_size: 'l',
-            connection_with_scripts_max: null,
-            environments_max: 3,
-            has_otel: false,
-            has_sync_variants: true,
-            name: 'growth',
-            sync_frequency_secs_min: 30
-        }
-    }
-=======
     freePlan,
     ycPlan,
+    starterPlan,
     growthPlan,
     enterprisePlan,
-    internalPlan,
 
-    // Old plans
-    starterPlan,
-    scalePlan
->>>>>>> 0842dd54
+    // Old plans,
+    starterLegacyPlan,
+    scaleLegacyPlan
 ];