import type { PlanDefinition } from '@nangohq/types';

export const plansList: PlanDefinition[] = [
    {
        code: 'free',
        title: 'Free',
        description: 'For hobby and testing.',
        canUpgrade: true,
        canDowngrade: false,
        orbId: 'free',
        basePrice: 0,
        flags: {
            api_rate_limit_size: 'm',
            connection_with_scripts_max: null,
            environments_max: 2,
            has_otel: false,
            has_sync_variants: false,
            connections_max: 10,
            name: 'free',
<<<<<<< HEAD
            sync_frequency_secs_min: 3600
        },
        display: {
            features: [
                { title: '10 connections' },
                { title: '1k actions' },
                { title: '5k synced records' },
                { title: '2 environments' },
                { title: 'API authorization' },
                { title: 'Syncs & actions' },
                { title: 'MCP & AI Tools' },
                { title: 'Proxy requests' }
            ],
            sub: 'Certain features of free projects (syncs & actions) are paused after two weeks of inactivity.'
=======
            sync_frequency_secs_min: 3600,
            auto_idle: true
>>>>>>> c34a07b6
        }
    },
    {
        code: 'yc',
        title: 'YC Plan',
        description: 'For our friends at YC.',
        canUpgrade: true,
        canDowngrade: true,
        cta: 'Contact Us',
        hidden: true,
        orbId: 'yc',
        flags: {
            api_rate_limit_size: 'l',
            connection_with_scripts_max: null,
            environments_max: 3,
            has_otel: false,
            has_sync_variants: true,
            name: 'yc',
            sync_frequency_secs_min: 30,
            auto_idle: false
        }
    },
    {
        code: 'starter',
        title: 'Starter',
        description: 'For small teams.',
        canUpgrade: true,
        canDowngrade: true,
        basePrice: 50,
        orbId: 'starter',
        flags: {
            api_rate_limit_size: 'l',
            connection_with_scripts_max: null,
            environments_max: 3,
            has_otel: false,
            has_sync_variants: true,
            name: 'starter',
            sync_frequency_secs_min: 30
        },
        display: {
            featuresHeading: 'Everything in Free, plus:',
            features: [
                { title: '10 connections', sub: 'then $1 per connection' },
                { title: '1k actions', sub: 'then $0.01 per action' },
                { title: '5k synced records', sub: 'then $0.002 per record' },
                { title: '3 environments' },
                { title: 'SOC 2 Type 2' }
            ]
        }
    },
    {
        code: 'growth',
        title: 'Growth',
        description: 'For growing teams.',
        canUpgrade: true,
        canDowngrade: true,
        orbId: 'growth',
        flags: {
            api_rate_limit_size: 'l',
            connection_with_scripts_max: null,
            environments_max: 3,
            has_otel: false,
            has_sync_variants: true,
            name: 'growth',
<<<<<<< HEAD
            sync_frequency_secs_min: 30
        },
        display: {
            featuresHeading: 'Everything in Starter, plus:',
            features: [
                { title: '100 connections', sub: 'then $1 per connection' },
                { title: '10k actions', sub: 'then $0.01 per action' },
                { title: '50k synced records', sub: 'then $0.002 per record' },
                { title: '10 environments' },
                { title: 'Real-time syncing' },
                { title: 'Private Slack channel' },
                { title: 'Request new APIs' }
            ]
=======
            sync_frequency_secs_min: 30,
            auto_idle: false
>>>>>>> c34a07b6
        }
    },
    {
        code: 'enterprise',
        title: 'Enterprise',
        description: 'For custom needs..',
        canUpgrade: false,
        canDowngrade: false,
        cta: 'Contact Us',
        orbId: 'enterprise',
        flags: {
            api_rate_limit_size: '2xl',
            connection_with_scripts_max: null,
            environments_max: 10,
            has_otel: true,
            has_sync_variants: true,
            name: 'enterprise',
<<<<<<< HEAD
            sync_frequency_secs_min: 30
        },
        display: {
            features: [{ title: 'Custom usage' }, { title: 'Unlimited environments' }, { title: 'Self-hosting' }, { title: 'SAML SSO' }, { title: 'SLAs' }]
=======
            sync_frequency_secs_min: 30,
            auto_idle: false
>>>>>>> c34a07b6
        }
    },
    {
        code: 'internal',
        title: 'Internal',
        description: 'Congrats, you are an insider.',
        canUpgrade: false,
        canDowngrade: false,
        cta: 'Contact Us',
        hidden: true,
        orbId: 'internal',
        flags: {
            api_rate_limit_size: 'l',
            connection_with_scripts_max: null,
            environments_max: 3,
            has_otel: false,
            has_sync_variants: false,
<<<<<<< HEAD
            name: 'internal',
            sync_frequency_secs_min: 30
=======
            name: 'yc',
            sync_frequency_secs_min: 30,
            auto_idle: false
>>>>>>> c34a07b6
        }
    },

    // Old plans
    {
        code: 'starter_legacy',
        title: 'Starter (legacy)',
        description: 'Tailored to your scale.',
        canUpgrade: false,
        canDowngrade: true,
        hidden: true,
        flags: {
            api_rate_limit_size: 'l',
            connection_with_scripts_max: null,
            environments_max: 3,
            has_otel: false,
            has_sync_variants: true,
            name: 'starter',
            sync_frequency_secs_min: 30,
            auto_idle: false
        }
    },
    {
        code: 'scale_legacy',
        title: 'Scale (legacy)',
        description: 'Tailored to your scale.',
        canUpgrade: false,
        canDowngrade: true,
        hidden: true,
        flags: {
            api_rate_limit_size: 'l',
            connection_with_scripts_max: null,
            environments_max: 3,
            has_otel: false,
            has_sync_variants: true,
            name: 'scale',
            sync_frequency_secs_min: 30,
            auto_idle: false
        }
    },
    {
        code: 'growth_legacy',
        title: 'Growth (legacy)',
        description: 'Pay-as-you-go integrations.',
        canUpgrade: true,
        canDowngrade: true,
        hidden: true,
        flags: {
            api_rate_limit_size: 'l',
            connection_with_scripts_max: null,
            environments_max: 3,
            has_otel: false,
            has_sync_variants: true,
            name: 'growth',
            sync_frequency_secs_min: 30
        }
    }
];<|MERGE_RESOLUTION|>--- conflicted
+++ resolved
@@ -17,8 +17,8 @@
             has_sync_variants: false,
             connections_max: 10,
             name: 'free',
-<<<<<<< HEAD
-            sync_frequency_secs_min: 3600
+            sync_frequency_secs_min: 3600,
+            auto_idle: true
         },
         display: {
             features: [
@@ -32,10 +32,6 @@
                 { title: 'Proxy requests' }
             ],
             sub: 'Certain features of free projects (syncs & actions) are paused after two weeks of inactivity.'
-=======
-            sync_frequency_secs_min: 3600,
-            auto_idle: true
->>>>>>> c34a07b6
         }
     },
     {
@@ -73,7 +69,8 @@
             has_otel: false,
             has_sync_variants: true,
             name: 'starter',
-            sync_frequency_secs_min: 30
+            sync_frequency_secs_min: 30,
+            auto_idle: false
         },
         display: {
             featuresHeading: 'Everything in Free, plus:',
@@ -100,8 +97,8 @@
             has_otel: false,
             has_sync_variants: true,
             name: 'growth',
-<<<<<<< HEAD
-            sync_frequency_secs_min: 30
+            sync_frequency_secs_min: 30,
+            auto_idle: false
         },
         display: {
             featuresHeading: 'Everything in Starter, plus:',
@@ -114,10 +111,6 @@
                 { title: 'Private Slack channel' },
                 { title: 'Request new APIs' }
             ]
-=======
-            sync_frequency_secs_min: 30,
-            auto_idle: false
->>>>>>> c34a07b6
         }
     },
     {
@@ -135,15 +128,11 @@
             has_otel: true,
             has_sync_variants: true,
             name: 'enterprise',
-<<<<<<< HEAD
-            sync_frequency_secs_min: 30
+            sync_frequency_secs_min: 30,
+            auto_idle: false
         },
         display: {
             features: [{ title: 'Custom usage' }, { title: 'Unlimited environments' }, { title: 'Self-hosting' }, { title: 'SAML SSO' }, { title: 'SLAs' }]
-=======
-            sync_frequency_secs_min: 30,
-            auto_idle: false
->>>>>>> c34a07b6
         }
     },
     {
@@ -161,14 +150,8 @@
             environments_max: 3,
             has_otel: false,
             has_sync_variants: false,
-<<<<<<< HEAD
             name: 'internal',
             sync_frequency_secs_min: 30
-=======
-            name: 'yc',
-            sync_frequency_secs_min: 30,
-            auto_idle: false
->>>>>>> c34a07b6
         }
     },
 
