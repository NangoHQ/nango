import ms from 'ms';

import { Err, Ok } from '@nangohq/utils';

import type { DBPlan } from '@nangohq/types';
import type { Result } from '@nangohq/utils';
import type { Knex } from 'knex';

export const TRIAL_DURATION = ms('15days');

export async function getPlan(db: Knex, { accountId }: { accountId: number }): Promise<Result<DBPlan>> {
    try {
        const res = await db.from<DBPlan>('plans').select<DBPlan>('*').where('account_id', accountId).first();
        return res ? Ok(res) : Err(new Error('unknown_plan_for_account'));
    } catch (err) {
        return Err(new Error('failed_to_get_plan', { cause: err }));
    }
}

export async function getPlanBy(db: Knex, opts: Partial<Pick<DBPlan, 'stripe_customer_id'>>): Promise<Result<DBPlan>> {
    if (Object.keys(opts).length <= 0) {
        return Err(new Error('getPlanBy_missing_opts'));
    }
    try {
        const query = db.from<DBPlan>('plans').select<DBPlan>('*');
        if (opts.stripe_customer_id) {
            query.where('stripe_customer_id', opts.stripe_customer_id);
        }
        const res = await query.first();
        return res ? Ok(res) : Err(new Error('unknown_plan_for_condition'));
    } catch (err) {
        return Err(new Error('failed_to_get_plan', { cause: err }));
    }
}

export async function createPlan(
    db: Knex,
    { account_id, ...rest }: Pick<DBPlan, 'account_id' | 'name'> & Partial<Omit<DBPlan, 'account_id' | 'created_at' | 'updated_at'>>
): Promise<Result<DBPlan>> {
    try {
        const res = await db
            .from<DBPlan>('plans')
            .insert({
                ...rest,
                created_at: new Date(),
                updated_at: new Date(),
                account_id
            })
            .onConflict('account_id')
            .ignore()
            .returning('*');
        return Ok(res[0]!);
    } catch (err) {
        return Err(new Error('failed_to_create_plan', { cause: err }));
    }
}

export async function updatePlan(db: Knex, { id, ...data }: Pick<DBPlan, 'id'> & Partial<Omit<DBPlan, 'id'>>): Promise<Result<boolean>> {
    try {
        await db
            .from<DBPlan>('plans')
            .where('id', id)
            .update({ ...data, updated_at: new Date() });
        return Ok(true);
    } catch (err) {
        return Err(new Error('failed_to_update_plan', { cause: err }));
    }
}

export async function updatePlanByTeam(
    db: Knex,
    { account_id, ...data }: Pick<DBPlan, 'account_id'> & Partial<Omit<DBPlan, 'id' | 'account_id'>>
): Promise<Result<boolean>> {
    try {
        await db
            .from<DBPlan>('plans')
            .where('account_id', account_id)
<<<<<<< HEAD
            .update({ ...data, updated_at: new Date() });
=======
            .update({ ...data, updated_at: db.fn.now() });
>>>>>>> 2c481846
        return Ok(true);
    } catch (err) {
        return Err(new Error('failed_to_update_plan', { cause: err }));
    }
}

export async function startTrial(db: Knex, plan: DBPlan): Promise<Result<boolean>> {
    return await updatePlan(db, {
        id: plan.id,
        trial_start_at: plan.trial_start_at || new Date(),
        trial_end_at: new Date(Date.now() + TRIAL_DURATION),
        trial_end_notified_at: null,
        trial_extension_count: plan.trial_extension_count + 1,
        trial_expired: false
    });
}

export async function getTrialsApproachingExpiration(db: Knex, { daysLeft }: { daysLeft: number }): Promise<Result<DBPlan[]>> {
    const dateThreshold = new Date();
    dateThreshold.setDate(dateThreshold.getDate() + daysLeft);
    try {
        const res = await db
            .from<DBPlan>('plans')
            .select<DBPlan[]>('plans.*')
            .join('_nango_accounts', '_nango_accounts.id', 'plans.account_id')
            .where('trial_end_at', '<=', dateThreshold.toISOString())
            .whereNull('trial_end_notified_at');
        return Ok(res);
    } catch (err) {
        return Err(new Error('failed_to_get_trials', { cause: err }));
    }
}

export async function getExpiredTrials(db: Knex): Promise<DBPlan[]> {
    return await db
        .from('plans')
        .select<DBPlan[]>('*')
        .where('plans.trial_end_at', '<=', db.raw('NOW()'))
        .where((b) => b.where('plans.trial_expired', false).orWhereNull('plans.trial_expired'));
}<|MERGE_RESOLUTION|>--- conflicted
+++ resolved
@@ -75,11 +75,7 @@
         await db
             .from<DBPlan>('plans')
             .where('account_id', account_id)
-<<<<<<< HEAD
-            .update({ ...data, updated_at: new Date() });
-=======
             .update({ ...data, updated_at: db.fn.now() });
->>>>>>> 2c481846
         return Ok(true);
     } catch (err) {
         return Err(new Error('failed_to_update_plan', { cause: err }));
