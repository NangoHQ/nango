--- conflicted
+++ resolved
@@ -43,14 +43,9 @@
         parsedRawCredentials: AuthCredentials,
         connectionConfig: Record<string, string>,
         environment_id: number,
-<<<<<<< HEAD
-        accountId: number
-    ): Promise<{ id: number }[]> {
-=======
         accountId: number,
         metadata?: Metadata
     ) {
->>>>>>> 5b31263f
         const storedConnectionId = await this.checkIfConnectionExists(connectionId, providerConfigKey, environment_id);
 
         if (storedConnectionId) {
