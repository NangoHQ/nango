import jwt from 'jsonwebtoken';
import type { Knex } from '@nangohq/database';
import db, { schema, dbNamespace } from '@nangohq/database';
import analytics, { AnalyticsTypes } from '../utils/analytics.js';
import type { Config as ProviderConfig, AuthCredentials, OAuth1Credentials } from '../models/index.js';
import { LogActionEnum } from '../models/Telemetry.js';
import providerClient from '../clients/provider.client.js';
import configService from './config.service.js';
import syncManager from './sync/manager.service.js';
import environmentService from '../services/environment.service.js';
import { getFreshOAuth2Credentials } from '../clients/oauth2.client.js';
import { NangoError } from '../utils/error.js';

import type { ConnectionConfig, Connection, StoredConnection, NangoConnection } from '../models/Connection.js';
<<<<<<< HEAD
import type {
    Metadata,
    ActiveLogIds,
    Provider,
    ProviderOAuth2,
    AuthModeType,
    TbaCredentials,
    TableauCredentials,
    MaybePromise,
    DBTeam,
    DBEnvironment,
    GhostAdminCredentials
} from '@nangohq/types';
=======
import type { Metadata, Provider, ProviderOAuth2, AuthModeType, TbaCredentials, TableauCredentials, MaybePromise, DBTeam, DBEnvironment } from '@nangohq/types';
>>>>>>> 9aaa5460
import { getLogger, stringifyError, Ok, Err, axiosInstance as axios } from '@nangohq/utils';
import type { Result } from '@nangohq/utils';
import type { ServiceResponse } from '../models/Generic.js';
import encryptionManager from '../utils/encryption.manager.js';
import telemetry, { LogTypes } from '../utils/telemetry.js';
import type {
    AppCredentials,
    AppStoreCredentials,
    OAuth2Credentials,
    OAuth2ClientCredentials,
    ApiKeyCredentials,
    BasicApiCredentials,
    ConnectionUpsertResponse
} from '../models/Auth.js';
import {
    interpolateStringFromObject,
    interpolateString,
    parseTokenExpirationDate,
    isTokenExpired,
    getRedisUrl,
    parseTableauTokenExpirationDate
} from '../utils/utils.js';
import { Locking } from '../utils/lock/locking.js';
import { InMemoryKVStore } from '../utils/kvstore/InMemoryStore.js';
import { RedisKVStore } from '../utils/kvstore/RedisStore.js';
import type { KVStore } from '../utils/kvstore/KVStore.js';
import type { LogContext, LogContextGetter } from '@nangohq/logs';
import { CONNECTIONS_WITH_SCRIPTS_CAP_LIMIT } from '../constants.js';
import type { Orchestrator } from '../clients/orchestrator.js';
import { SlackService } from './notification/slack.service.js';
import { getProvider } from './providers.js';
import { v4 as uuidv4 } from 'uuid';

const logger = getLogger('Connection');
const ACTIVE_LOG_TABLE = dbNamespace + 'active_logs';
const DEFAULT_EXPIRES_AT_MS = 55 * 60 * 1000; // This ensures we have an expiresAt value
const DEFAULT_GHOST_ADMIN_EXPIRES_AT_MS = 5 * 60 * 1000; // This is to ensure we have a GhostToken expiresAt value

type KeyValuePairs = Record<string, string | boolean>;

class ConnectionService {
    private locking: Locking;

    constructor(locking: Locking) {
        this.locking = locking;
    }

    public generateConnectionId(): string {
        return uuidv4();
    }

    public async upsertConnection({
        connectionId,
        providerConfigKey,
        provider,
        parsedRawCredentials,
        connectionConfig,
        environmentId,
        accountId,
        metadata
    }: {
        connectionId: string;
        providerConfigKey: string;
        provider: string;
        parsedRawCredentials: AuthCredentials;
        connectionConfig?: ConnectionConfig;
        environmentId: number;
        accountId: number;
        metadata?: Metadata | null;
    }): Promise<ConnectionUpsertResponse[]> {
        const storedConnection = await this.checkIfConnectionExists(connectionId, providerConfigKey, environmentId);
        const config_id = await configService.getIdByProviderConfigKey(environmentId, providerConfigKey);

        if (storedConnection) {
            const encryptedConnection = encryptionManager.encryptConnection({
                connection_id: connectionId,
                provider_config_key: providerConfigKey,
                credentials: parsedRawCredentials,
                connection_config: connectionConfig || storedConnection.connection_config,
                environment_id: environmentId,
                config_id: config_id as number,
                metadata: metadata || storedConnection.metadata || null
            });

            (encryptedConnection as Connection).updated_at = new Date();

            const connection = await db.knex
                .from<StoredConnection>(`_nango_connections`)
                .where({ id: storedConnection.id!, deleted: false })
                .update(encryptedConnection)
                .returning('*');

            void analytics.track(AnalyticsTypes.CONNECTION_UPDATED, accountId, { provider });

            return [{ connection: connection[0]!, operation: 'override' }];
        }

        const connection = await db.knex
            .from<StoredConnection>(`_nango_connections`)
            .insert(
                encryptionManager.encryptConnection({
                    connection_id: connectionId,
                    provider_config_key: providerConfigKey,
                    config_id: config_id as number,
                    credentials: parsedRawCredentials,
                    connection_config: connectionConfig || {},
                    environment_id: environmentId,
                    metadata: metadata || null
                })
            )
            .returning('*');

        void analytics.track(AnalyticsTypes.CONNECTION_INSERTED, accountId, { provider });

        return [{ connection: connection[0]!, operation: 'creation' }];
    }

    public async upsertTbaConnection({
        connectionId,
        providerConfigKey,
        credentials,
        connectionConfig,
        metadata,
        config,
        environment,
        account
    }: {
        connectionId: string;
        providerConfigKey: string;
        credentials: TbaCredentials;
        connectionConfig?: ConnectionConfig;
        config: ProviderConfig;
        metadata?: Metadata | null;
        environment: DBEnvironment;
        account: DBTeam;
    }): Promise<ConnectionUpsertResponse[]> {
        const storedConnection = await this.checkIfConnectionExists(connectionId, providerConfigKey, environment.id);

        if (storedConnection) {
            const encryptedConnection = encryptionManager.encryptConnection({
                connection_id: connectionId,
                config_id: config.id as number,
                provider_config_key: providerConfigKey,
                credentials,
                connection_config: connectionConfig || storedConnection.connection_config,
                environment_id: environment.id,
                metadata: metadata || storedConnection.metadata || null
            });
            (encryptedConnection as Connection).updated_at = new Date();
            const connection = await db.knex
                .from<StoredConnection>(`_nango_connections`)
                .where({ id: storedConnection.id!, deleted: false })
                .update(encryptedConnection)
                .returning('*');

            void analytics.track(AnalyticsTypes.TBA_CONNECTION_INSERTED, account.id, { provider: config.provider });

            return [{ connection: connection[0]!, operation: 'override' }];
        }
        const connection = await db.knex
            .from<StoredConnection>(`_nango_connections`)
            .insert(
                encryptionManager.encryptConnection({
                    connection_id: connectionId,
                    provider_config_key: providerConfigKey,
                    config_id: config.id as number,
                    credentials,
                    metadata: metadata || null,
                    connection_config: connectionConfig || {},
                    environment_id: environment.id
                })
            )
            .returning('*');

        void analytics.track(AnalyticsTypes.TBA_CONNECTION_INSERTED, account.id, { provider: config.provider });

        return [{ connection: connection[0]!, operation: 'creation' }];
    }

    public async upsertTableauConnection({
        connectionId,
        providerConfigKey,
        credentials,
        connectionConfig,
        metadata,
        config,
        environment,
        account
    }: {
        connectionId: string;
        providerConfigKey: string;
        credentials: TableauCredentials;
        connectionConfig?: ConnectionConfig;
        config: ProviderConfig;
        metadata?: Metadata | null;
        environment: DBEnvironment;
        account: DBTeam;
    }): Promise<ConnectionUpsertResponse[]> {
        const storedConnection = await this.checkIfConnectionExists(connectionId, providerConfigKey, environment.id);

        if (storedConnection) {
            const encryptedConnection = encryptionManager.encryptConnection({
                connection_id: connectionId,
                config_id: config.id as number,
                provider_config_key: providerConfigKey,
                credentials,
                connection_config: connectionConfig || storedConnection.connection_config,
                environment_id: environment.id,
                metadata: metadata || storedConnection.metadata || null
            });
            (encryptedConnection as Connection).updated_at = new Date();
            const connection = await db.knex
                .from<StoredConnection>(`_nango_connections`)
                .where({ id: storedConnection.id!, deleted: false })
                .update(encryptedConnection)
                .returning('*');

            void analytics.track(AnalyticsTypes.TABLEAU_CONNECTION_INSERTED, account.id, { provider: config.provider });

            return [{ connection: connection[0]!, operation: 'override' }];
        }
        const connection = await db.knex
            .from<StoredConnection>(`_nango_connections`)
            .insert(
                encryptionManager.encryptConnection({
                    connection_id: connectionId,
                    provider_config_key: providerConfigKey,
                    config_id: config.id as number,
                    credentials,
                    metadata: metadata || null,
                    connection_config: connectionConfig || {},
                    environment_id: environment.id
                })
            )
            .returning('*');

        void analytics.track(AnalyticsTypes.TABLEAU_CONNECTION_INSERTED, account.id, { provider: config.provider });

        return [{ connection: connection[0]!, operation: 'creation' }];
    }

    public async upsertGhostAdminConnection({
        connectionId,
        providerConfigKey,
        credentials,
        connectionConfig,
        metadata,
        config,
        environment,
        account
    }: {
        connectionId: string;
        providerConfigKey: string;
        credentials: GhostAdminCredentials;
        connectionConfig?: ConnectionConfig;
        config: ProviderConfig;
        metadata?: Metadata | null;
        environment: DBEnvironment;
        account: DBTeam;
    }): Promise<ConnectionUpsertResponse[]> {
        const storedConnection = await this.checkIfConnectionExists(connectionId, providerConfigKey, environment.id);

        if (storedConnection) {
            const encryptedConnection = encryptionManager.encryptConnection({
                connection_id: connectionId,
                config_id: config.id as number,
                provider_config_key: providerConfigKey,
                credentials,
                connection_config: connectionConfig || storedConnection.connection_config,
                environment_id: environment.id,
                metadata: metadata || storedConnection.metadata || null
            });
            (encryptedConnection as Connection).updated_at = new Date();
            const connection = await db.knex
                .from<StoredConnection>(`_nango_connections`)
                .where({ id: storedConnection.id!, deleted: false })
                .update(encryptedConnection)
                .returning('*');

            void analytics.track(AnalyticsTypes.TABLEAU_CONNECTION_INSERTED, account.id, { provider: config.provider });

            return [{ connection: connection[0]!, operation: 'override' }];
        }
        const connection = await db.knex
            .from<StoredConnection>(`_nango_connections`)
            .insert(
                encryptionManager.encryptConnection({
                    connection_id: connectionId,
                    provider_config_key: providerConfigKey,
                    config_id: config.id as number,
                    credentials,
                    metadata: metadata || null,
                    connection_config: connectionConfig || {},
                    environment_id: environment.id
                })
            )
            .returning('*');

        void analytics.track(AnalyticsTypes.GHOST_ADMIN_CONNECTION_INSERTED, account.id, { provider: config.provider });

        return [{ connection: connection[0]!, operation: 'creation' }];
    }

    public async upsertApiConnection({
        connectionId,
        providerConfigKey,
        provider,
        credentials,
        connectionConfig,
        metadata,
        environment,
        account
    }: {
        connectionId: string;
        providerConfigKey: string;
        provider: string;
        credentials: ApiKeyCredentials | BasicApiCredentials;
        connectionConfig?: ConnectionConfig;
        metadata?: Metadata | null;
        environment: DBEnvironment;
        account: DBTeam;
    }): Promise<ConnectionUpsertResponse[]> {
        const storedConnection = await this.checkIfConnectionExists(connectionId, providerConfigKey, environment.id);
        const config_id = await configService.getIdByProviderConfigKey(environment.id, providerConfigKey); // TODO remove that

        if (storedConnection) {
            const encryptedConnection = encryptionManager.encryptConnection({
                connection_id: connectionId,
                config_id: config_id as number,
                provider_config_key: providerConfigKey,
                credentials,
                connection_config: connectionConfig || storedConnection.connection_config,
                environment_id: environment.id,
                metadata: metadata || storedConnection.metadata || null
            });
            (encryptedConnection as Connection).updated_at = new Date();
            const connection = await db.knex
                .from<StoredConnection>(`_nango_connections`)
                .where({ id: storedConnection.id!, deleted: false })
                .update(encryptedConnection)
                .returning('*');

            void analytics.track(AnalyticsTypes.API_CONNECTION_UPDATED, account.id, { provider });

            return [{ connection: connection[0]!, operation: 'override' }];
        }
        const connection = await db.knex
            .from<StoredConnection>(`_nango_connections`)
            .insert(
                encryptionManager.encryptApiConnection({
                    connection_id: connectionId,
                    provider_config_key: providerConfigKey,
                    config_id: config_id as number,
                    credentials,
                    metadata: metadata || {},
                    connection_config: connectionConfig || {},
                    environment_id: environment.id
                })
            )
            .returning('*');

        void analytics.track(AnalyticsTypes.API_CONNECTION_INSERTED, account.id, { provider });

        return [{ connection: connection[0]!, operation: 'creation' }];
    }

    public async upsertUnauthConnection({
        connectionId,
        providerConfigKey,
        provider,
        metadata,
        connectionConfig,
        environment,
        account
    }: {
        connectionId: string;
        providerConfigKey: string;
        provider: string;
        metadata?: Metadata | null;
        connectionConfig?: ConnectionConfig;
        environment: DBEnvironment;
        account: DBTeam;
    }): Promise<ConnectionUpsertResponse[]> {
        const storedConnection = await this.checkIfConnectionExists(connectionId, providerConfigKey, environment.id);
        const config_id = await configService.getIdByProviderConfigKey(environment.id, providerConfigKey); // TODO remove that

        if (storedConnection) {
            const connection = await db.knex
                .from<StoredConnection>(`_nango_connections`)
                .where({ id: storedConnection.id!, deleted: false })
                .update({
                    connection_id: connectionId,
                    provider_config_key: providerConfigKey,
                    config_id: config_id as number,
                    updated_at: new Date(),
                    connection_config: connectionConfig || storedConnection.connection_config,
                    metadata: metadata || storedConnection.metadata || null
                })
                .returning('*');

            void analytics.track(AnalyticsTypes.UNAUTH_CONNECTION_UPDATED, account.id, { provider });

            return [{ connection: connection[0]!, operation: 'override' }];
        }
        const connection = await db.knex
            .from<StoredConnection>(`_nango_connections`)
            .insert({
                connection_id: connectionId,
                provider_config_key: providerConfigKey,
                credentials: {},
                connection_config: connectionConfig || {},
                metadata: metadata || {},
                environment_id: environment.id,
                config_id: config_id!
            })
            .returning('*');

        void analytics.track(AnalyticsTypes.UNAUTH_CONNECTION_INSERTED, account.id, { provider });

        return [{ connection: connection[0]!, operation: 'creation' }];
    }

    public async importOAuthConnection({
        connectionId,
        providerConfigKey,
        provider,
        environment,
        account,
        metadata = null,
        connectionConfig = {},
        parsedRawCredentials,
        connectionCreatedHook
    }: {
        connectionId: string;
        providerConfigKey: string;
        provider: string;
        environment: DBEnvironment;
        account: DBTeam;
        metadata?: Metadata | null;
        connectionConfig?: ConnectionConfig;
        parsedRawCredentials: OAuth2Credentials | OAuth1Credentials | OAuth2ClientCredentials;
        connectionCreatedHook: (res: ConnectionUpsertResponse) => MaybePromise<void>;
    }) {
        const [importedConnection] = await this.upsertConnection({
            connectionId,
            providerConfigKey,
            provider,
            parsedRawCredentials,
            connectionConfig,
            environmentId: environment.id,
            accountId: account.id,
            metadata
        });

        if (importedConnection) {
            void connectionCreatedHook(importedConnection);
        }

        return [importedConnection];
    }

    public async importApiAuthConnection({
        connectionId,
        providerConfigKey,
        provider,
        metadata = null,
        environment,
        account,
        connectionConfig = {},
        credentials,
        connectionCreatedHook
    }: {
        connectionId: string;
        providerConfigKey: string;
        provider: string;
        environment: DBEnvironment;
        account: DBTeam;
        metadata?: Metadata | null;
        connectionConfig?: ConnectionConfig;
        credentials: BasicApiCredentials | ApiKeyCredentials;
        connectionCreatedHook: (res: ConnectionUpsertResponse) => MaybePromise<void>;
    }) {
        const [importedConnection] = await this.upsertApiConnection({
            connectionId,
            providerConfigKey,
            provider,
            credentials,
            connectionConfig,
            metadata,
            environment,
            account
        });

        if (importedConnection) {
            void connectionCreatedHook(importedConnection);
        }

        return [importedConnection];
    }

    public async getConnectionById(
        id: number
    ): Promise<Pick<Connection, 'id' | 'connection_id' | 'provider_config_key' | 'environment_id' | 'connection_config' | 'metadata'> | null> {
        const result = await schema()
            .select('id', 'connection_id', 'provider_config_key', 'environment_id', 'connection_config', 'metadata')
            .from<StoredConnection>('_nango_connections')
            .where({ id: id, deleted: false });

        if (!result || result.length == 0 || !result[0]) {
            return null;
        }

        return result[0];
    }

    public async checkIfConnectionExists(connection_id: string, provider_config_key: string, environment_id: number): Promise<null | StoredConnection> {
        const result = await db.knex
            .select<StoredConnection>('*')
            .from<StoredConnection>('_nango_connections')
            .where({
                connection_id,
                provider_config_key,
                environment_id,
                deleted: false
            })
            .first();

        return result || null;
    }

    public async getConnection(connectionId: string, providerConfigKey: string, environment_id: number): Promise<ServiceResponse<Connection>> {
        if (!environment_id) {
            const error = new NangoError('missing_environment');

            return { success: false, error, response: null };
        }

        if (!connectionId) {
            const error = new NangoError('missing_connection');

            await telemetry.log(LogTypes.GET_CONNECTION_FAILURE, error.message, LogActionEnum.AUTH, {
                environmentId: String(environment_id),
                connectionId,
                providerConfigKey,
                level: 'error'
            });

            return { success: false, error, response: null };
        }

        if (!providerConfigKey) {
            const error = new NangoError('missing_provider_config');

            await telemetry.log(LogTypes.GET_CONNECTION_FAILURE, error.message, LogActionEnum.AUTH, {
                environmentId: String(environment_id),
                connectionId,
                providerConfigKey,
                level: 'error'
            });

            return { success: false, error, response: null };
        }

        const result: StoredConnection[] | null = (await schema()
            .select('*')
            .from<StoredConnection>(`_nango_connections`)
            .where({ connection_id: connectionId, provider_config_key: providerConfigKey, environment_id, deleted: false })) as unknown as StoredConnection[];

        const storedConnection = result == null || result.length == 0 ? null : result[0] || null;

        if (!storedConnection) {
            const environmentName = await environmentService.getEnvironmentName(environment_id);

            const error = new NangoError('unknown_connection', { connectionId, providerConfigKey, environmentName });

            await telemetry.log(LogTypes.GET_CONNECTION_FAILURE, error.message, LogActionEnum.AUTH, {
                environmentId: String(environment_id),
                connectionId,
                providerConfigKey,
                level: 'error'
            });

            return { success: false, error, response: null };
        }

        const connection = encryptionManager.decryptConnection(storedConnection);

        // Parse the token expiration date.
        if (connection != null) {
            const credentials = connection.credentials as
                | OAuth1Credentials
                | OAuth2Credentials
                | AppCredentials
                | OAuth2ClientCredentials
                | TableauCredentials
                | GhostAdminCredentials;
            if (credentials.type && credentials.type === 'OAUTH2') {
                const creds = credentials;
                creds.expires_at = creds.expires_at != null ? parseTokenExpirationDate(creds.expires_at) : undefined;
                connection.credentials = creds;
            }

            if (credentials.type && credentials.type === 'APP') {
                const creds = credentials;
                creds.expires_at = creds.expires_at != null ? parseTokenExpirationDate(creds.expires_at) : undefined;
                connection.credentials = creds;
            }

            if (credentials.type && credentials.type === 'OAUTH2_CC') {
                const creds = credentials;
                creds.expires_at = creds.expires_at != null ? parseTokenExpirationDate(creds.expires_at) : undefined;
                connection.credentials = creds;
            }

            if (credentials.type && credentials.type === 'TABLEAU') {
                const creds = credentials;
                creds.expires_at = creds.expires_at != null ? parseTokenExpirationDate(creds.expires_at) : undefined;
                connection.credentials = creds;
            }

            if (credentials.type && credentials.type === 'GHOST_ADMIN') {
                const creds = credentials;
                creds.expires_at = creds.expires_at != null ? parseTokenExpirationDate(creds.expires_at) : undefined;
                connection.credentials = creds;
            }
        }

        return { success: true, error: null, response: connection };
    }

    public async updateConnection(connection: Connection) {
        await db.knex
            .from<StoredConnection>(`_nango_connections`)
            .where({
                connection_id: connection.connection_id,
                provider_config_key: connection.provider_config_key,
                environment_id: connection.environment_id,
                deleted: false
            })
            .update(encryptionManager.encryptConnection(connection));
    }

    public async getMetadata(connection: Connection): Promise<Record<string, string>> {
        const result = await db.knex.from<StoredConnection>(`_nango_connections`).select('metadata').where({
            connection_id: connection.connection_id,
            provider_config_key: connection.provider_config_key,
            environment_id: connection.environment_id,
            deleted: false
        });

        if (!result || result.length == 0 || !result[0]) {
            return {};
        }

        return result[0].metadata;
    }

    public async getConnectionConfig(connection: Pick<Connection, 'connection_id' | 'provider_config_key' | 'environment_id'>): Promise<ConnectionConfig> {
        const result = await db.knex.from<StoredConnection>(`_nango_connections`).select('connection_config').where({
            connection_id: connection.connection_id,
            provider_config_key: connection.provider_config_key,
            environment_id: connection.environment_id,
            deleted: false
        });

        if (!result || result.length == 0 || !result[0]) {
            return {};
        }

        return result[0].connection_config;
    }

    public async countConnections({ environmentId, providerConfigKey }: { environmentId: number; providerConfigKey: string }): Promise<number> {
        const res = await db.knex
            .from<StoredConnection>(`_nango_connections`)
            .where({ environment_id: environmentId, provider_config_key: providerConfigKey, deleted: false })
            .count<{ count: string }>('*')
            .first();

        return res?.count ? Number(res.count) : 0;
    }

    public async getConnectionsByEnvironmentAndConfig(environment_id: number, providerConfigKey: string): Promise<NangoConnection[]> {
        const result = await db.knex
            .from<StoredConnection>(`_nango_connections`)
            .select('id', 'connection_id', 'provider_config_key', 'environment_id', 'connection_config')
            .where({ environment_id, provider_config_key: providerConfigKey, deleted: false });

        if (!result || result.length == 0 || !result[0]) {
            return [];
        }

        return result;
    }

    public async getConnectionsByEnvironmentAndConfigId(environment_id: number, config_id: number): Promise<StoredConnection[]> {
        const result = await db.knex.from<StoredConnection>(`_nango_connections`).select('*').where({ environment_id, config_id, deleted: false });

        if (!result || result.length == 0 || !result[0]) {
            return [];
        }

        return result;
    }

    public async copyConnections(connections: StoredConnection[], environment_id: number, config_id: number) {
        const newConnections = connections.map((connection) => {
            return {
                ...connection,
                id: undefined,
                environment_id,
                config_id
            };
        });

        await db.knex.batchInsert('_nango_connections', newConnections);
    }

    public async getOldConnections({
        days,
        limit
    }: {
        days: number;
        limit: number;
    }): Promise<{ connection_id: string; provider_config_key: string; account: DBTeam; environment: DBEnvironment }[]> {
        const dateThreshold = new Date();
        dateThreshold.setDate(dateThreshold.getDate() - days);

        type T = Awaited<ReturnType<ConnectionService['getOldConnections']>>;

        const result = await db
            .knex<StoredConnection>(`_nango_connections`)
            .join('_nango_configs', '_nango_connections.config_id', '_nango_configs.id')
            .join('_nango_environments', '_nango_connections.environment_id', '_nango_environments.id')
            .join('_nango_accounts', '_nango_environments.account_id', '_nango_accounts.id')
            .select<T>(
                'connection_id',
                'unique_key as provider_config_key',
                db.knex.raw('row_to_json(_nango_environments.*) as environment'),
                db.knex.raw('row_to_json(_nango_accounts.*) as account')
            )
            .where('_nango_connections.deleted', false)
            .andWhere((builder) => builder.where('last_fetched_at', '<', dateThreshold).orWhereNull('last_fetched_at'))
            .limit(limit);

        return result || [];
    }

    public async replaceMetadata(ids: number[], metadata: Metadata, trx: Knex.Transaction) {
        await trx.from<StoredConnection>(`_nango_connections`).whereIn('id', ids).andWhere({ deleted: false }).update({ metadata });
    }

    public async replaceConnectionConfig(connection: Connection, config: ConnectionConfig) {
        await db.knex
            .from<StoredConnection>(`_nango_connections`)
            .where({ id: connection.id as number, deleted: false })
            .update({ connection_config: config });
    }

    public async updateMetadata(connections: Connection[], metadata: Metadata): Promise<void> {
        await db.knex.transaction(async (trx) => {
            for (const connection of connections) {
                const newMetadata = { ...connection.metadata, ...metadata };
                await this.replaceMetadata([connection.id as number], newMetadata, trx);
            }
        });
    }

    public async updateConnectionConfig(connection: Connection, config: ConnectionConfig): Promise<ConnectionConfig> {
        const existingConfig = await this.getConnectionConfig(connection);
        const newConfig = { ...existingConfig, ...config };
        await this.replaceConnectionConfig(connection, newConfig);

        return newConfig;
    }

    public async findConnectionsByConnectionConfigValue(key: string, value: string, environmentId: number): Promise<Connection[] | null> {
        const result = await db.knex
            .from<StoredConnection>(`_nango_connections`)
            .select('*')
            .where({ environment_id: environmentId })
            .whereRaw(`connection_config->>:key = :value AND deleted = false`, { key, value });

        if (!result || result.length == 0) {
            return null;
        }

        return result.map((connection) => encryptionManager.decryptConnection(connection) as Connection);
    }

    public async findConnectionsByMultipleConnectionConfigValues(keyValuePairs: KeyValuePairs, environmentId: number): Promise<Connection[] | null> {
        let query = db.knex.from<StoredConnection>(`_nango_connections`).select('*').where({ environment_id: environmentId });

        Object.entries(keyValuePairs).forEach(([key, value]) => {
            query = query.andWhereRaw(`connection_config->>:key = :value AND deleted = false`, { key, value });
        });

        const result = await query;

        if (!result || result.length == 0) {
            return null;
        }

        return result.map((connection) => encryptionManager.decryptConnection(connection) as Connection);
    }

    public async listConnections(
        environment_id: number,
        connectionId?: string
    ): Promise<
        { id: number; connection_id: string; provider: string; created: string; metadata: Metadata; active_logs: [{ type: string; log_id: string }] }[]
    > {
        const queryBuilder = db.knex
            .from<Connection>(`_nango_connections`)
            .select(
                { id: '_nango_connections.id' },
                { connection_id: '_nango_connections.connection_id' },
                { provider: '_nango_connections.provider_config_key' },
                { created: '_nango_connections.created_at' },
                '_nango_connections.metadata',
                db.knex.raw(`
                  (SELECT COALESCE(json_agg(json_build_object(
                      'type', type,
                      'log_id', log_id
                    )), '[]'::json)
                    FROM ${ACTIVE_LOG_TABLE}
                    WHERE _nango_connections.id = ${ACTIVE_LOG_TABLE}.connection_id
                      AND ${ACTIVE_LOG_TABLE}.active = true
                  ) as active_logs
               `)
            )
            .where({
                environment_id: environment_id,
                deleted: false
            })
            .groupBy(
                '_nango_connections.id',
                '_nango_connections.connection_id',
                '_nango_connections.provider_config_key',
                '_nango_connections.created_at',
                '_nango_connections.metadata'
            );

        if (connectionId) {
            queryBuilder.where({
                connection_id: connectionId
            });
        }

        return queryBuilder;
    }

    public async getAllNames(environment_id: number): Promise<string[]> {
        const connections = await this.listConnections(environment_id);
        return [...new Set(connections.map((config) => config.connection_id))];
    }

    public async deleteConnection({
        connection,
        providerConfigKey,
        environmentId,
        orchestrator,
        logContextGetter
    }: {
        connection: Connection;
        providerConfigKey: string;
        environmentId: number;
        orchestrator: Orchestrator;
        logContextGetter: LogContextGetter;
    }): Promise<number> {
        const del = await db.knex
            .from<Connection>(`_nango_connections`)
            .where({
                connection_id: connection.connection_id,
                provider_config_key: providerConfigKey,
                environment_id: environmentId,
                deleted: false
            })
            .update({ deleted: true, credentials: {}, credentials_iv: null, credentials_tag: null, deleted_at: new Date() });

        await syncManager.softDeleteSyncsByConnection(connection, orchestrator);
        const slackService = new SlackService({ logContextGetter, orchestrator });
        await slackService.closeOpenNotificationForConnection({ connectionId: connection.id!, environmentId });

        return del;
    }

    public async getConnectionCredentials({
        account,
        environment,
        connectionId,
        providerConfigKey,
        logContextGetter,
        instantRefresh,
        onRefreshSuccess,
        onRefreshFailed
    }: {
        account: DBTeam;
        environment: DBEnvironment;
        connectionId: string;
        providerConfigKey: string;
        logContextGetter: LogContextGetter;
        instantRefresh: boolean;
        onRefreshSuccess: (args: { connection: Connection; environment: DBEnvironment; config: ProviderConfig }) => Promise<void>;
        onRefreshFailed: (args: {
            connection: Connection;
            logCtx: LogContext;
            authError: { type: string; description: string };
            environment: DBEnvironment;
            provider: Provider;
            config: ProviderConfig;
        }) => Promise<void>;
    }): Promise<Result<Connection, NangoError>> {
        if (connectionId === null) {
            const error = new NangoError('missing_connection');

            return Err(error);
        }

        if (providerConfigKey === null) {
            const error = new NangoError('missing_provider_config');

            return Err(error);
        }

        const { success, error, response: connection } = await this.getConnection(connectionId, providerConfigKey, environment.id);

        if (!success && error) {
            return Err(error);
        }

        if (connection === null || !connection.id) {
            const error = new NangoError('unknown_connection', { connectionId, providerConfigKey, environmentName: environment.name });

            return Err(error);
        }

        const config: ProviderConfig | null = await configService.getProviderConfig(connection?.provider_config_key, environment.id);

        if (config === null || !config.id) {
            const error = new NangoError('unknown_provider_config');
            return Err(error);
        }

        const provider = getProvider(config?.provider);
        if (!provider) {
            const error = new NangoError('unknown_provider_config');
            return Err(error);
        }

        if (
            connection?.credentials?.type === 'OAUTH2' ||
            connection?.credentials?.type === 'APP' ||
            connection?.credentials?.type === 'OAUTH2_CC' ||
            connection?.credentials?.type === 'TABLEAU' ||
            connection?.credentials?.type === 'GHOST_ADMIN'
        ) {
            const { success, error, response } = await this.refreshCredentialsIfNeeded({
                connectionId: connection.connection_id,
                environmentId: environment.id,
                providerConfig: config,
                provider: provider as ProviderOAuth2,
                environment_id: environment.id,
                instantRefresh
            });

            if ((!success && error) || !response) {
                const logCtx = await logContextGetter.create(
                    { operation: { type: 'auth', action: 'refresh_token' } },
                    {
                        account,
                        environment,
                        integration: config ? { id: config.id, name: config.unique_key, provider: config.provider } : undefined,
                        connection: { id: connection.id, name: connection.connection_id }
                    }
                );

                await logCtx.error('Failed to refresh credentials', error);
                await logCtx.failed();

                if (logCtx) {
                    await onRefreshFailed({
                        connection,
                        logCtx,
                        authError: {
                            type: error!.type,
                            description: error!.message
                        },
                        environment,
                        provider,
                        config
                    });
                }

                // TODO: this leak credentials to the logs
                const errorWithPayload = new NangoError(error!.type, connection);

                // there was an attempt to refresh the token so clear it from the queue
                // of connections to refresh if it failed
                await this.updateLastFetched(connection.id);

                return Err(errorWithPayload);
            } else if (response.refreshed) {
                await onRefreshSuccess({
                    connection,
                    environment,
                    config
                });

                // if the credentials were refreshed be sure to set the last fetched date
                await this.updateLastFetched(connection.id);
            }

            connection.credentials = response.credentials as OAuth2Credentials;
        }

        // sample this to reduce writes and load on the db
        if (Math.random() < 0.33) {
            await this.updateLastFetched(connection.id);
        }

        return Ok(connection);
    }

    public async updateLastFetched(id: number) {
        await db.knex.from<Connection>(`_nango_connections`).where({ id, deleted: false }).update({ last_fetched_at: new Date() });
    }

    // Parses and arbitrary object (e.g. a server response or a user provided auth object) into AuthCredentials.
    // Throws if values are missing/missing the input is malformed.
    public parseRawCredentials(rawCredentials: object, authMode: AuthModeType, template?: ProviderOAuth2): AuthCredentials {
        const rawCreds = rawCredentials as Record<string, any>;

        switch (authMode) {
            case 'OAUTH2': {
                if (!rawCreds['access_token']) {
                    throw new NangoError(`incomplete_raw_credentials`);
                }

                let expiresAt: Date | undefined;

                if (rawCreds['expires_at']) {
                    expiresAt = parseTokenExpirationDate(rawCreds['expires_at']);
                } else if (rawCreds['expires_in']) {
                    expiresAt = new Date(Date.now() + Number.parseInt(rawCreds['expires_in'], 10) * 1000);
                }

                const oauth2Creds: OAuth2Credentials = {
                    type: 'OAUTH2',
                    access_token: rawCreds['access_token'],
                    refresh_token: rawCreds['refresh_token'],
                    expires_at: expiresAt,
                    raw: rawCreds
                };

                return oauth2Creds;
            }

            case 'OAUTH1': {
                if (!rawCreds['oauth_token'] || !rawCreds['oauth_token_secret']) {
                    throw new NangoError(`incomplete_raw_credentials`);
                }

                const oauth1Creds: OAuth1Credentials = {
                    type: 'OAUTH1',
                    oauth_token: rawCreds['oauth_token'],
                    oauth_token_secret: rawCreds['oauth_token_secret'],
                    raw: rawCreds
                };

                return oauth1Creds;
            }

            case 'OAUTH2_CC': {
                if (!rawCreds['access_token'] && !(rawCreds['data'] && rawCreds['data']['token']) && !rawCreds['jwt']) {
                    throw new NangoError(`incomplete_raw_credentials`);
                }

                let expiresAt: Date | undefined;

                //fiserv returns expires_in in milliseconds
                if (rawCreds['expires_at']) {
                    expiresAt = parseTokenExpirationDate(rawCreds['expires_at']);
                } else if (rawCreds['expires_in']) {
                    const expiresIn = Number.parseInt(rawCreds['expires_in'], 10);
                    const multiplier = template?.expires_in_unit === 'milliseconds' ? 1 : 1000;
                    expiresAt = new Date(Date.now() + expiresIn * multiplier);
                } else {
                    expiresAt = new Date(Date.now() + DEFAULT_EXPIRES_AT_MS);
                }

                const oauth2Creds: OAuth2ClientCredentials = {
                    type: 'OAUTH2_CC',
                    token: rawCreds['access_token'] || (rawCreds['data'] && rawCreds['data']['token']) || rawCreds['jwt'],
                    client_id: '',
                    client_secret: '',
                    expires_at: expiresAt,
                    raw: rawCreds
                };

                return oauth2Creds;
            }

            case 'TABLEAU': {
                if (!rawCreds['credentials']['token']) {
                    throw new NangoError(`incomplete_raw_credentials`);
                }
                let expiresAt: Date | undefined;
                if (rawCreds['credentials']['estimatedTimeToExpiration']) {
                    expiresAt = parseTableauTokenExpirationDate(rawCreds['credentials']['estimatedTimeToExpiration']);
                }
                const tableauCredentials: TableauCredentials = {
                    type: 'TABLEAU',
                    token: rawCreds['credentials']['token'],
                    expires_at: expiresAt,
                    raw: rawCreds,
                    pat_name: '',
                    pat_secret: '',
                    content_url: ''
                };
                return tableauCredentials;
            }

            default:
                throw new NangoError(`Cannot parse credentials, unknown credentials type: ${JSON.stringify(rawCreds, undefined, 2)}`);
        }
    }

    private async refreshCredentialsIfNeeded({
        connectionId,
        environmentId,
        providerConfig,
        provider,
        environment_id,
        instantRefresh = false
    }: {
        connectionId: string;
        environmentId: number;
        providerConfig: ProviderConfig;
        provider: ProviderOAuth2;
        environment_id: number;
        instantRefresh?: boolean;
    }): Promise<
        ServiceResponse<{
            refreshed: boolean;
            credentials: OAuth2Credentials | AppCredentials | AppStoreCredentials | OAuth2ClientCredentials | TableauCredentials | GhostAdminCredentials;
        }>
    > {
        const providerConfigKey = providerConfig.unique_key;

        // fetch connection and return credentials if they are fresh
        const getConnectionAndFreshCredentials = async (): Promise<{
            connection: Connection;
            freshCredentials:
                | OAuth2Credentials
                | AppCredentials
                | AppStoreCredentials
                | OAuth2ClientCredentials
                | TableauCredentials
                | GhostAdminCredentials
                | null;
        }> => {
            const { success, error, response: connection } = await this.getConnection(connectionId, providerConfigKey, environmentId);

            if (!success || !connection) {
                throw error;
            }

            const shouldRefresh = await this.shouldRefreshCredentials(
                connection,
                connection.credentials as OAuth2Credentials,
                providerConfig,
                provider,
                instantRefresh
            );

            return {
                connection,
                freshCredentials: shouldRefresh
                    ? null
                    : (connection.credentials as
                          | OAuth2Credentials
                          | AppCredentials
                          | AppStoreCredentials
                          | OAuth2ClientCredentials
                          | TableauCredentials
                          | GhostAdminCredentials)
            };
        };

        // We must ensure that only one refresh is running at a time
        // Using a simple redis entry as a lock with a TTL to ensure it is always released.
        // NOTES:
        // - This is not a distributed lock and will not work in a multi-redis environment.
        // - It could also be unsafe in case of a Redis crash.
        const lockKey = `lock:refresh:${environment_id}:${providerConfigKey}:${connectionId}`;
        try {
            const ttlInMs = 10000;
            const acquisitionTimeoutMs = ttlInMs * 1.2; // giving some extra time for the lock to be released

            let connectionToRefresh: Connection;
            try {
                await this.locking.tryAcquire(lockKey, ttlInMs, acquisitionTimeoutMs);
                // Another refresh was running so we check if the credentials were refreshed
                // If yes, we return the new credentials
                // If not, we proceed with the refresh
                const { connection, freshCredentials } = await getConnectionAndFreshCredentials();
                if (freshCredentials) {
                    return { success: true, error: null, response: { refreshed: false, credentials: freshCredentials } };
                }
                connectionToRefresh = connection;
            } catch (err) {
                // lock acquisition might have timed out
                // but refresh might have been successfully performed by another execution
                // while we were waiting for the lock
                // so we check if the credentials were refreshed
                // if yes, we return the new credentials
                // if not, we actually fail the refresh
                const { freshCredentials } = await getConnectionAndFreshCredentials();
                if (freshCredentials) {
                    return { success: true, error: null, response: { refreshed: false, credentials: freshCredentials } };
                }
                throw err;
            }

            await telemetry.log(LogTypes.AUTH_TOKEN_REFRESH_START, 'Token refresh is being started', LogActionEnum.AUTH, {
                environmentId: String(environment_id),
                connectionId,
                providerConfigKey,
                provider: providerConfig.provider
            });

            const { success, error, response: newCredentials } = await this.getNewCredentials(connectionToRefresh, providerConfig, provider);
            if (!success || !newCredentials) {
                await telemetry.log(LogTypes.AUTH_TOKEN_REFRESH_FAILURE, `Token refresh failed, ${error?.message}`, LogActionEnum.AUTH, {
                    environmentId: String(environment_id),
                    connectionId,
                    providerConfigKey,
                    provider: providerConfig.provider,
                    level: 'error'
                });

                return { success, error, response: null };
            }

            connectionToRefresh.credentials = newCredentials;
            await this.updateConnection({ ...connectionToRefresh, updated_at: new Date() });

            await telemetry.log(LogTypes.AUTH_TOKEN_REFRESH_SUCCESS, 'Token refresh was successful', LogActionEnum.AUTH, {
                environmentId: String(environment_id),
                connectionId,
                providerConfigKey,
                provider: providerConfig.provider
            });

            return { success: true, error: null, response: { refreshed: true, credentials: newCredentials } };
        } catch (err) {
            await telemetry.log(LogTypes.AUTH_TOKEN_REFRESH_FAILURE, `Token refresh failed, ${stringifyError(err)}`, LogActionEnum.AUTH, {
                environmentId: String(environment_id),
                connectionId,
                providerConfigKey,
                provider: providerConfig.provider,
                level: 'error'
            });

            const error = new NangoError('refresh_token_external_error', { message: err instanceof Error ? err.message : 'unknown error' });

            return { success: false, error, response: null };
        } finally {
            await this.locking.release(lockKey);
        }
    }

    public async getAppStoreCredentials(
        provider: Provider,
        connectionConfig: Connection['connection_config'],
        privateKey: string
    ): Promise<ServiceResponse<AppStoreCredentials>> {
        const templateTokenUrl = typeof provider.token_url === 'string' ? provider.token_url : (provider.token_url!['APP_STORE'] as string);
        const tokenUrl = interpolateStringFromObject(templateTokenUrl, { connectionConfig });

        const now = Math.floor(Date.now() / 1000);
        const expiration = now + 15 * 60;

        const payload: Record<string, string | number> = {
            iat: now,
            exp: expiration,
            iss: connectionConfig['issuerId']
        };

        if (provider.authorization_params && provider.authorization_params['audience']) {
            payload['aud'] = provider.authorization_params['audience'];
        }

        if (connectionConfig['scope']) {
            payload['scope'] = connectionConfig['scope'];
        }

        const {
            success,
            error,
            response: rawCredentials
        } = await this.getJWTCredentials(privateKey, tokenUrl, payload, null, {
            header: {
                alg: 'ES256',
                kid: connectionConfig['privateKeyId'],
                typ: 'JWT'
            }
        });

        if (!success || !rawCredentials) {
            return { success, error, response: null };
        }

        const credentials: AppStoreCredentials = {
            type: 'APP_STORE',
            access_token: rawCredentials?.token,
            private_key: Buffer.from(privateKey).toString('base64'),
            expires_at: rawCredentials?.expires_at,
            raw: rawCredentials as unknown as Record<string, unknown>
        };

        return { success: true, error: null, response: credentials };
    }

    public async getAppCredentialsAndFinishConnection(
        connectionId: string,
        integration: ProviderConfig,
        provider: Provider,
        connectionConfig: ConnectionConfig,
        logCtx: LogContext,
        connectionCreatedHook: (res: ConnectionUpsertResponse) => MaybePromise<void>
    ): Promise<void> {
        const { success, error, response: credentials } = await this.getAppCredentials(provider, integration, connectionConfig);

        if (!success || !credentials) {
            logger.error(error);
            return;
        }

        const accountId = await environmentService.getAccountIdFromEnvironment(integration.environment_id);

        const [updatedConnection] = await this.upsertConnection({
            connectionId,
            providerConfigKey: integration.unique_key,
            provider: integration.provider,
            parsedRawCredentials: credentials as unknown as AuthCredentials,
            connectionConfig,
            environmentId: integration.environment_id,
            accountId: accountId as number
        });

        if (updatedConnection) {
            void connectionCreatedHook(updatedConnection);
        }

        await logCtx.info('App connection was approved and credentials were saved');
    }

    public async getAppCredentials(
        provider: Provider,
        config: ProviderConfig,
        connectionConfig: Connection['connection_config']
    ): Promise<ServiceResponse<AppCredentials>> {
        const templateTokenUrl = typeof provider.token_url === 'string' ? provider.token_url : (provider.token_url!['APP'] as string);

        const tokenUrl = interpolateStringFromObject(templateTokenUrl, { connectionConfig });
        const privateKeyBase64 = config?.custom ? config.custom['private_key'] : config.oauth_client_secret;

        const privateKey = Buffer.from(privateKeyBase64 as string, 'base64').toString('utf8');

        const headers = {
            Accept: 'application/vnd.github.v3+json'
        };

        const now = Math.floor(Date.now() / 1000);
        const expiration = now + 10 * 60;

        const payload: Record<string, string | number> = {
            iat: now,
            exp: expiration,
            iss: (config?.custom ? config.custom['app_id'] : config.oauth_client_id) as string
        };

        if (!payload['iss'] && connectionConfig['app_id']) {
            payload['iss'] = connectionConfig['app_id'];
        }

        const { success, error, response: rawCredentials } = await this.getJWTCredentials(privateKey, tokenUrl, payload, headers, { algorithm: 'RS256' });

        if (!success || !rawCredentials) {
            return { success, error, response: null };
        }

        const credentials: AppCredentials = {
            type: 'APP',
            access_token: rawCredentials?.token,
            expires_at: rawCredentials?.expires_at,
            raw: rawCredentials as unknown as Record<string, unknown>
        };

        return { success: true, error: null, response: credentials };
    }

    public async getOauthClientCredentials(
        provider: ProviderOAuth2,
        client_id: string,
        client_secret: string,
        connectionConfig: Record<string, string>
    ): Promise<ServiceResponse<OAuth2ClientCredentials>> {
        const strippedTokenUrl = typeof provider.token_url === 'string' ? provider.token_url.replace(/connectionConfig\./g, '') : '';
        const url = new URL(interpolateString(strippedTokenUrl, connectionConfig));

        let tokenParams = provider.token_params && Object.keys(provider.token_params).length > 0 ? new URLSearchParams(provider.token_params).toString() : '';

        if (connectionConfig['oauth_scopes']) {
            const scope = connectionConfig['oauth_scopes'].split(',').join(provider.scope_separator || ' ');
            tokenParams += (tokenParams ? '&' : '') + `scope=${encodeURIComponent(scope)}`;
        }

        const headers: Record<string, string> = {};
        const params = new URLSearchParams();

        const bodyFormat = provider.body_format || 'form';
        headers['Content-Type'] = bodyFormat === 'json' ? 'application/json' : 'application/x-www-form-urlencoded';

        if (provider.token_request_auth_method === 'basic') {
            headers['Authorization'] = 'Basic ' + Buffer.from(client_id + ':' + client_secret).toString('base64');
        } else if (provider.token_request_auth_method === 'custom') {
            params.append('username', client_id);
            params.append('password', client_secret);
        } else {
            params.append('client_id', client_id);
            params.append('client_secret', client_secret);
        }

        if (tokenParams) {
            const tokenParamsEntries = new URLSearchParams(tokenParams).entries();
            for (const [key, value] of tokenParamsEntries) {
                params.append(key, value);
            }
        }
        try {
            const requestOptions = { headers };

            const response = await axios.post(
                url.toString(),
                bodyFormat === 'json' ? JSON.stringify(Object.fromEntries(params.entries())) : params.toString(),
                requestOptions
            );

            const { data } = response;

            if (response.status !== 200) {
                return { success: false, error: new NangoError('invalid_client_credentials'), response: null };
            }

            const parsedCreds = this.parseRawCredentials(data, 'OAUTH2_CC', provider) as OAuth2ClientCredentials;

            parsedCreds.client_id = client_id;
            parsedCreds.client_secret = client_secret;

            return { success: true, error: null, response: parsedCreds };
        } catch (e: any) {
            const errorPayload = {
                message: e.message || 'Unknown error',
                name: e.name || 'Error'
            };
            logger.error(`Error fetching client credentials ${stringifyError(e)}`);
            const error = new NangoError('client_credentials_fetch_error', errorPayload);
            return { success: false, error, response: null };
        }
    }

    public async getTableauCredentials(
        provider: Provider,
        patName: string,
        patSecret: string,
        connectionConfig: Record<string, string>,
        contentUrl?: string
    ): Promise<ServiceResponse<TableauCredentials>> {
        const strippedTokenUrl = typeof provider.token_url === 'string' ? provider.token_url.replace(/connectionConfig\./g, '') : '';
        const url = new URL(interpolateString(strippedTokenUrl, connectionConfig)).toString();
        const postBody = {
            credentials: {
                personalAccessTokenName: patName,
                personalAccessTokenSecret: patSecret,
                site: {
                    contentUrl: contentUrl ?? ''
                }
            }
        };

        const headers: Record<string, string> = {
            'Content-Type': 'application/json',
            Accept: 'application/json'
        };

        const requestOptions = { headers };

        try {
            const response = await axios.post(url, postBody, requestOptions);

            if (response.status !== 200) {
                return { success: false, error: new NangoError('invalid_tableau_credentials'), response: null };
            }

            const { data } = response;

            const parsedCreds = this.parseRawCredentials(data, 'TABLEAU') as TableauCredentials;
            parsedCreds.pat_name = patName;
            parsedCreds.pat_secret = patSecret;
            parsedCreds.content_url = contentUrl ?? '';

            return { success: true, error: null, response: parsedCreds };
        } catch (e: any) {
            const errorPayload = {
                message: e.message || 'Unknown error',
                name: e.name || 'Error'
            };
            logger.error(`Error fetching Tableau credentials tokens ${stringifyError(e)}`);
            const error = new NangoError('tableau_tokens_fetch_error', errorPayload);

            return { success: false, error, response: null };
        }
    }

    public getGhostAdminCredentials(ghostApiKey: string): ServiceResponse<GhostAdminCredentials> {
        const parts = ghostApiKey.split(':');
        const id = parts[0];
        const secret = parts[1];

        if (!id || !secret) {
            throw new NangoError('invalid_ghost_api_key_format');
        }

        const now = Math.floor(Date.now() / 1000);
        const payload = {
            iat: now,
            exp: now + DEFAULT_GHOST_ADMIN_EXPIRES_AT_MS / 1000,
            aud: '/admin/'
        };

        const header = {
            alg: 'HS256',
            kid: id
        };

        try {
            const token = this.generateJWT(payload, Buffer.from(secret, 'hex'), { algorithm: 'HS256', header });
            const expiresAt = new Date(Date.now() + DEFAULT_GHOST_ADMIN_EXPIRES_AT_MS);
            const credentials: GhostAdminCredentials = {
                type: 'GHOST_ADMIN',
                ghost_api_key: ghostApiKey,
                token,
                expires_at: expiresAt
            };

            return { success: true, error: null, response: credentials };
        } catch (err) {
            const error = new NangoError('jwt_generation_error', { message: err instanceof Error ? err.message : 'unknown error' });
            return { success: false, error, response: null };
        }
    }

    private generateJWT(payload: Record<string, string | number>, secretOrPrivateKey: string | Buffer, options: object): string {
        try {
            return jwt.sign(payload, secretOrPrivateKey, options);
        } catch (err) {
            throw new NangoError('jwt_generation_error', { message: err instanceof Error ? err.message : 'unknown error' });
        }
    }

    public async shouldCapUsage({
        providerConfigKey,
        environmentId,
        type
    }: {
        providerConfigKey: string;
        environmentId: number;
        type: 'activate' | 'deploy';
    }): Promise<boolean> {
        const connections = await this.getConnectionsByEnvironmentAndConfig(environmentId, providerConfigKey);

        if (!connections) {
            return false;
        }

        if (connections.length > CONNECTIONS_WITH_SCRIPTS_CAP_LIMIT) {
            logger.info(`Reached cap for providerConfigKey: ${providerConfigKey} and environmentId: ${environmentId}`);
            if (type === 'deploy') {
                void analytics.trackByEnvironmentId(AnalyticsTypes.RESOURCE_CAPPED_SCRIPT_DEPLOY_IS_DISABLED, environmentId);
            } else {
                void analytics.trackByEnvironmentId(AnalyticsTypes.RESOURCE_CAPPED_SCRIPT_ACTIVATE, environmentId);
            }
            return true;
        }

        return false;
    }

    private async getJWTCredentials(
        privateKey: string,
        url: string,
        payload: Record<string, string | number>,
        additionalApiHeaders: Record<string, string> | null,
        options: object
    ): Promise<ServiceResponse> {
        const hasLineBreak = /^-----BEGIN RSA PRIVATE KEY-----\n/.test(privateKey);

        if (!hasLineBreak) {
            privateKey = privateKey.replace('-----BEGIN RSA PRIVATE KEY-----', '-----BEGIN RSA PRIVATE KEY-----\n');
            privateKey = privateKey.replace('-----END RSA PRIVATE KEY-----', '\n-----END RSA PRIVATE KEY-----');
        }

        try {
            const token = this.generateJWT(payload, privateKey, options);

            const headers = {
                Authorization: `Bearer ${token}`
            };

            if (additionalApiHeaders) {
                Object.assign(headers, additionalApiHeaders);
            }

            const tokenResponse = await axios.post(
                url,
                {},
                {
                    headers
                }
            );

            return { success: true, error: null, response: tokenResponse.data };
        } catch (err) {
            const error = new NangoError('refresh_token_external_error', { message: err instanceof Error ? err.message : 'unknown error' });
            return { success: false, error, response: null };
        }
    }

    private async shouldRefreshCredentials(
        connection: Connection,
        credentials: OAuth2Credentials,
        providerConfig: ProviderConfig,
        provider: ProviderOAuth2,
        instantRefresh: boolean
    ): Promise<boolean> {
        const refreshCondition =
            instantRefresh ||
            (providerClient.shouldIntrospectToken(providerConfig.provider) && (await providerClient.introspectedTokenExpired(providerConfig, connection)));

        let tokenExpirationCondition =
            refreshCondition || (credentials.expires_at && isTokenExpired(credentials.expires_at, provider.token_expiration_buffer || 15 * 60));

        if ((provider.auth_mode === 'OAUTH2' || credentials?.type === 'OAUTH2') && providerConfig.provider !== 'facebook') {
            tokenExpirationCondition = Boolean(credentials.refresh_token && tokenExpirationCondition);
        }

        return Boolean(tokenExpirationCondition);
    }

    private async getNewCredentials(
        connection: Connection,
        providerConfig: ProviderConfig,
        provider: Provider
    ): Promise<
        ServiceResponse<OAuth2Credentials | OAuth2ClientCredentials | AppCredentials | AppStoreCredentials | TableauCredentials | GhostAdminCredentials>
    > {
        if (providerClient.shouldUseProviderClient(providerConfig.provider)) {
            const rawCreds = await providerClient.refreshToken(provider as ProviderOAuth2, providerConfig, connection);
            const parsedCreds = this.parseRawCredentials(rawCreds, 'OAUTH2') as OAuth2Credentials;

            return { success: true, error: null, response: parsedCreds };
        } else if (provider.auth_mode === 'OAUTH2_CC') {
            const { client_id, client_secret } = connection.credentials as OAuth2ClientCredentials;
            const {
                success,
                error,
                response: credentials
            } = await this.getOauthClientCredentials(provider as ProviderOAuth2, client_id, client_secret, connection.connection_config);

            if (!success || !credentials) {
                return { success, error, response: null };
            }

            return { success: true, error: null, response: credentials };
        } else if (provider.auth_mode === 'APP_STORE') {
            const { private_key } = connection.credentials as AppStoreCredentials;
            const { success, error, response: credentials } = await this.getAppStoreCredentials(provider, connection.connection_config, private_key);

            if (!success || !credentials) {
                return { success, error, response: null };
            }

            return { success: true, error: null, response: credentials };
        } else if (provider.auth_mode === 'GHOST_ADMIN') {
            const { ghost_api_key } = connection.credentials as GhostAdminCredentials;
            const { success, error, response: credentials } = this.getGhostAdminCredentials(ghost_api_key);

            if (!success || !credentials) {
                return { success, error, response: null };
            }

            return { success: true, error: null, response: credentials };
        } else if (provider.auth_mode === 'APP' || (provider.auth_mode === 'CUSTOM' && connection?.credentials?.type !== 'OAUTH2')) {
            const { success, error, response: credentials } = await this.getAppCredentials(provider, providerConfig, connection.connection_config);

            if (!success || !credentials) {
                return { success, error, response: null };
            }

            return { success: true, error: null, response: credentials };
        } else if (provider.auth_mode === 'TABLEAU') {
            const { pat_name, pat_secret, content_url } = connection.credentials as TableauCredentials;
            const {
                success,
                error,
                response: credentials
            } = await this.getTableauCredentials(provider, pat_name, pat_secret, connection.connection_config, content_url);

            if (!success || !credentials) {
                return { success, error, response: null };
            }

            return { success: true, error: null, response: credentials };
        } else {
            const { success, error, response: creds } = await getFreshOAuth2Credentials(connection, providerConfig, provider as ProviderOAuth2);

            return { success, error, response: success ? (creds as OAuth2Credentials) : null };
        }
    }
}

const locking = await (async () => {
    let store: KVStore;
    const url = getRedisUrl();
    if (url) {
        store = new RedisKVStore(url);
        await (store as RedisKVStore).connect();
    } else {
        store = new InMemoryKVStore();
    }
    return new Locking(store);
})();

export default new ConnectionService(locking);<|MERGE_RESOLUTION|>--- conflicted
+++ resolved
@@ -12,23 +12,7 @@
 import { NangoError } from '../utils/error.js';
 
 import type { ConnectionConfig, Connection, StoredConnection, NangoConnection } from '../models/Connection.js';
-<<<<<<< HEAD
-import type {
-    Metadata,
-    ActiveLogIds,
-    Provider,
-    ProviderOAuth2,
-    AuthModeType,
-    TbaCredentials,
-    TableauCredentials,
-    MaybePromise,
-    DBTeam,
-    DBEnvironment,
-    GhostAdminCredentials
-} from '@nangohq/types';
-=======
 import type { Metadata, Provider, ProviderOAuth2, AuthModeType, TbaCredentials, TableauCredentials, MaybePromise, DBTeam, DBEnvironment } from '@nangohq/types';
->>>>>>> 9aaa5460
 import { getLogger, stringifyError, Ok, Err, axiosInstance as axios } from '@nangohq/utils';
 import type { Result } from '@nangohq/utils';
 import type { ServiceResponse } from '../models/Generic.js';
