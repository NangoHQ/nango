import { XMLBuilder, XMLParser } from 'fast-xml-parser';
import ms from 'ms';
import { v4 as uuidv4 } from 'uuid';

import db, { dbNamespace } from '@nangohq/database';
import { Err, Ok, axiosInstance as axios, getLogger, stringifyError } from '@nangohq/utils';

import configService from './config.service.js';
import * as jwtClient from '../auth/jwt.js';
import { getFreshOAuth2Credentials } from '../clients/oauth2.client.js';
import providerClient from '../clients/provider.client.js';
import { CONNECTIONS_WITH_SCRIPTS_CAP_LIMIT } from '../constants.js';
import environmentService from '../services/environment.service.js';
import syncManager from './sync/manager.service.js';
import { generateWsseSignature } from '../signatures/wsse.signature.js';
import analytics, { AnalyticsTypes } from '../utils/analytics.js';
import encryptionManager from '../utils/encryption.manager.js';
import {
    DEFAULT_BILL_EXPIRES_AT_MS,
    DEFAULT_OAUTHCC_EXPIRES_AT_MS,
    MAX_CONSECUTIVE_DAYS_FAILED_REFRESH,
    getExpiresAtFromCredentials
} from './connections/utils.js';
import { NangoError } from '../utils/error.js';
import {
    extractStepNumber,
    extractValueByPath,
    getStepResponse,
    interpolateObject,
    interpolateObjectValues,
    interpolateString,
    interpolateStringFromObject,
    parseTableauTokenExpirationDate,
    parseTokenExpirationDate,
    stripCredential,
    stripStepResponse
} from '../utils/utils.js';

import type { Orchestrator } from '../clients/orchestrator.js';
import type {
    ApiKeyCredentials,
    AppCredentials,
    AppStoreCredentials,
    BasicApiCredentials,
    ConnectionUpsertResponse,
    OAuth2ClientCredentials,
    OAuth2Credentials
} from '../models/Auth.js';
import type { ServiceResponse } from '../models/Generic.js';
import type { AuthCredentials, Config as ProviderConfig, OAuth1Credentials } from '../models/index.js';
import type { SlackService } from './notification/slack.service.js';
import type { Knex } from '@nangohq/database';
import type { LogContext, LogContextStateless } from '@nangohq/logs';
import type {
    AuthModeType,
    BillCredentials,
    ConnectionConfig,
    ConnectionInternal,
    DBConnection,
    DBConnectionAsJSONRow,
    DBConnectionDecrypted,
    DBEndUser,
    DBEnvironment,
    DBTeam,
    JwtCredentials,
    MaybePromise,
    Metadata,
    Provider,
    ProviderJwt,
    ProviderOAuth2,
    ProviderSignature,
    ProviderTwoStep,
    SignatureCredentials,
    TableauCredentials,
    TbaCredentials,
    TwoStepCredentials
} from '@nangohq/types';
import type { Result } from '@nangohq/utils';

const logger = getLogger('Connection');
const ACTIVE_LOG_TABLE = dbNamespace + 'active_logs';

type KeyValuePairs = Record<string, string | boolean>;

class ConnectionService {
    public generateConnectionId(): string {
        return uuidv4();
    }

    public async upsertConnection({
        connectionId,
        providerConfigKey,
        provider,
        parsedRawCredentials,
        connectionConfig,
        environmentId,
        accountId,
        metadata
    }: {
        connectionId: string;
        providerConfigKey: string;
        provider: string;
        parsedRawCredentials: AuthCredentials;
        connectionConfig?: ConnectionConfig;
        environmentId: number;
        accountId: number;
        metadata?: Metadata | null;
    }): Promise<ConnectionUpsertResponse[]> {
        const storedConnection = await this.checkIfConnectionExists(connectionId, providerConfigKey, environmentId);
        const config_id = await configService.getIdByProviderConfigKey(environmentId, providerConfigKey);

        if (storedConnection) {
            const encryptedConnection = encryptionManager.encryptConnection({
                ...storedConnection,
                connection_id: connectionId,
                provider_config_key: providerConfigKey,
                credentials: parsedRawCredentials,
                connection_config: connectionConfig || storedConnection.connection_config,
                environment_id: environmentId,
                config_id: config_id as number,
                metadata: metadata || storedConnection.metadata || null,
                credentials_expires_at: getExpiresAtFromCredentials(parsedRawCredentials),
                last_refresh_success: new Date(),
                last_refresh_failure: null,
                refresh_attempts: null,
                refresh_exhausted: false
            });

            const connection = await db.knex
                .from<DBConnection>(`_nango_connections`)
                .where({ id: storedConnection.id, deleted: false })
                .update(encryptedConnection)
                .returning('*');

            void analytics.track(AnalyticsTypes.CONNECTION_UPDATED, accountId, { provider });

            return [{ connection: connection[0]!, operation: 'override' }];
        }

        const { id, ...data } = encryptionManager.encryptConnection({
            connection_id: connectionId,
            provider_config_key: providerConfigKey,
            config_id: config_id as number,
            credentials: parsedRawCredentials,
            connection_config: connectionConfig || {},
            environment_id: environmentId,
            metadata: metadata || null,
            created_at: new Date(),
            updated_at: new Date(),
            id: -1,
            last_fetched_at: new Date(),
            credentials_expires_at: getExpiresAtFromCredentials(parsedRawCredentials),
            last_refresh_success: new Date(),
            last_refresh_failure: null,
            refresh_attempts: null,
            refresh_exhausted: false,
            deleted: false,
            deleted_at: null
        });
        const connection = await db.knex.from<DBConnection>(`_nango_connections`).insert(data).returning('*');

        void analytics.track(AnalyticsTypes.CONNECTION_INSERTED, accountId, { provider });

        return [{ connection: connection[0]!, operation: 'creation' }];
    }

    public async upsertAuthConnection({
        connectionId,
        providerConfigKey,
        credentials,
        connectionConfig,
        metadata,
        config,
        environment,
        account
    }: {
        connectionId: string;
        providerConfigKey: string;
        credentials:
            | TwoStepCredentials
            | TableauCredentials
            | TbaCredentials
            | JwtCredentials
            | ApiKeyCredentials
            | BasicApiCredentials
            | BillCredentials
            | SignatureCredentials;
        connectionConfig?: ConnectionConfig;
        config: ProviderConfig;
        metadata?: Metadata | null;
        environment: DBEnvironment;
        account: DBTeam;
    }): Promise<ConnectionUpsertResponse[]> {
        const { id, ...encryptedConnection } = encryptionManager.encryptConnection({
            connection_id: connectionId,
            provider_config_key: providerConfigKey,
            config_id: config.id as number,
            credentials,
            connection_config: connectionConfig || {},
            environment_id: environment.id,
            metadata: metadata || null,
            created_at: new Date(),
            updated_at: new Date(),
            id: -1,
            last_fetched_at: new Date(),
            credentials_expires_at: getExpiresAtFromCredentials(credentials),
            last_refresh_success: new Date(),
            last_refresh_failure: null,
            refresh_attempts: null,
            refresh_exhausted: false,
            deleted: false,
            deleted_at: null
        });

        const [connection] = await db.knex
            .from<DBConnection>(`_nango_connections`)
            .insert(encryptedConnection)
            .onConflict(['connection_id', 'provider_config_key', 'environment_id', 'deleted_at'])
            .merge({
                connection_id: encryptedConnection.connection_id,
                provider_config_key: encryptedConnection.provider_config_key,
                config_id: encryptedConnection.config_id,
                credentials: encryptedConnection.credentials,
                credentials_iv: encryptedConnection.credentials_iv,
                credentials_tag: encryptedConnection.credentials_tag,
                connection_config: encryptedConnection.connection_config,
                environment_id: encryptedConnection.environment_id,
                metadata: encryptedConnection.connection_config,
                credentials_expires_at: encryptedConnection.credentials_expires_at,
                last_refresh_success: encryptedConnection.last_refresh_success,
                last_refresh_failure: encryptedConnection.last_refresh_failure,
                refresh_attempts: encryptedConnection.refresh_attempts,
                refresh_exhausted: encryptedConnection.refresh_exhausted,
                updated_at: new Date()
            })
            .returning('*');

        const operation = connection ? 'creation' : 'override';

        if (credentials.type) {
            await analytics.trackConnectionEvent({
                provider_type: credentials.type,
                operation,
                accountId: account.id
            });
        }

        return [{ connection: connection!, operation }];
    }

    public async upsertUnauthConnection({
        connectionId,
        providerConfigKey,
        provider,
        metadata,
        connectionConfig,
        environment,
        account
    }: {
        connectionId: string;
        providerConfigKey: string;
        provider: string;
        metadata?: Metadata | null;
        connectionConfig?: ConnectionConfig;
        environment: DBEnvironment;
        account: DBTeam;
    }): Promise<ConnectionUpsertResponse[]> {
        const storedConnection = await this.checkIfConnectionExists(connectionId, providerConfigKey, environment.id);
        const config_id = await configService.getIdByProviderConfigKey(environment.id, providerConfigKey); // TODO remove that
        const expiresAt = getExpiresAtFromCredentials({});

        if (storedConnection) {
            const connection = await db.knex
                .from<DBConnection>(`_nango_connections`)
                .where({ id: storedConnection.id, deleted: false })
                .update({
                    connection_id: connectionId,
                    provider_config_key: providerConfigKey,
                    config_id: config_id as number,
                    updated_at: new Date(),
                    connection_config: connectionConfig || storedConnection.connection_config,
                    metadata: metadata || storedConnection.metadata || null,
                    credentials_expires_at: expiresAt,
                    last_refresh_success: new Date(),
                    last_refresh_failure: null,
                    refresh_attempts: null,
                    refresh_exhausted: false
                })
                .returning('*');

            void analytics.track(AnalyticsTypes.UNAUTH_CONNECTION_UPDATED, account.id, { provider });

            return [{ connection: connection[0]!, operation: 'override' }];
        }
        const connection = await db.knex
            .from<DBConnection>(`_nango_connections`)
            .insert({
                connection_id: connectionId,
                provider_config_key: providerConfigKey,
                credentials: {},
                connection_config: connectionConfig || {},
                metadata: metadata || {},
                environment_id: environment.id,
                config_id: config_id!,
                credentials_expires_at: expiresAt,
                last_refresh_success: new Date(),
                last_refresh_failure: null,
                refresh_attempts: null,
                refresh_exhausted: false
            })
            .returning('*');

        void analytics.track(AnalyticsTypes.UNAUTH_CONNECTION_INSERTED, account.id, { provider });

        return [{ connection: connection[0]!, operation: 'creation' }];
    }

    public async importOAuthConnection({
        connectionId,
        providerConfigKey,
        provider,
        environment,
        account,
        metadata = null,
        connectionConfig = {},
        parsedRawCredentials,
        connectionCreatedHook
    }: {
        connectionId: string;
        providerConfigKey: string;
        provider: string;
        environment: DBEnvironment;
        account: DBTeam;
        metadata?: Metadata | null;
        connectionConfig?: ConnectionConfig;
        parsedRawCredentials: OAuth2Credentials | OAuth1Credentials | OAuth2ClientCredentials;
        connectionCreatedHook: (res: ConnectionUpsertResponse) => MaybePromise<void>;
    }) {
        const [importedConnection] = await this.upsertConnection({
            connectionId,
            providerConfigKey,
            provider,
            parsedRawCredentials,
            connectionConfig,
            environmentId: environment.id,
            accountId: account.id,
            metadata
        });

        if (importedConnection) {
            void connectionCreatedHook(importedConnection);
        }

        return [importedConnection];
    }

    public async importApiAuthConnection({
        connectionId,
        providerConfigKey,
        metadata = null,
        environment,
        account,
        connectionConfig = {},
        credentials,
        connectionCreatedHook
    }: {
        connectionId: string;
        providerConfigKey: string;
        provider: string;
        environment: DBEnvironment;
        account: DBTeam;
        metadata?: Metadata | null;
        connectionConfig?: ConnectionConfig;
        credentials: BasicApiCredentials | ApiKeyCredentials;
        connectionCreatedHook: (res: ConnectionUpsertResponse) => MaybePromise<void>;
    }) {
        const config = await configService.getProviderConfig(providerConfigKey, environment.id);

        if (!config) {
            logger.error('Unknown provider');
            return [];
        }

        const [importedConnection] = await this.upsertAuthConnection({
            connectionId,
            providerConfigKey,
            credentials,
            connectionConfig,
            metadata,
            config,
            environment,
            account
        });

        if (importedConnection) {
            void connectionCreatedHook(importedConnection);
        }

        return [importedConnection];
    }

    public async getConnectionById(id: number): Promise<DBConnection | null> {
        const result = await db.knex.from<DBConnection>('_nango_connections').select<DBConnection>('*').where({ id: id, deleted: false }).first();

        return result || null;
    }

    public async checkIfConnectionExists(connection_id: string, provider_config_key: string, environment_id: number): Promise<null | DBConnection> {
        const result = await db.knex
            .select<DBConnection>('*')
            .from<DBConnection>('_nango_connections')
            .where({
                connection_id,
                provider_config_key,
                environment_id,
                deleted: false
            })
            .first();

        return result || null;
    }

    public async getConnection(connectionId: string, providerConfigKey: string, environment_id: number): Promise<ServiceResponse<DBConnectionDecrypted>> {
        const rawConnection = await db.knex
            .from(`_nango_connections`)
            .select<DBConnection[]>('*')
            .where({ connection_id: connectionId, provider_config_key: providerConfigKey, environment_id, deleted: false })
            .limit(1)
            .first();

        if (!rawConnection) {
            const error = new NangoError('unknown_connection', { connectionId, providerConfigKey });
            return { success: false, error, response: null };
        }

        const connection = encryptionManager.decryptConnection(rawConnection);

        // Parse the token expiration date.
        const credentials = connection.credentials;
        if (credentials.type && 'expires_at' in credentials) {
            const creds = credentials;
            creds.expires_at = creds.expires_at != null ? parseTokenExpirationDate(creds.expires_at) : undefined;
            connection.credentials = creds;
        }

        return { success: true, error: null, response: connection };
    }

    public async getConnectionForPrivateApi({
        connectionId,
        providerConfigKey,
        environmentId
    }: {
        connectionId: string;
        providerConfigKey: string;
        environmentId: number;
    }): Promise<Result<{ connection: DBConnectionDecrypted; end_user: DBEndUser }>> {
        const result = await db.knex
            .select<{
                connection: DBConnectionAsJSONRow;
                end_user: DBEndUser;
            }>(db.knex.raw('row_to_json(_nango_connections.*) as connection'), db.knex.raw('row_to_json(end_users.*) as end_user'))
            .from(`_nango_connections`)
            .leftJoin('end_users', 'end_users.id', '_nango_connections.end_user_id')
            .where({ connection_id: connectionId, provider_config_key: providerConfigKey, '_nango_connections.environment_id': environmentId, deleted: false })
            .first();
        if (!result) {
            return Err('failed_to_fetch_connection');
        }

        return Ok({ connection: encryptionManager.decryptConnection(result.connection), end_user: result.end_user });
    }

    public async updateConnection(connection: DBConnectionDecrypted) {
        const res = await db.knex
            .from<DBConnection>(`_nango_connections`)
            .where({
                connection_id: connection.connection_id,
                provider_config_key: connection.provider_config_key,
                environment_id: connection.environment_id,
                deleted: false
            })
            .update(encryptionManager.encryptConnection(connection))
            .returning('*');
        return encryptionManager.decryptConnection(res[0]!);
    }

    public async setRefreshFailure({ id, lastRefreshFailure, currentAttempt }: { id: number; lastRefreshFailure?: Date | null; currentAttempt: number }) {
        let attempt = currentAttempt || 1;
        const now = new Date();

        // Only increment once per day to avoid burst failed refresh invalidating a connection (e.g: provider being down)
        if (
            lastRefreshFailure &&
            (lastRefreshFailure.getFullYear() < now.getFullYear() ||
                lastRefreshFailure.getMonth() < now.getMonth() ||
                lastRefreshFailure.getDate() < now.getDate())
        ) {
            attempt += 1;
        }

        await db.knex
            .from<DBConnection>(`_nango_connections`)
            .where({ id })
            .update({
                last_refresh_failure: new Date(),
                last_refresh_success: null,
                refresh_attempts: attempt,
                refresh_exhausted: attempt >= MAX_CONSECUTIVE_DAYS_FAILED_REFRESH
            });
    }

    public async getConnectionConfig(connection: Pick<DBConnection, 'connection_id' | 'provider_config_key' | 'environment_id'>): Promise<ConnectionConfig> {
        const result = await db.knex.from<DBConnection>(`_nango_connections`).select('connection_config').where({
            connection_id: connection.connection_id,
            provider_config_key: connection.provider_config_key,
            environment_id: connection.environment_id,
            deleted: false
        });

        if (!result || result.length == 0 || !result[0]) {
            return {};
        }

        return result[0].connection_config;
    }

    public async countConnections({ environmentId, providerConfigKey }: { environmentId: number; providerConfigKey: string }): Promise<number> {
        const res = await db.knex
            .from<DBConnection>(`_nango_connections`)
            .where({ environment_id: environmentId, provider_config_key: providerConfigKey, deleted: false })
            .count<{ count: string }>('*')
            .first();

        return res?.count ? Number(res.count) : 0;
    }

    public async getConnectionsByEnvironmentAndConfig(environment_id: number, providerConfigKey: string): Promise<ConnectionInternal[]> {
        const result = await db.knex
            .from<DBConnection>(`_nango_connections`)
            .select<
                Pick<DBConnection, 'id' | 'connection_id' | 'provider_config_key' | 'environment_id' | 'connection_config'>[]
            >('id', 'connection_id', 'provider_config_key', 'environment_id', 'connection_config')
            .where({ environment_id, provider_config_key: providerConfigKey, deleted: false });

        if (!result || result.length == 0 || !result[0]) {
            return [];
        }

        return result;
    }

    public async getConnectionsByEnvironmentAndConfigId(environment_id: number, config_id: number): Promise<DBConnection[]> {
        const result = await db.knex.from<DBConnection>(`_nango_connections`).select('*').where({ environment_id, config_id, deleted: false });

        if (!result || result.length == 0 || !result[0]) {
            return [];
        }

        return result;
    }

    public async copyConnections(connections: DBConnection[], environment_id: number, config_id: number) {
        const newConnections = connections.map((connection) => {
            return {
                ...connection,
                id: undefined,
                environment_id,
                config_id
            };
        });

        await db.knex.batchInsert('_nango_connections', newConnections);
    }

    public async getStaleConnections({
        days,
        limit,
        cursor
    }: {
        days: number;
        limit: number;
        cursor?: number | undefined;
    }): Promise<{ connection: DBConnectionAsJSONRow; account: DBTeam; environment: DBEnvironment; cursor: number; integration: ProviderConfig }[]> {
        const dateThreshold = new Date();
        dateThreshold.setDate(dateThreshold.getDate() - days);

        type T = Awaited<ReturnType<ConnectionService['getStaleConnections']>>;

        const query = db
            .readOnly<DBConnection>(`_nango_connections`)
            .join('_nango_configs', '_nango_connections.config_id', '_nango_configs.id')
            .join('_nango_environments', '_nango_connections.environment_id', '_nango_environments.id')
            .join('_nango_accounts', '_nango_environments.account_id', '_nango_accounts.id')
            .select<T>(
                db.knex.raw('row_to_json(_nango_connections.*) as connection'),
                db.knex.raw('row_to_json(_nango_configs.*) as integration'),
                db.knex.raw('row_to_json(_nango_environments.*) as environment'),
                db.knex.raw('row_to_json(_nango_accounts.*) as account')
            )
            .where('_nango_connections.deleted', false)
            .andWhere((builder) => builder.where('refresh_exhausted', false).orWhereNull('refresh_exhausted'))
            .andWhere((builder) => builder.where('last_fetched_at', '<', dateThreshold).orWhereNull('last_fetched_at'))
            .orderBy('_nango_connections.id', 'asc')
            .limit(limit);

        if (cursor) {
            query.andWhere('_nango_connections.id', '>', cursor);
        }

        const result = await query;
        return result || [];
    }

    public async replaceMetadata(ids: number[], metadata: Metadata, trx: Knex.Transaction) {
        await trx.from<DBConnection>(`_nango_connections`).whereIn('id', ids).andWhere({ deleted: false }).update({ metadata });
    }

    public async replaceConnectionConfig(connection: Pick<DBConnection, 'id'>, config: ConnectionConfig) {
        await db.knex.from<DBConnection>(`_nango_connections`).where({ id: connection.id, deleted: false }).update({ connection_config: config });
    }

    public async updateMetadata(connections: Pick<DBConnection, 'id' | 'metadata'>[], metadata: Metadata): Promise<void> {
        await db.knex.transaction(async (trx) => {
            for (const connection of connections) {
                const newMetadata = { ...connection.metadata, ...metadata };
                await this.replaceMetadata([connection.id], newMetadata, trx);
            }
        });
    }

    public async updateConnectionConfig(
        connection: Pick<DBConnection, 'id' | 'connection_id' | 'provider_config_key' | 'environment_id'>,
        config: ConnectionConfig
    ): Promise<ConnectionConfig> {
        const existingConfig = await this.getConnectionConfig(connection);
        const newConfig = { ...existingConfig, ...config };
        await this.replaceConnectionConfig(connection, newConfig);

        return newConfig;
    }

    public async findConnectionsByConnectionConfigValue(key: string, value: string, environmentId: number): Promise<DBConnectionDecrypted[] | null> {
        const result = await db.knex
            .from<DBConnection>(`_nango_connections`)
            .select('*')
            .where({ environment_id: environmentId })
            .whereRaw(`connection_config->>:key = :value AND deleted = false`, { key, value });

        if (!result || result.length == 0) {
            return null;
        }

        return result.map((connection) => encryptionManager.decryptConnection(connection));
    }

    public async findConnectionsByMetadataValue({
        metadataProperty,
        payloadIdentifier,
        configId,
        environmentId
    }: {
        metadataProperty: string;
        payloadIdentifier: string;
        configId: number | undefined;
        environmentId: number;
    }): Promise<DBConnectionDecrypted[] | null> {
        if (!configId) {
            return null;
        }

        const result = await db.knex
            .from<DBConnection>(`_nango_connections`)
            .select('*')
            .where({ environment_id: environmentId, config_id: configId })
            // escape the question mark so it doesn't try to bind it as a parameter
            .where(db.knex.raw(`metadata->? \\? ?`, [metadataProperty, payloadIdentifier]))
            .andWhere('deleted', false);

        if (!result || result.length == 0) {
            return null;
        }

        return result.map((connection) => encryptionManager.decryptConnection(connection));
    }

    public async findConnectionsByMultipleConnectionConfigValues(keyValuePairs: KeyValuePairs, environmentId: number): Promise<DBConnectionDecrypted[] | null> {
        let query = db.knex.from<DBConnection>(`_nango_connections`).select('*').where({ environment_id: environmentId });

        Object.entries(keyValuePairs).forEach(([key, value]) => {
            query = query.andWhereRaw(`connection_config->>:key = :value AND deleted = false`, { key, value });
        });

        const result = await query;

        if (!result || result.length == 0) {
            return null;
        }

        return result.map((connection) => encryptionManager.decryptConnection(connection));
    }

    /**
     * Only useful for private API
     */
    public async count({
        environmentId
    }: {
        environmentId: number;
    }): Promise<Result<{ total: number; withAuthError: number; withSyncError: number; withError: number }>> {
        const query = db.readOnly
            .from(`_nango_connections`)
            .select<{ total_connection: string; with_auth_error: string; with_sync_error: string; with_error: string }>(
                db.knex.raw('COUNT(DISTINCT _nango_connections.id) as total_connection'),
                db.knex.raw("COUNT(DISTINCT _nango_connections.id) FILTER (WHERE _nango_active_logs.type = 'auth') as with_auth_error"),
                db.knex.raw("COUNT(DISTINCT _nango_connections.id) FILTER (WHERE _nango_active_logs.type = 'sync') as with_sync_error"),
                db.knex.raw('COUNT(DISTINCT _nango_connections.id) FILTER (WHERE _nango_active_logs.type IS NOT NULL) as with_error')
            )
            .leftJoin('_nango_active_logs', (join) => {
                join.on('_nango_active_logs.connection_id', '_nango_connections.id').andOnVal('active', true);
            })
            .where({
                '_nango_connections.environment_id': environmentId,
                '_nango_connections.deleted': false
            })
            .first();

        const res = await query;
        if (!res) {
            return Err('failed_to_count');
        }

        return Ok({
            total: Number(res.total_connection),
            withAuthError: Number(res.with_auth_error),
            withSyncError: Number(res.with_sync_error),
            withError: Number(res.with_error)
        });
    }

    /**
     * List connections with associated data (active_logs, end_users) and pagination
     * If you want the raw list, use something else
     */
    public async listConnections({
        environmentId,
        connectionId,
        integrationIds,
        withError,
        search,
        endUserId,
        endUserOrganizationId,
        limit = 1000,
        page = 0
    }: {
        environmentId: number;
        connectionId?: string | undefined;
        integrationIds?: string[] | undefined;
        withError?: boolean | undefined;
        search?: string | undefined;
        endUserId?: string | undefined;
        endUserOrganizationId?: string | undefined;
        limit?: number;
        page?: number | undefined;
    }): Promise<{ connection: DBConnectionAsJSONRow; end_user: DBEndUser | null; active_logs: [{ type: string; log_id: string }]; provider: string }[]> {
        const query = db.readOnly
            .from<DBConnection>(`_nango_connections`)
            .select<{ connection: DBConnectionAsJSONRow; end_user: DBEndUser | null; active_logs: [{ type: string; log_id: string }]; provider: string }[]>(
                db.knex.raw('row_to_json(_nango_connections.*) as connection'),
                db.knex.raw('row_to_json(end_users.*) as end_user'),
                db.knex.raw(`
                    COALESCE(
                        json_agg(
                            json_build_object(
                                'type', _nango_active_logs.type,
                                'log_id', _nango_active_logs.log_id
                            )
                        ) FILTER (WHERE _nango_active_logs.id IS NOT NULL)
                        , '[]'::json
                    ) as active_logs
               `),
                db.knex.raw('count(_nango_active_logs.id) as active_logs_count'),
                '_nango_configs.provider'
            )
            .join('_nango_configs', '_nango_connections.config_id', '_nango_configs.id')
            .leftJoin('end_users', 'end_users.id', '_nango_connections.end_user_id')
            .leftJoin(ACTIVE_LOG_TABLE, function () {
                this.on(`${ACTIVE_LOG_TABLE}.connection_id`, '_nango_connections.id').andOn(`${ACTIVE_LOG_TABLE}.active`, db.knex.raw(true));
            })
            .where({
                '_nango_connections.environment_id': environmentId,
                '_nango_connections.deleted': false
            })
            .orderBy('_nango_connections.created_at', 'desc')
            .groupBy('_nango_connections.id', 'end_users.id', '_nango_configs.provider')
            .limit(limit)
            .offset(page * limit);

        if (search) {
            query.where(function () {
                this.whereRaw('_nango_connections.connection_id ILIKE ?', `%${search}%`)
                    .orWhereRaw('end_users.display_name ILIKE ?', `%${search}%`)
                    .orWhereRaw('end_users.email ILIKE ?', `%${search}%`);
            });
        }
        if (integrationIds) {
            query.whereIn('_nango_configs.unique_key', integrationIds);
        }
        if (connectionId) {
            query.where('_nango_connections.connection_id', connectionId);
        }
        if (endUserId) {
            query.where('end_users.end_user_id', endUserId);
        }
        if (endUserOrganizationId) {
            query.where('end_users.organization_id', endUserOrganizationId);
        }

        if (withError === false) {
            query.havingRaw('count(_nango_active_logs.id) = 0');
        } else if (withError === true) {
            query.havingRaw('count(_nango_active_logs.id) > 0');
        }

        return await query;
    }

    public async deleteConnection({
        connection,
        providerConfigKey,
        environmentId,
        orchestrator,
        preDeletionHook,
        slackService
    }: {
        connection: DBConnectionDecrypted;
        providerConfigKey: string;
        environmentId: number;
        orchestrator: Orchestrator;
        slackService: SlackService;
        preDeletionHook: () => Promise<void>;
    }): Promise<number> {
        await preDeletionHook();

        const del = await db.knex
            .from(`_nango_connections`)
            .where({
                connection_id: connection.connection_id,
                provider_config_key: providerConfigKey,
                environment_id: environmentId,
                deleted: false
            })
            .update({ deleted: true, credentials: {}, credentials_iv: null, credentials_tag: null, deleted_at: new Date() });

        // TODO: might be useless since we are dropping the data after a while
        await syncManager.softDeleteSyncsByConnection(connection, orchestrator);
        // TODO: move the following side effects to a post deletion hook
        // so we can remove the orchestrator dependencies
        await syncManager.softDeleteSyncsByConnection(connection, orchestrator);
        await slackService.closeOpenNotificationForConnection({ connectionId: connection.id, environmentId });

        return del;
    }

    public async updateLastFetched(id: number) {
        await db.knex.from<DBConnection>(`_nango_connections`).where({ id, deleted: false }).update({ last_fetched_at: new Date() });
    }

    // Parses and arbitrary object (e.g. a server response or a user provided auth object) into AuthCredentials.
    // Throws if values are missing/missing the input is malformed.
    public parseRawCredentials(rawCredentials: object, authMode: AuthModeType, template?: ProviderOAuth2 | ProviderTwoStep): AuthCredentials {
        const rawCreds = rawCredentials as Record<string, any>;

        switch (authMode) {
            case 'OAUTH2': {
                if (!rawCreds['access_token']) {
                    throw new NangoError(`incomplete_raw_credentials`);
                }

                let expiresAt: Date | undefined;

                if (rawCreds['expires_at']) {
                    expiresAt = parseTokenExpirationDate(rawCreds['expires_at']);
                } else if (rawCreds['expires_in']) {
                    expiresAt = new Date(Date.now() + Number.parseInt(rawCreds['expires_in'], 10) * 1000);
                }

                const oauth2Creds: OAuth2Credentials = {
                    type: 'OAUTH2',
                    access_token: rawCreds['access_token'],
                    refresh_token: rawCreds['refresh_token'],
                    expires_at: expiresAt,
                    raw: rawCreds
                };

                return oauth2Creds;
            }

            case 'OAUTH1': {
                if (!rawCreds['oauth_token'] || !rawCreds['oauth_token_secret']) {
                    throw new NangoError(`incomplete_raw_credentials`);
                }

                const oauth1Creds: OAuth1Credentials = {
                    type: 'OAUTH1',
                    oauth_token: rawCreds['oauth_token'],
                    oauth_token_secret: rawCreds['oauth_token_secret'],
                    raw: rawCreds
                };

                return oauth1Creds;
            }

            case 'OAUTH2_CC': {
                if (!rawCreds['access_token'] && !(rawCreds['data'] && rawCreds['data']['token']) && !rawCreds['jwt']) {
                    throw new NangoError(`incomplete_raw_credentials`);
                }

                let expiresAt: Date | undefined;

                //fiserv returns expires_in in milliseconds
                if (rawCreds['expires_at']) {
                    expiresAt = parseTokenExpirationDate(rawCreds['expires_at']);
                } else if (rawCreds['expires_in']) {
                    const expiresIn = Number.parseInt(rawCreds['expires_in'], 10);
                    const multiplier = template && 'expires_in_unit' in template && template.expires_in_unit === 'milliseconds' ? 1 : 1000;
                    expiresAt = new Date(Date.now() + expiresIn * multiplier);
                } else {
                    expiresAt = new Date(Date.now() + DEFAULT_OAUTHCC_EXPIRES_AT_MS);
                }

                const oauth2Creds: OAuth2ClientCredentials = {
                    type: 'OAUTH2_CC',
                    token: rawCreds['access_token'] || (rawCreds['data'] && rawCreds['data']['token']) || rawCreds['jwt'],
                    client_id: '',
                    client_secret: '',
                    expires_at: expiresAt,
                    raw: rawCreds
                };

                return oauth2Creds;
            }

            case 'TABLEAU': {
                if (!rawCreds['credentials']['token']) {
                    throw new NangoError(`incomplete_raw_credentials`);
                }
                let expiresAt: Date | undefined;
                if (rawCreds['credentials']['estimatedTimeToExpiration']) {
                    expiresAt = parseTableauTokenExpirationDate(rawCreds['credentials']['estimatedTimeToExpiration']);
                }
                const tableauCredentials: TableauCredentials = {
                    type: 'TABLEAU',
                    token: rawCreds['credentials']['token'],
                    expires_at: expiresAt,
                    raw: rawCreds,
                    pat_name: '',
                    pat_secret: '',
                    content_url: ''
                };
                return tableauCredentials;
            }

            case 'BILL': {
                if (!rawCreds['sessionId']) {
                    throw new NangoError(`incomplete_raw_credentials`);
                }
                const expiresAt = new Date(Date.now() + DEFAULT_BILL_EXPIRES_AT_MS);
                const billCredentials: BillCredentials = {
                    type: 'BILL',
                    username: '',
                    password: '',
                    organization_id: rawCreds['organizationId'],
                    dev_key: '',
                    raw: rawCreds,
                    session_id: rawCreds['sessionId'],
                    user_id: rawCreds['userId'],
                    expires_at: expiresAt
                };
                return billCredentials;
            }

            case 'TWO_STEP': {
                if (!template || !('token_response' in template)) {
                    throw new NangoError(`Token response structure is missing for TWO_STEP.`);
                }

                const tokenPath = template.token_response.token;
                const expirationPath = template.token_response.token_expiration;
                const expirationStrategy = template.token_response.token_expiration_strategy;

                const token = extractValueByPath(rawCreds, tokenPath);
                const expiration = extractValueByPath(rawCreds, expirationPath);

                if (!token) {
                    throw new NangoError(`incomplete_raw_credentials`);
                }
                let expiresAt: Date | undefined;

                if (expirationStrategy === 'expireAt' && expiration) {
                    expiresAt = parseTokenExpirationDate(expiration);
                } else if (expirationStrategy === 'expireIn' && expiration) {
                    if (Number.isSafeInteger(Number(expiration))) {
                        expiresAt = new Date(Date.now() + Number(expiration) * 1000);
                    } else {
                        const durationMs = ms(expiration);
                        if (!durationMs) {
                            throw new NangoError(`Unsupported expiration format: ${expiration}`);
                        }
                        expiresAt = new Date(Date.now() + durationMs);
                    }
                } else if (template.token_expires_in_ms) {
                    expiresAt = new Date(Date.now() + template.token_expires_in_ms);
                }

                const twoStepCredentials: TwoStepCredentials = {
                    type: 'TWO_STEP',
                    token: token,
                    expires_at: expiresAt,
                    raw: rawCreds
                };

                return twoStepCredentials;
            }

            default:
                throw new NangoError(`Cannot parse credentials, unknown credentials type: ${JSON.stringify(rawCreds, undefined, 2)}`);
        }
    }

    public async getAppStoreCredentials(
        provider: Provider,
        connectionConfig: DBConnection['connection_config'],
        privateKey: string
    ): Promise<ServiceResponse<AppStoreCredentials>> {
        const templateTokenUrl = typeof provider.token_url === 'string' ? provider.token_url : (provider.token_url!['APP_STORE'] as string);
        const tokenUrl = interpolateStringFromObject(templateTokenUrl, { connectionConfig });

        const now = Math.floor(Date.now() / 1000);
        const expiration = now + 15 * 60;

        const payload: Record<string, string | number> = {
            iat: now,
            exp: expiration,
            iss: connectionConfig['issuerId']
        };

        if (provider.authorization_params && provider.authorization_params['audience']) {
            payload['aud'] = provider.authorization_params['audience'];
        }

        if (connectionConfig['scope']) {
            payload['scope'] = connectionConfig['scope'];
        }

        const create = await jwtClient.createCredentialsFromURL({
            privateKey,
            url: tokenUrl,
            payload,
            additionalApiHeaders: null,
            options: {
                header: {
                    alg: 'ES256',
                    kid: connectionConfig['privateKeyId'],
                    typ: 'JWT'
                }
            }
        });

        if (create.isErr()) {
            return { success: false, error: create.error, response: null };
        }

        const rawCredentials = create.value;
        const credentials: AppStoreCredentials = {
            type: 'APP_STORE',
            access_token: rawCredentials.token!,
            private_key: Buffer.from(privateKey).toString('base64'),
            expires_at: rawCredentials.expires_at,
            raw: rawCredentials
        };

        return { success: true, error: null, response: credentials };
    }

    public async getAppCredentialsAndFinishConnection(
        connectionId: string,
        integration: ProviderConfig,
        provider: Provider,
        connectionConfig: ConnectionConfig,
        logCtx: LogContext,
        connectionCreatedHook: (res: ConnectionUpsertResponse) => MaybePromise<void>
    ): Promise<void> {
        const { success, error, response: credentials } = await this.getAppCredentials(provider, integration, connectionConfig);

        if (!success || !credentials) {
            logger.error(error);
            return;
        }

        const accountId = await environmentService.getAccountIdFromEnvironment(integration.environment_id);

        const [updatedConnection] = await this.upsertConnection({
            connectionId,
            providerConfigKey: integration.unique_key,
            provider: integration.provider,
            parsedRawCredentials: credentials as unknown as AuthCredentials,
            connectionConfig,
            environmentId: integration.environment_id,
            accountId: accountId as number
        });

        if (updatedConnection) {
            void connectionCreatedHook(updatedConnection);
        }

        void logCtx.info('App connection was approved and credentials were saved');
    }

    public async getAppCredentials(
        provider: Provider,
        config: ProviderConfig,
        connectionConfig: DBConnection['connection_config']
    ): Promise<ServiceResponse<AppCredentials>> {
        const templateTokenUrl = typeof provider.token_url === 'string' ? provider.token_url : (provider.token_url!['APP'] as string);

        const tokenUrl = interpolateStringFromObject(templateTokenUrl, { connectionConfig });
        const privateKeyBase64 = config.custom ? config.custom['private_key'] : config.oauth_client_secret;

        const privateKey = Buffer.from(privateKeyBase64 as string, 'base64').toString('utf8');

        const headers = {
            Accept: 'application/vnd.github.v3+json'
        };

        const now = Math.floor(Date.now() / 1000);
        const expiration = now + 10 * 60;

        const payload: Record<string, string | number> = {
            iat: now,
            exp: expiration,
            iss: (config.custom ? config.custom['app_id'] : config.oauth_client_id) as string
        };

        if (!payload['iss'] && connectionConfig['app_id']) {
            payload['iss'] = connectionConfig['app_id'];
        }

        const create = await jwtClient.createCredentialsFromURL({
            privateKey,
            url: tokenUrl,
            payload,
            additionalApiHeaders: headers,
            options: { algorithm: 'RS256' }
        });

        if (create.isErr()) {
            return { success: false, error: create.error, response: null };
        }

        const rawCredentials = create.value;
        const credentials: AppCredentials = {
            type: 'APP',
            access_token: rawCredentials.token!,
            expires_at: rawCredentials.expires_at,
            raw: rawCredentials
        };

        return { success: true, error: null, response: credentials };
    }

    public async getOauthClientCredentials(
        provider: ProviderOAuth2,
        client_id: string,
        client_secret: string,
        connectionConfig: Record<string, string>
    ): Promise<ServiceResponse<OAuth2ClientCredentials>> {
        const strippedTokenUrl = typeof provider.token_url === 'string' ? provider.token_url.replace(/connectionConfig\./g, '') : '';
        const url = new URL(interpolateString(strippedTokenUrl, connectionConfig));

        let tokenParams = provider.token_params && Object.keys(provider.token_params).length > 0 ? new URLSearchParams(provider.token_params).toString() : '';

        if (connectionConfig['oauth_scopes']) {
            const scope = connectionConfig['oauth_scopes'].split(',').join(provider.scope_separator || ' ');
            tokenParams += (tokenParams ? '&' : '') + `scope=${encodeURIComponent(scope)}`;
        }

        const headers: Record<string, string> = {};
        const params = new URLSearchParams();

        const bodyFormat = provider.body_format || 'form';
        headers['Content-Type'] = bodyFormat === 'json' ? 'application/json' : 'application/x-www-form-urlencoded';

        if (provider.token_request_auth_method === 'basic') {
            headers['Authorization'] = 'Basic ' + Buffer.from(client_id + ':' + client_secret).toString('base64');
        } else if (provider.token_request_auth_method === 'custom') {
            params.append('username', client_id);
            params.append('password', client_secret);
        } else {
            params.append('client_id', client_id);
            params.append('client_secret', client_secret);
        }

        if (tokenParams) {
            const tokenParamsEntries = new URLSearchParams(tokenParams).entries();
            for (const [key, value] of tokenParamsEntries) {
                params.append(key, value);
            }
        }
        try {
            const requestOptions = { headers };

            const response = await axios.post(
                url.toString(),
                bodyFormat === 'json' ? JSON.stringify(Object.fromEntries(params.entries())) : params.toString(),
                requestOptions
            );

            const { data } = response;

            if (response.status !== 200) {
                return { success: false, error: new NangoError('invalid_client_credentials'), response: null };
            }

            const parsedCreds = this.parseRawCredentials(data, 'OAUTH2_CC', provider) as OAuth2ClientCredentials;

            parsedCreds.client_id = client_id;
            parsedCreds.client_secret = client_secret;

            return { success: true, error: null, response: parsedCreds };
        } catch (err: any) {
            const errorPayload = {
                message: err.message || 'Unknown error',
                name: err.name || 'Error'
            };
            logger.error(`Error fetching client credentials ${stringifyError(err)}`);
            const error = new NangoError('client_credentials_fetch_error', errorPayload);
            return { success: false, error, response: null };
        }
    }

    public async getTableauCredentials(
        provider: Provider,
        patName: string,
        patSecret: string,
        connectionConfig: Record<string, string>,
        contentUrl?: string
    ): Promise<ServiceResponse<TableauCredentials>> {
        const strippedTokenUrl = typeof provider.token_url === 'string' ? provider.token_url.replace(/connectionConfig\./g, '') : '';
        const url = new URL(interpolateString(strippedTokenUrl, connectionConfig)).toString();
        const postBody = {
            credentials: {
                personalAccessTokenName: patName,
                personalAccessTokenSecret: patSecret,
                site: {
                    contentUrl: contentUrl ?? ''
                }
            }
        };

        const headers: Record<string, string> = {
            'Content-Type': 'application/json',
            Accept: 'application/json'
        };

        const requestOptions = { headers };

        try {
            const response = await axios.post(url, postBody, requestOptions);

            if (response.status !== 200) {
                return { success: false, error: new NangoError('invalid_tableau_credentials'), response: null };
            }

            const { data } = response;

            const parsedCreds = this.parseRawCredentials(data, 'TABLEAU') as TableauCredentials;
            parsedCreds.pat_name = patName;
            parsedCreds.pat_secret = patSecret;
            parsedCreds.content_url = contentUrl ?? '';

            return { success: true, error: null, response: parsedCreds };
        } catch (err: any) {
            const errorPayload = {
                message: err.message || 'Unknown error',
                name: err.name || 'Error'
            };
            logger.error(`Error fetching Tableau credentials tokens ${stringifyError(err)}`);
            const error = new NangoError('tableau_tokens_fetch_error', errorPayload);

            return { success: false, error, response: null };
        }
    }

    public async getBillCredentials(
        provider: Provider,
        username: string,
        password: string,
        organizationId: string,
        devKey: string
    ): Promise<ServiceResponse<BillCredentials>> {
        let tokenUrl: string;
        if (typeof provider.token_url === 'string') {
            tokenUrl = provider.token_url;
        } else {
            logger.error('Token URL is missing or invalid');
            return {
                success: false,
                error: new NangoError('missing_token_url', { message: 'Token URL is missing' }),
                response: null
            };
        }

        const postBody = {
            username: username,
            password: password,
            organizationId: organizationId,
            devKey: devKey
        };

        const headers: Record<string, string> = {
            'content-type': 'application/json'
        };

        const requestOptions = { headers };

        try {
            const response = await axios.post(tokenUrl, postBody, requestOptions);

            if (response.status !== 200) {
                return { success: false, error: new NangoError('invalid_bill_credentials'), response: null };
            }

            const { data } = response;

            const parsedCreds = this.parseRawCredentials(data, 'BILL') as BillCredentials;
            parsedCreds.username = username;
            parsedCreds.password = password;
            parsedCreds.dev_key = devKey;

            return { success: true, error: null, response: parsedCreds };
        } catch (err: any) {
            const errorPayload = {
                message: err.message || 'Unknown error',
                name: err.name || 'Error'
            };
            logger.error(`Error fetching Bill credentials ${stringifyError(err)}`);
            const error = new NangoError('bill_credentials_fetch_error', errorPayload);

            return { success: false, error, response: null };
        }
    }

    public async getTwoStepCredentials(
        provider: ProviderTwoStep,
        dynamicCredentials: Record<string, any>,
        connectionConfig: Record<string, string>
    ): Promise<ServiceResponse<TwoStepCredentials>> {
        const strippedTokenUrl = typeof provider.token_url === 'string' ? provider.token_url.replace(/connectionConfig\./g, '') : '';
        const url = new URL(interpolateString(strippedTokenUrl, connectionConfig)).toString();

        const bodyFormat = provider.body_format || 'json';

        let postBody: Record<string, any> | string = {};

        if (provider.token_params) {
            for (const [key, value] of Object.entries(provider.token_params)) {
                const strippedValue = stripCredential(value);

                if (typeof strippedValue === 'object' && strippedValue !== null) {
                    postBody[key] = interpolateObject(strippedValue, dynamicCredentials);
                } else if (typeof strippedValue === 'string') {
                    postBody[key] = interpolateString(strippedValue, dynamicCredentials);
                } else {
                    postBody[key] = strippedValue;
                }
            }
            postBody = interpolateObjectValues(postBody, connectionConfig);
        }

        const headers: Record<string, string> = {};

        if (provider.token_headers) {
            for (const [key, value] of Object.entries(provider.token_headers)) {
                headers[key] = value;
            }
        }

        try {
            const requestOptions = { headers };

            const bodyContent =
                bodyFormat === 'xml'
                    ? new XMLBuilder({
                          format: true,
                          indentBy: '  ',
                          attributeNamePrefix: '$',
                          ignoreAttributes: false
                      }).build(postBody)
                    : bodyFormat === 'form'
                      ? new URLSearchParams(postBody).toString()
                      : JSON.stringify(postBody);

            const response = await axios.post(url.toString(), bodyContent, requestOptions);

            if (response.status !== 200) {
                return { success: false, error: new NangoError('invalid_two_step_credentials'), response: null };
            }

            let responseData: any = response.data;

            if (bodyFormat === 'xml' && typeof response.data === 'string') {
                const parser = new XMLParser({
                    ignoreAttributes: false,
                    parseAttributeValue: true,
                    trimValues: true
                });

                responseData = parser.parse(response.data);
            }

            const stepResponses: any[] = [responseData];
            if (provider.additional_steps) {
                for (let stepIndex = 1; stepIndex <= provider.additional_steps.length; stepIndex++) {
                    const step = provider.additional_steps[stepIndex - 1];
                    if (!step) {
                        continue;
                    }

                    let stepPostBody: Record<string, any> = {};

                    if (step.token_params) {
                        for (const [key, value] of Object.entries(step.token_params)) {
                            const stepNumber = extractStepNumber(value);
                            const stepResponsesObj = stepNumber !== null ? getStepResponse(stepNumber, stepResponses) : {};

                            const strippedValue = stripStepResponse(value, stepResponsesObj);
                            if (typeof strippedValue === 'object' && strippedValue !== null) {
                                stepPostBody[key] = interpolateObject(strippedValue, dynamicCredentials);
                            } else if (typeof strippedValue === 'string') {
                                stepPostBody[key] = interpolateString(strippedValue, dynamicCredentials);
                            } else {
                                stepPostBody[key] = strippedValue;
                            }
                        }
                        stepPostBody = interpolateObjectValues(stepPostBody, connectionConfig);
                    }

                    const stepNumberForURL = extractStepNumber(step.token_url);
                    const stepResponsesObjForURL = stepNumberForURL !== null ? getStepResponse(stepNumberForURL, stepResponses) : {};
                    const interpolatedTokenUrl = stripStepResponse(step.token_url, stepResponsesObjForURL);
                    const stepUrl = new URL(interpolatedTokenUrl).toString();

                    const stepBodyContent = bodyFormat === 'form' ? new URLSearchParams(stepPostBody).toString() : JSON.stringify(stepPostBody);

                    const stepHeaders: Record<string, string> = {};

                    if (step.token_headers) {
                        for (const [key, value] of Object.entries(step.token_headers)) {
                            stepHeaders[key] = interpolateString(value, dynamicCredentials);
                        }
                    }

                    const stepRequestOptions = { headers: stepHeaders };
                    const stepResponse = await axios.post(stepUrl, stepBodyContent, stepRequestOptions);

                    if (stepResponse.status !== 200) {
                        return { success: false, error: new NangoError(`invalid_two_step_credentials_step_${stepIndex}`), response: null };
                    }

                    stepResponses.push(stepResponse.data);
                }
            }
            const parsedCreds = this.parseRawCredentials(stepResponses[stepResponses.length - 1], 'TWO_STEP', provider) as TwoStepCredentials;

            for (const [key, value] of Object.entries(dynamicCredentials)) {
                if (value !== undefined) {
                    parsedCreds[key] = value;
                }
            }

            return { success: true, error: null, response: parsedCreds };
        } catch (err: any) {
            const errorPayload = {
                message: err.message || 'Unknown error',
                name: err.name || 'Error'
            };
            logger.error(`Error fetching TwoStep credentials tokens ${stringifyError(err)}`);
            const error = new NangoError('two_step_credentials_fetch_error', errorPayload);

            return { success: false, error, response: null };
        }
    }

    public getSignatureCredentials(provider: ProviderSignature, username: string, password: string): ServiceResponse<SignatureCredentials> {
        try {
            let token: string;

            if (provider.signature.protocol === 'WSSE') {
                token = generateWsseSignature(username, password);
            } else {
                throw new NangoError('unsupported_signature_protocol', { message: 'Signature protocol not supported' });
            }

            const expiresAt = new Date(Date.now() + provider.token.expires_in_ms);

            const credentials: SignatureCredentials = {
                type: 'SIGNATURE',
                username,
                password,
                token,
                expires_at: expiresAt
            };

            return { success: true, error: null, response: credentials };
        } catch (err) {
            const error = new NangoError('signature_token_generation_error', { message: err instanceof Error ? err.message : 'unknown error' });
            return { success: false, error, response: null };
        }
    }

    public async shouldCapUsage({
        providerConfigKey,
        environmentId,
        type
    }: {
        providerConfigKey: string;
        environmentId: number;
        type: 'activate' | 'deploy';
    }): Promise<boolean> {
        const count = await this.countConnections({ environmentId, providerConfigKey });

        if (count > CONNECTIONS_WITH_SCRIPTS_CAP_LIMIT) {
            logger.info(`Reached cap for providerConfigKey: ${providerConfigKey} and environmentId: ${environmentId}`);
            if (type === 'deploy') {
                void analytics.trackByEnvironmentId(AnalyticsTypes.RESOURCE_CAPPED_SCRIPT_DEPLOY_IS_DISABLED, environmentId);
            } else {
                void analytics.trackByEnvironmentId(AnalyticsTypes.RESOURCE_CAPPED_SCRIPT_ACTIVATE, environmentId);
            }
            return true;
        }

        return false;
    }

<<<<<<< HEAD
    private async formatAndGetJWTCredentials(
        privateKey: string,
        url: string,
        payload: Record<string, string | number>,
        additionalApiHeaders: Record<string, string> | null,
        options: object
    ): Promise<ServiceResponse> {
        const hasLineBreak = /^-----BEGIN RSA PRIVATE KEY-----\n/.test(privateKey);

        if (!hasLineBreak) {
            privateKey = privateKey.replace('-----BEGIN RSA PRIVATE KEY-----', '-----BEGIN RSA PRIVATE KEY-----\n');
            privateKey = privateKey.replace('-----END RSA PRIVATE KEY-----', '\n-----END RSA PRIVATE KEY-----');
        }

        try {
            const token = this.generateJWT(payload, privateKey, options);

            const headers = {
                Authorization: `Bearer ${token}`
            };

            if (additionalApiHeaders) {
                Object.assign(headers, additionalApiHeaders);
            }

            const tokenResponse = await axios.post(
                url,
                {},
                {
                    headers
                }
            );

            return { success: true, error: null, response: tokenResponse.data };
        } catch (err) {
            const error = new NangoError('refresh_token_external_error', { message: err instanceof Error ? err.message : 'unknown error' });
            return { success: false, error, response: null };
        }
    }

    public async getNewCredentials({
        connection,
        providerConfig,
        provider,
        logCtx
    }: {
        connection: DBConnectionDecrypted;
        providerConfig: ProviderConfig;
        provider: Provider;
        logCtx: LogContextStateless;
    }): Promise<
=======
    public async getNewCredentials(
        connection: DBConnectionDecrypted,
        providerConfig: ProviderConfig,
        provider: Provider
    ): Promise<
>>>>>>> 278265ce
        ServiceResponse<
            | OAuth2Credentials
            | OAuth2ClientCredentials
            | AppCredentials
            | AppStoreCredentials
            | TableauCredentials
            | JwtCredentials
            | BillCredentials
            | TwoStepCredentials
            | SignatureCredentials
        >
    > {
        if (providerClient.shouldUseProviderClient(providerConfig.provider)) {
            const rawCreds = await providerClient.refreshToken(provider as ProviderOAuth2, providerConfig, connection);
            const parsedCreds = this.parseRawCredentials(rawCreds, 'OAUTH2') as OAuth2Credentials;

            return { success: true, error: null, response: parsedCreds };
        } else if (provider.auth_mode === 'OAUTH2_CC') {
            const { client_id, client_secret } = connection.credentials as OAuth2ClientCredentials;
            const {
                success,
                error,
                response: credentials
            } = await this.getOauthClientCredentials(provider as ProviderOAuth2, client_id, client_secret, connection.connection_config);

            if (!success || !credentials) {
                return { success, error, response: null };
            }

            return { success: true, error: null, response: credentials };
        } else if (provider.auth_mode === 'APP_STORE') {
            const { private_key } = connection.credentials as AppStoreCredentials;
            const { success, error, response: credentials } = await this.getAppStoreCredentials(provider, connection.connection_config, private_key);

            if (!success || !credentials) {
                return { success, error, response: null };
            }

            return { success: true, error: null, response: credentials };
        } else if (provider.auth_mode === 'JWT') {
            const { privateKeyId, issuerId, privateKey } = connection.credentials as JwtCredentials;
            const create = jwtClient.createCredentials({ privateKey, privateKeyId, issuerId, provider: provider as ProviderJwt });

            if (create.isErr()) {
                return { success: false, error: create.error, response: null };
            }

            return { success: true, error: null, response: create.value };
        } else if (provider.auth_mode === 'APP' || (provider.auth_mode === 'CUSTOM' && connection.credentials.type !== 'OAUTH2')) {
            const { success, error, response: credentials } = await this.getAppCredentials(provider, providerConfig, connection.connection_config);

            if (!success || !credentials) {
                return { success, error, response: null };
            }

            return { success: true, error: null, response: credentials };
        } else if (provider.auth_mode === 'TABLEAU') {
            const { pat_name, pat_secret, content_url } = connection.credentials as TableauCredentials;
            const {
                success,
                error,
                response: credentials
            } = await this.getTableauCredentials(provider, pat_name, pat_secret, connection.connection_config, content_url);

            if (!success || !credentials) {
                return { success, error, response: null };
            }

            return { success: true, error: null, response: credentials };
        } else if (provider.auth_mode === 'BILL') {
            const { username, password, organization_id, dev_key } = connection.credentials as BillCredentials;
            const { success, error, response: credentials } = await this.getBillCredentials(provider, username, password, organization_id, dev_key);

            if (!success || !credentials) {
                return { success, error, response: null };
            }

            return { success: true, error: null, response: credentials };
        } else if (provider.auth_mode === 'TWO_STEP') {
            const { token, expires_at, type, raw, ...dynamicCredentials } = connection.credentials as TwoStepCredentials;
            const {
                success,
                error,
                response: credentials
            } = await this.getTwoStepCredentials(provider as ProviderTwoStep, dynamicCredentials, connection.connection_config);

            if (!success || !credentials) {
                return { success, error, response: null };
            }

            return { success: true, error: null, response: credentials };
        } else if (provider.auth_mode === 'SIGNATURE') {
            const { username, password } = connection.credentials as SignatureCredentials;
            const { success, error, response: credentials } = this.getSignatureCredentials(provider as ProviderSignature, username, password);

            if (!success || !credentials) {
                return { success, error, response: null };
            }

            return { success: true, error: null, response: credentials };
        } else {
            const {
                success,
                error,
                response: creds
            } = await getFreshOAuth2Credentials({ connection, config: providerConfig, provider: provider as ProviderOAuth2, logCtx });

            return { success, error, response: success ? (creds as OAuth2Credentials) : null };
        }
    }

    // return the number of active connections per account
    async countMetric(): Promise<
        Result<
            {
                accountId: number;
                count: number;
                withActions: number;
                withSyncs: number;
                withWebhooks: number;
            }[],
            NangoError
        >
    > {
        const res = await db.readOnly
            .from('_nango_connections')
            .join('_nango_environments', '_nango_connections.environment_id', '_nango_environments.id')
            .join('_nango_configs', function () {
                this.on('_nango_configs.unique_key', '=', '_nango_connections.provider_config_key').andOn(
                    '_nango_configs.environment_id',
                    '=',
                    '_nango_connections.environment_id'
                );
            })
            .leftJoin('_nango_sync_configs', '_nango_sync_configs.nango_config_id', '_nango_configs.id')
            .select<
                {
                    accountId: number;
                    count: number;
                    withActions: number;
                    withSyncs: number;
                    withWebhooks: number;
                }[]
            >(
                db.knex.raw(`_nango_environments.account_id as "accountId"`),
                db.knex.raw(`count(DISTINCT _nango_connections.id) AS "count"`),
                db.knex.raw(`count(DISTINCT CASE WHEN _nango_sync_configs.type = 'action' THEN _nango_connections.id ELSE NULL END) as "withActions"`),
                db.knex.raw(`count(DISTINCT CASE WHEN _nango_sync_configs.type = 'sync' THEN _nango_connections.id ELSE NULL END) as "withSyncs"`),
                db.knex.raw(
                    `count(DISTINCT CASE WHEN _nango_sync_configs.webhook_subscriptions IS NOT NULL AND array_length(_nango_sync_configs.webhook_subscriptions, 1) > 0 THEN _nango_connections.id ELSE NULL END) as "withWebhooks"`
                )
            )
            .whereNull('_nango_connections.deleted_at')
            .whereNull('_nango_sync_configs.deleted_at')
            .where(function () {
                this.where('_nango_sync_configs.active', true).orWhereNull('_nango_sync_configs.active');
            })
            .where(function () {
                this.where('_nango_sync_configs.enabled', true).orWhereNull('_nango_sync_configs.enabled');
            })
            .groupBy('_nango_environments.account_id');

        if (res) {
            return Ok(res);
        }

        return Err(new NangoError('failed_to_get_connections_count'));
    }

    async getSoftDeleted({ limit, olderThan }: { limit: number; olderThan: number }): Promise<DBConnection[]> {
        const dateThreshold = new Date();
        dateThreshold.setDate(dateThreshold.getDate() - olderThan);

        return await db.knex
            .select('*')
            .from<DBConnection>(`_nango_connections`)
            .where('deleted', true)
            .andWhere('deleted_at', '<=', dateThreshold.toISOString())
            .limit(limit);
    }

    async hardDeleteByIntegration({ integrationId, limit }: { integrationId: number; limit: number }): Promise<number> {
        return await db.knex
            .from<DBConnection>('_nango_connections')
            .whereIn('id', function (sub) {
                sub.select('id').from<DBConnection>('_nango_connections').where('config_id', integrationId).limit(limit);
            })
            .delete();
    }

    async hardDelete(id: number): Promise<number> {
        return await db.knex.from<DBConnection>('_nango_connections').where('id', id).delete();
    }
}

export default new ConnectionService();<|MERGE_RESOLUTION|>--- conflicted
+++ resolved
@@ -1543,47 +1543,6 @@
         return false;
     }
 
-<<<<<<< HEAD
-    private async formatAndGetJWTCredentials(
-        privateKey: string,
-        url: string,
-        payload: Record<string, string | number>,
-        additionalApiHeaders: Record<string, string> | null,
-        options: object
-    ): Promise<ServiceResponse> {
-        const hasLineBreak = /^-----BEGIN RSA PRIVATE KEY-----\n/.test(privateKey);
-
-        if (!hasLineBreak) {
-            privateKey = privateKey.replace('-----BEGIN RSA PRIVATE KEY-----', '-----BEGIN RSA PRIVATE KEY-----\n');
-            privateKey = privateKey.replace('-----END RSA PRIVATE KEY-----', '\n-----END RSA PRIVATE KEY-----');
-        }
-
-        try {
-            const token = this.generateJWT(payload, privateKey, options);
-
-            const headers = {
-                Authorization: `Bearer ${token}`
-            };
-
-            if (additionalApiHeaders) {
-                Object.assign(headers, additionalApiHeaders);
-            }
-
-            const tokenResponse = await axios.post(
-                url,
-                {},
-                {
-                    headers
-                }
-            );
-
-            return { success: true, error: null, response: tokenResponse.data };
-        } catch (err) {
-            const error = new NangoError('refresh_token_external_error', { message: err instanceof Error ? err.message : 'unknown error' });
-            return { success: false, error, response: null };
-        }
-    }
-
     public async getNewCredentials({
         connection,
         providerConfig,
@@ -1595,13 +1554,6 @@
         provider: Provider;
         logCtx: LogContextStateless;
     }): Promise<
-=======
-    public async getNewCredentials(
-        connection: DBConnectionDecrypted,
-        providerConfig: ProviderConfig,
-        provider: Provider
-    ): Promise<
->>>>>>> 278265ce
         ServiceResponse<
             | OAuth2Credentials
             | OAuth2ClientCredentials
