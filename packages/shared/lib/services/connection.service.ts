import jwt from 'jsonwebtoken';
import axios from 'axios';
import db, { schema } from '../db/database.js';
import analytics, { AnalyticsTypes } from '../utils/analytics.js';
import type {
    TemplateOAuth2 as ProviderTemplateOAuth2,
    Template as ProviderTemplate,
    Config as ProviderConfig,
    AuthCredentials,
    OAuth1Credentials,
    LogAction
} from '../models/index.js';
import {
    updateAction as updateActivityLogAction,
    createActivityLogMessage,
    createActivityLogMessageAndEnd,
    updateProvider as updateProviderActivityLog,
    updateSuccess as updateSuccessActivityLog
} from '../services/activity/activity.service.js';
import { LogActionEnum } from '../models/Activity.js';
import providerClient from '../clients/provider.client.js';
import configService from '../services/config.service.js';
import syncOrchestrator from './sync/orchestrator.service.js';
import environmentService from '../services/environment.service.js';
import { getFreshOAuth2Credentials } from '../clients/oauth2.client.js';
import { NangoError } from '../utils/error.js';

import type { Metadata, ConnectionConfig, Connection, StoredConnection, BaseConnection, NangoConnection } from '../models/Connection.js';
import { getLogger, stringifyError } from '@nangohq/utils';
import type { ServiceResponse } from '../models/Generic.js';
import encryptionManager from '../utils/encryption.manager.js';
import telemetry, { LogTypes } from '../utils/telemetry.js';
import type {
    AppCredentials,
    AppStoreCredentials,
    OAuth2Credentials,
    OAuth2ClientCredentials,
    ImportedCredentials,
    ApiKeyCredentials,
    BasicApiCredentials,
    ConnectionUpsertResponse
} from '../models/Auth.js';
import { AuthModes as ProviderAuthModes, AuthOperation } from '../models/Auth.js';
import { interpolateStringFromObject, parseTokenExpirationDate, isTokenExpired, getRedisUrl } from '../utils/utils.js';
import { connectionCreated as connectionCreatedHook } from '../hooks/hooks.js';
import { Locking } from '../utils/lock/locking.js';
import { InMemoryKVStore } from '../utils/kvstore/InMemoryStore.js';
import { RedisKVStore } from '../utils/kvstore/RedisStore.js';
import type { KVStore } from '../utils/kvstore/KVStore.js';
import type { LogContext, LogContextGetter } from '@nangohq/logs';
import { CONNECTIONS_WITH_SCRIPTS_CAP_LIMIT } from '../constants.js';

const logger = getLogger('Connection');

type KeyValuePairs = Record<string, string | boolean>;

class ConnectionService {
    private locking: Locking;

    constructor(locking: Locking) {
        this.locking = locking;
    }

    public async upsertConnection(
        connectionId: string,
        providerConfigKey: string,
        provider: string,
        parsedRawCredentials: AuthCredentials,
        connectionConfig: Record<string, string | boolean>,
        environment_id: number,
        accountId: number,
        metadata?: Metadata
    ): Promise<ConnectionUpsertResponse[]> {
        const storedConnection = await this.checkIfConnectionExists(connectionId, providerConfigKey, environment_id);
        const config_id = await configService.getIdByProviderConfigKey(environment_id, providerConfigKey);

        if (storedConnection) {
            const encryptedConnection = encryptionManager.encryptConnection({
                connection_id: connectionId,
                provider_config_key: providerConfigKey,
                credentials: parsedRawCredentials,
                connection_config: connectionConfig,
                environment_id: environment_id,
                config_id: config_id as number,
                metadata: metadata || storedConnection.metadata || null
            });

            encryptedConnection.updated_at = new Date();

            await db.knex.from<StoredConnection>(`_nango_connections`).where({ id: storedConnection.id, deleted: false }).update(encryptedConnection);

            void analytics.track(AnalyticsTypes.CONNECTION_UPDATED, accountId, { provider });

            return [{ id: storedConnection.id, operation: AuthOperation.OVERRIDE }];
        }

        const [id] = await db.knex.from<StoredConnection>(`_nango_connections`).insert(
            encryptionManager.encryptConnection({
                connection_id: connectionId,
                provider_config_key: providerConfigKey,
                config_id: config_id as number,
                credentials: parsedRawCredentials,
                connection_config: connectionConfig,
                environment_id: environment_id,
                metadata: metadata || null
            }),
            ['id']
        );

        void analytics.track(AnalyticsTypes.CONNECTION_INSERTED, accountId, { provider });

        return [{ id: id.id, operation: AuthOperation.CREATION }];
    }

    public async upsertApiConnection(
        connectionId: string,
        providerConfigKey: string,
        provider: string,
        credentials: ApiKeyCredentials | BasicApiCredentials,
        connectionConfig: Record<string, string>,
        environment_id: number,
        accountId: number
    ): Promise<ConnectionUpsertResponse[]> {
        const storedConnection = await this.checkIfConnectionExists(connectionId, providerConfigKey, environment_id);
        const config_id = await configService.getIdByProviderConfigKey(environment_id, providerConfigKey);

        if (storedConnection) {
            const encryptedConnection = encryptionManager.encryptConnection({
                connection_id: connectionId,
                config_id: config_id as number,
                provider_config_key: providerConfigKey,
                credentials,
                connection_config: connectionConfig,
                environment_id
            });
            encryptedConnection.updated_at = new Date();
            await db.knex.from<StoredConnection>(`_nango_connections`).where({ id: storedConnection.id, deleted: false }).update(encryptedConnection);

            void analytics.track(AnalyticsTypes.API_CONNECTION_UPDATED, accountId, { provider });

            return [{ id: storedConnection.id, operation: AuthOperation.OVERRIDE }];
        }
        const [id] = await db.knex.from<StoredConnection>(`_nango_connections`).insert(
            encryptionManager.encryptApiConnection({
                connection_id: connectionId,
                provider_config_key: providerConfigKey,
                config_id: config_id as number,
                credentials,
                connection_config: connectionConfig,
                environment_id
            }),
            ['id']
        );

        void analytics.track(AnalyticsTypes.API_CONNECTION_INSERTED, accountId, { provider });

        return [{ id: id.id, operation: AuthOperation.CREATION }];
    }

    public async upsertUnauthConnection(
        connectionId: string,
        providerConfigKey: string,
        provider: string,
        environment_id: number,
        accountId: number
    ): Promise<ConnectionUpsertResponse[]> {
        const storedConnection = await this.checkIfConnectionExists(connectionId, providerConfigKey, environment_id);
        const config_id = await configService.getIdByProviderConfigKey(environment_id, providerConfigKey);

        if (storedConnection) {
            await db.knex
                .from<StoredConnection>(`_nango_connections`)
                .where({ id: storedConnection.id, deleted: false })
                .update({
                    connection_id: connectionId,
                    provider_config_key: providerConfigKey,
                    config_id: config_id as number,
                    updated_at: new Date()
                });

            void analytics.track(AnalyticsTypes.UNAUTH_CONNECTION_UPDATED, accountId, { provider });

            return [{ id: storedConnection.id, operation: AuthOperation.OVERRIDE }];
        }
        const [id] = await db.knex.from<StoredConnection>(`_nango_connections`).insert(
            {
                connection_id: connectionId,
                provider_config_key: providerConfigKey,
                credentials: {},
                connection_config: {},
                environment_id,
                config_id: config_id!
            },
            ['id']
        );

        void analytics.track(AnalyticsTypes.UNAUTH_CONNECTION_INSERTED, accountId, { provider });

        return [{ id: id.id, operation: AuthOperation.CREATION }];
    }

    public async importOAuthConnection(
        connection_id: string,
        provider_config_key: string,
        provider: string,
        environmentId: number,
        accountId: number,
        parsedRawCredentials: ImportedCredentials,
        logContextGetter: LogContextGetter
    ) {
        const { connection_config, metadata } = parsedRawCredentials as Partial<Pick<BaseConnection, 'metadata' | 'connection_config'>>;

        const [importedConnection] = await this.upsertConnection(
            connection_id,
            provider_config_key,
            provider,
            parsedRawCredentials,
            connection_config || {},
            environmentId,
            accountId,
            metadata || undefined
        );

        if (importedConnection) {
            void connectionCreatedHook(
                {
                    id: importedConnection?.id,
                    connection_id,
                    provider_config_key,
                    environment_id: environmentId,
                    auth_mode: ProviderAuthModes.OAuth2,
                    operation: importedConnection?.operation
                },
                provider,
                logContextGetter,
                null
            );
        }

        return [importedConnection];
    }

    public async importApiAuthConnection(
        connection_id: string,
        provider_config_key: string,
        provider: string,
        environmentId: number,
        accountId: number,
        credentials: BasicApiCredentials | ApiKeyCredentials,
<<<<<<< HEAD
        connection_config: Record<string, string>
=======
        logContextGetter: LogContextGetter
>>>>>>> f82b2706
    ) {
        const connection = await this.checkIfConnectionExists(connection_id, provider_config_key, environmentId);

        if (connection) {
            throw new NangoError('connection_already_exists');
        }

        const [importedConnection] = await this.upsertApiConnection(
            connection_id,
            provider_config_key,
            provider,
            credentials,
            connection_config,
            environmentId,
            accountId
        );

        if (importedConnection) {
            void connectionCreatedHook(
                {
                    id: importedConnection.id,
                    connection_id,
                    provider_config_key,
                    environment_id: environmentId,
                    auth_mode: ProviderAuthModes.ApiKey,
                    operation: importedConnection.operation
                },
                provider,
                logContextGetter,
                null
            );
        }

        return [importedConnection];
    }

    public async getConnectionById(
        id: number
    ): Promise<Pick<Connection, 'id' | 'connection_id' | 'provider_config_key' | 'environment_id' | 'connection_config' | 'metadata'> | null> {
        const result = await schema()
            .select('id', 'connection_id', 'provider_config_key', 'environment_id', 'connection_config', 'metadata')
            .from<StoredConnection>('_nango_connections')
            .where({ id: id, deleted: false });

        if (!result || result.length == 0 || !result[0]) {
            return null;
        }

        return result[0];
    }

    public async checkIfConnectionExists(
        connection_id: string,
        provider_config_key: string,
        environment_id: number
    ): Promise<null | { id: number; metadata: Metadata }> {
        const result = await schema().select('id', 'metadata').from<StoredConnection>('_nango_connections').where({
            connection_id,
            provider_config_key,
            environment_id,
            deleted: false
        });

        if (!result || result.length == 0 || !result[0]) {
            return null;
        }

        return result[0];
    }

    public async getConnection(connectionId: string, providerConfigKey: string, environment_id: number): Promise<ServiceResponse<Connection>> {
        if (!environment_id) {
            const error = new NangoError('missing_environment');

            return { success: false, error, response: null };
        }

        if (!connectionId) {
            const error = new NangoError('missing_connection');

            await telemetry.log(LogTypes.GET_CONNECTION_FAILURE, error.message, LogActionEnum.AUTH, {
                environmentId: String(environment_id),
                connectionId,
                providerConfigKey
            });

            return { success: false, error, response: null };
        }

        if (!providerConfigKey) {
            const error = new NangoError('missing_provider_config');

            await telemetry.log(LogTypes.GET_CONNECTION_FAILURE, error.message, LogActionEnum.AUTH, {
                environmentId: String(environment_id),
                connectionId,
                providerConfigKey
            });

            return { success: false, error, response: null };
        }

        const result: StoredConnection[] | null = (await schema()
            .select('*')
            .from<StoredConnection>(`_nango_connections`)
            .where({ connection_id: connectionId, provider_config_key: providerConfigKey, environment_id, deleted: false })) as unknown as StoredConnection[];

        const storedConnection = result == null || result.length == 0 ? null : result[0] || null;

        if (!storedConnection) {
            const environmentName = await environmentService.getEnvironmentName(environment_id);

            const error = new NangoError('unknown_connection', { connectionId, providerConfigKey, environmentName });

            await telemetry.log(LogTypes.GET_CONNECTION_FAILURE, error.message, LogActionEnum.AUTH, {
                environmentId: String(environment_id),
                connectionId,
                providerConfigKey
            });

            return { success: false, error, response: null };
        }

        const connection = encryptionManager.decryptConnection(storedConnection);

        // Parse the token expiration date.
        if (connection != null) {
            const credentials = connection.credentials as OAuth1Credentials | OAuth2Credentials | AppCredentials | OAuth2ClientCredentials;
            if (credentials.type && credentials.type === ProviderAuthModes.OAuth2) {
                const creds = credentials;
                creds.expires_at = creds.expires_at != null ? parseTokenExpirationDate(creds.expires_at) : undefined;
                connection.credentials = creds;
            }

            if (credentials.type && credentials.type === ProviderAuthModes.App) {
                const creds = credentials;
                creds.expires_at = creds.expires_at != null ? parseTokenExpirationDate(creds.expires_at) : undefined;
                connection.credentials = creds;
            }

            if (credentials.type && credentials.type === ProviderAuthModes.OAuth2CC) {
                const creds = credentials;
                creds.expires_at = creds.expires_at != null ? parseTokenExpirationDate(creds.expires_at) : undefined;
                connection.credentials = creds;
            }
        }

        await this.updateLastFetched(connection?.id as number);

        return { success: true, error: null, response: connection };
    }

    public async updateConnection(connection: Connection) {
        await db.knex
            .from<StoredConnection>(`_nango_connections`)
            .where({
                connection_id: connection.connection_id,
                provider_config_key: connection.provider_config_key,
                environment_id: connection.environment_id,
                deleted: false
            })
            .update(encryptionManager.encryptConnection(connection));
    }

    public async getMetadata(connection: Connection): Promise<Record<string, string>> {
        const result = await db.knex.from<StoredConnection>(`_nango_connections`).select('metadata').where({
            connection_id: connection.connection_id,
            provider_config_key: connection.provider_config_key,
            environment_id: connection.environment_id,
            deleted: false
        });

        if (!result || result.length == 0 || !result[0]) {
            return {};
        }

        return result[0].metadata;
    }

    public async getConnectionConfig(connection: Connection): Promise<ConnectionConfig> {
        const result = await db.knex.from<StoredConnection>(`_nango_connections`).select('connection_config').where({
            connection_id: connection.connection_id,
            provider_config_key: connection.provider_config_key,
            environment_id: connection.environment_id,
            deleted: false
        });

        if (!result || result.length == 0 || !result[0]) {
            return {};
        }

        return result[0].connection_config;
    }

    public async getConnectionsByEnvironmentAndConfig(environment_id: number, providerConfigKey: string): Promise<NangoConnection[]> {
        const result = await db.knex
            .from<StoredConnection>(`_nango_connections`)
            .select('id', 'connection_id', 'provider_config_key', 'environment_id', 'connection_config')
            .where({ environment_id, provider_config_key: providerConfigKey, deleted: false });

        if (!result || result.length == 0 || !result[0]) {
            return [];
        }

        return result;
    }

    public async getOldConnections({ days, limit }: { days: number; limit: number }): Promise<NangoConnection[]> {
        const dateThreshold = new Date();
        dateThreshold.setDate(dateThreshold.getDate() - days);

        const result = await db
            .knex('_nango_connections')
            .join('_nango_configs', '_nango_connections.config_id', '_nango_configs.id')
            .join('_nango_environments', '_nango_connections.environment_id', '_nango_environments.id')
            .select('connection_id', '_nango_connections.environment_id', 'unique_key as provider_config_key', 'account_id')
            .where('last_fetched_at', '<', dateThreshold)
            .orWhere('last_fetched_at', null)
            .andWhere('_nango_connections.deleted', false)
            .limit(limit);

        if (!result || result.length === 0) {
            return [];
        }

        return result;
    }

    public async replaceMetadata(connection: Connection, metadata: Metadata) {
        await db.knex
            .from<StoredConnection>(`_nango_connections`)
            .where({ id: connection.id as number, deleted: false })
            .update({ metadata });
    }

    public async replaceConnectionConfig(connection: Connection, config: ConnectionConfig) {
        await db.knex
            .from<StoredConnection>(`_nango_connections`)
            .where({ id: connection.id as number, deleted: false })
            .update({ connection_config: config });
    }

    public async updateMetadata(connection: Connection, metadata: Metadata): Promise<Metadata> {
        const existingMetadata = await this.getMetadata(connection);
        const newMetadata = { ...existingMetadata, ...metadata };
        await this.replaceMetadata(connection, newMetadata);

        return newMetadata;
    }

    public async updateConnectionConfig(connection: Connection, config: ConnectionConfig): Promise<ConnectionConfig> {
        const existingConfig = await this.getConnectionConfig(connection);
        const newConfig = { ...existingConfig, ...config };
        await this.replaceConnectionConfig(connection, newConfig);

        return newConfig;
    }

    public async findConnectionsByConnectionConfigValue(key: string, value: string, environmentId: number): Promise<Connection[] | null> {
        const result = await db.knex
            .from<StoredConnection>(`_nango_connections`)
            .select('*')
            .where({ environment_id: environmentId })
            .whereRaw(`connection_config->>:key = :value AND deleted = false`, { key, value });

        if (!result || result.length == 0) {
            return null;
        }

        return result.map((connection) => encryptionManager.decryptConnection(connection) as Connection);
    }

    public async findConnectionsByMultipleConnectionConfigValues(keyValuePairs: KeyValuePairs, environmentId: number): Promise<Connection[] | null> {
        let query = db.knex.from<StoredConnection>(`_nango_connections`).select('*').where({ environment_id: environmentId });

        Object.entries(keyValuePairs).forEach(([key, value]) => {
            query = query.andWhereRaw(`connection_config->>:key = :value AND deleted = false`, { key, value });
        });

        const result = await query;

        if (!result || result.length == 0) {
            return null;
        }

        return result.map((connection) => encryptionManager.decryptConnection(connection) as Connection);
    }

    public async listConnections(
        environment_id: number,
        connectionId?: string
    ): Promise<{ id: number; connection_id: string; provider: string; created: string; metadata: Metadata }[]> {
        const queryBuilder = db.knex
            .from<Connection>(`_nango_connections`)
            .select({ id: 'id' }, { connection_id: 'connection_id' }, { provider: 'provider_config_key' }, { created: 'created_at' }, 'metadata')
            .where({ environment_id, deleted: false });
        if (connectionId) {
            queryBuilder.where({ connection_id: connectionId });
        }
        return queryBuilder;
    }

    public async getAllNames(environment_id: number): Promise<string[]> {
        const connections = await this.listConnections(environment_id);
        return [...new Set(connections.map((config) => config.connection_id))];
    }

    public async deleteConnection(connection: Connection, providerConfigKey: string, environment_id: number): Promise<number> {
        const del = await db.knex
            .from<Connection>(`_nango_connections`)
            .where({
                connection_id: connection.connection_id,
                provider_config_key: providerConfigKey,
                environment_id,
                deleted: false
            })
            .update({ deleted: true, credentials: {}, credentials_iv: null, credentials_tag: null, deleted_at: new Date() });

        await syncOrchestrator.softDeleteSyncsByConnection(connection);

        return del;
    }

    public async getConnectionCredentials(
        accountId: number,
        environmentId: number,
        connectionId: string,
        providerConfigKey: string,
        logContextGetter: LogContextGetter,
        activityLogId?: number | null | undefined,
        logCtx?: LogContext,
        action?: LogAction,
        instantRefresh = false
    ): Promise<ServiceResponse<Connection>> {
        if (connectionId === null) {
            const error = new NangoError('missing_connection');

            return { success: false, error, response: null };
        }

        if (providerConfigKey === null) {
            const error = new NangoError('missing_provider_config');

            return { success: false, error, response: null };
        }

        const { success, error, response: connection } = await this.getConnection(connectionId, providerConfigKey, environmentId);

        if (!success) {
            return { success, error, response: null };
        }

        if (connection === null) {
            if (activityLogId) {
                await createActivityLogMessageAndEnd({
                    level: 'error',
                    environment_id: environmentId,
                    activity_log_id: activityLogId,
                    content: `Connection not found using connectionId: ${connectionId} and providerConfigKey: ${providerConfigKey} and the environment: ${environmentId}`,
                    timestamp: Date.now()
                });
            }
            const environmentName = await environmentService.getEnvironmentName(environmentId);
            const error = new NangoError('unknown_connection', { connectionId, providerConfigKey, environmentName });

            return { success: false, error, response: null };
        }

        const config: ProviderConfig | null = await configService.getProviderConfig(connection?.provider_config_key, environmentId);

        if (activityLogId && config) {
            await updateProviderActivityLog(activityLogId, config.provider);
            await logCtx?.enrichOperation({ configId: config.id!, configName: config.unique_key });
        }

        if (config === null) {
            if (activityLogId) {
                await createActivityLogMessageAndEnd({
                    level: 'error',
                    environment_id: environmentId,
                    activity_log_id: activityLogId,
                    content: `Configuration not found using the providerConfigKey: ${providerConfigKey}, the account id: ${accountId} and the environment: ${environmentId}`,
                    timestamp: Date.now()
                });
                await logCtx?.error(
                    `Configuration not found using the providerConfigKey: ${providerConfigKey}, the account id: ${accountId} and the environment: ${environmentId}`
                );
            }

            const error = new NangoError('unknown_provider_config');
            return { success: false, error, response: null };
        }

        const template: ProviderTemplate | undefined = configService.getTemplate(config?.provider);

        if (
            connection?.credentials?.type === ProviderAuthModes.OAuth2 ||
            connection?.credentials?.type === ProviderAuthModes.App ||
            connection?.credentials?.type === ProviderAuthModes.OAuth2CC
        ) {
            const {
                success,
                error,
                response: credentials
            } = await this.refreshCredentialsIfNeeded({
                connection,
                providerConfig: config,
                template: template as ProviderTemplateOAuth2,
                activityLogId,
                environment_id: environmentId,
                instantRefresh,
                logAction: action,
                logContextGetter
            });

            if (!success) {
                return { success, error, response: null };
            }

            connection.credentials = credentials as OAuth2Credentials;
        }

        return { success: true, error: null, response: connection };
    }

    public async updateLastFetched(id: number) {
        await db.knex.from<Connection>(`_nango_connections`).where({ id, deleted: false }).update({ last_fetched_at: new Date() });
    }

    // Parses and arbitrary object (e.g. a server response or a user provided auth object) into AuthCredentials.
    // Throws if values are missing/missing the input is malformed.
    public parseRawCredentials(rawCredentials: object, authMode: ProviderAuthModes): AuthCredentials {
        const rawCreds = rawCredentials as Record<string, any>;

        switch (authMode) {
            case ProviderAuthModes.OAuth2: {
                if (!rawCreds['access_token']) {
                    throw new NangoError(`incomplete_raw_credentials`);
                }

                let expiresAt: Date | undefined;

                if (rawCreds['expires_at']) {
                    expiresAt = parseTokenExpirationDate(rawCreds['expires_at']);
                } else if (rawCreds['expires_in']) {
                    expiresAt = new Date(Date.now() + Number.parseInt(rawCreds['expires_in'], 10) * 1000);
                }

                const oauth2Creds: OAuth2Credentials = {
                    type: ProviderAuthModes.OAuth2,
                    access_token: rawCreds['access_token'],
                    refresh_token: rawCreds['refresh_token'],
                    expires_at: expiresAt,
                    raw: rawCreds
                };

                return oauth2Creds;
            }

            case ProviderAuthModes.OAuth1: {
                if (!rawCreds['oauth_token'] || !rawCreds['oauth_token_secret']) {
                    throw new NangoError(`incomplete_raw_credentials`);
                }

                const oauth1Creds: OAuth1Credentials = {
                    type: ProviderAuthModes.OAuth1,
                    oauth_token: rawCreds['oauth_token'],
                    oauth_token_secret: rawCreds['oauth_token_secret'],
                    raw: rawCreds
                };

                return oauth1Creds;
            }

            case ProviderAuthModes.OAuth2CC: {
                if (!rawCreds['token']) {
                    throw new NangoError(`incomplete_raw_credentials`);
                }

                let expiresAt: Date | undefined;

                if (rawCreds['expires_at']) {
                    expiresAt = parseTokenExpirationDate(rawCreds['expires_at']);
                } else if (rawCreds['expires_in']) {
                    expiresAt = new Date(Date.now() + Number.parseInt(rawCreds['expires_in'], 10) * 1000);
                }

                const oauth2Creds: OAuth2ClientCredentials = {
                    type: ProviderAuthModes.OAuth2CC,
                    token: rawCreds['token'],
                    client_id: '',
                    client_secret: '',
                    expires_at: expiresAt,
                    raw: rawCreds
                };

                return oauth2Creds;
            }

            default:
                throw new NangoError(`Cannot parse credentials, unknown credentials type: ${JSON.stringify(rawCreds, undefined, 2)}`);
        }
    }

    public async refreshCredentialsIfNeeded({
        connection,
        providerConfig,
        template,
        activityLogId = null,
        environment_id,
        instantRefresh = false,
        logAction = 'token',
        logContextGetter
    }: {
        connection: Connection;
        providerConfig: ProviderConfig;
        template: ProviderTemplateOAuth2;
        activityLogId: number | null | undefined;
        environment_id: number;
        instantRefresh?: boolean;
        logAction?: LogAction | undefined;
        logContextGetter: LogContextGetter;
    }): Promise<ServiceResponse<OAuth2Credentials | AppCredentials | AppStoreCredentials | OAuth2ClientCredentials>> {
        const connectionId = connection.connection_id;
        const credentials = connection.credentials as OAuth2Credentials;
        const providerConfigKey = connection.provider_config_key;

        const shouldRefresh = await this.shouldRefreshCredentials(connection, credentials, providerConfig, template, instantRefresh);

        if (shouldRefresh) {
            await telemetry.log(LogTypes.AUTH_TOKEN_REFRESH_START, 'Token refresh is being started', LogActionEnum.AUTH, {
                environmentId: String(environment_id),
                connectionId,
                providerConfigKey,
                provider: providerConfig.provider
            });
            // We must ensure that only one refresh is running at a time accross all instances.
            // Using a simple redis entry as a lock with a TTL to ensure it is always released.
            // NOTES:
            // - This is not a distributed lock and will not work in a multi-redis environment.
            // - It could also be unsafe in case of a Redis crash.
            // We are using this for now as it is a simple solution that should work for most cases.
            const lockKey = `lock:refresh:${environment_id}:${providerConfigKey}:${connectionId}`;
            try {
                const ttlInMs = 10000;
                const acquitistionTimeoutMs = ttlInMs * 1.2; // giving some extra time for the lock to be released
                await this.locking.tryAcquire(lockKey, ttlInMs, acquitistionTimeoutMs);

                const { success, error, response: newCredentials } = await this.getNewCredentials(connection, providerConfig, template);
                if (!success || !newCredentials) {
                    await telemetry.log(LogTypes.AUTH_TOKEN_REFRESH_FAILURE, `Token refresh failed, ${error?.message}`, LogActionEnum.AUTH, {
                        environmentId: String(environment_id),
                        connectionId,
                        providerConfigKey,
                        provider: providerConfig.provider
                    });

                    return { success, error, response: null };
                }
                connection.credentials = newCredentials;
                await this.updateConnection(connection);

                await telemetry.log(LogTypes.AUTH_TOKEN_REFRESH_SUCCESS, 'Token refresh was successful', LogActionEnum.AUTH, {
                    environmentId: String(environment_id),
                    connectionId,
                    providerConfigKey,
                    provider: providerConfig.provider
                });

                return { success: true, error: null, response: newCredentials };
            } catch (e: any) {
                if (activityLogId && logAction === 'token') {
                    await this.logErrorActivity(activityLogId, environment_id, `Refresh oauth2 token call failed`, logContextGetter);
                }

                const errorMessage = e.message || 'Unknown error';
                const errorDetails = {
                    message: errorMessage,
                    name: e.name || 'Error',
                    stack: e.stack || 'No stack trace'
                };

                const errorString = JSON.stringify(errorDetails);

                await telemetry.log(LogTypes.AUTH_TOKEN_REFRESH_FAILURE, `Token refresh failed, ${errorString}`, LogActionEnum.AUTH, {
                    environmentId: String(environment_id),
                    connectionId,
                    providerConfigKey,
                    provider: providerConfig.provider
                });

                const error = new NangoError('refresh_token_external_error', e as Error);

                return { success: false, error, response: null };
            } finally {
                this.locking.release(lockKey);
            }
        }

        return { success: true, error: null, response: credentials };
    }

    public async getAppStoreCredentials(
        template: ProviderTemplate,
        connectionConfig: Connection['connection_config'],
        privateKey: string
    ): Promise<ServiceResponse<AppStoreCredentials>> {
        const templateTokenUrl = typeof template.token_url === 'string' ? template.token_url : (template.token_url![ProviderAuthModes.AppStore] as string);
        const tokenUrl = interpolateStringFromObject(templateTokenUrl, { connectionConfig });

        const now = Math.floor(Date.now() / 1000);
        const expiration = now + 15 * 60;

        const payload: Record<string, string | number> = {
            iat: now,
            exp: expiration,
            iss: connectionConfig['issuerId']
        };

        if (template.authorization_params && template.authorization_params['audience']) {
            payload['aud'] = template.authorization_params['audience'];
        }

        if (connectionConfig['scope']) {
            payload['scope'] = connectionConfig['scope'];
        }

        const {
            success,
            error,
            response: rawCredentials
        } = await this.getJWTCredentials(privateKey, tokenUrl, payload, null, {
            header: {
                alg: 'ES256',
                kid: connectionConfig['privateKeyId'],
                typ: 'JWT'
            }
        });

        if (!success || !rawCredentials) {
            return { success, error, response: null };
        }

        const credentials: AppStoreCredentials = {
            type: ProviderAuthModes.AppStore,
            access_token: rawCredentials?.token,
            private_key: Buffer.from(privateKey).toString('base64'),
            expires_at: rawCredentials?.expires_at,
            raw: rawCredentials as unknown as Record<string, unknown>
        };

        return { success: true, error: null, response: credentials };
    }

    public async getAppCredentialsAndFinishConnection(
        connectionId: string,
        integration: ProviderConfig,
        template: ProviderTemplate,
        connectionConfig: ConnectionConfig,
        activityLogId: number,
        logCtx: LogContext,
        logContextGetter: LogContextGetter
    ): Promise<void> {
        const { success, error, response: credentials } = await this.getAppCredentials(template, integration, connectionConfig);

        if (!success || !credentials) {
            logger.error(error);
            return;
        }

        const accountId = await environmentService.getAccountIdFromEnvironment(integration.environment_id);

        const [updatedConnection] = await this.upsertConnection(
            connectionId,
            integration.unique_key,
            integration.provider,
            credentials as unknown as AuthCredentials,
            connectionConfig,
            integration.environment_id,
            accountId as number
        );

        if (updatedConnection) {
            void connectionCreatedHook(
                {
                    id: updatedConnection.id,
                    connection_id: connectionId,
                    provider_config_key: integration.unique_key,
                    environment_id: integration.environment_id,
                    auth_mode: ProviderAuthModes.App,
                    operation: updatedConnection.operation
                },
                integration.provider,
                logContextGetter,
                activityLogId,
                // the connection is complete so we want to initiate syncs
                // the post connection script has run already because we needed to get the github handle
                { initiateSync: true, runPostConnectionScript: false },
                logCtx
            );
        }

        await createActivityLogMessageAndEnd({
            level: 'info',
            environment_id: integration.environment_id,
            activity_log_id: Number(activityLogId),
            content: 'App connection was approved and credentials were saved',
            timestamp: Date.now()
        });
        await logCtx.info('App connection was approved and credentials were saved');

        await updateSuccessActivityLog(Number(activityLogId), true);
    }

    public async getAppCredentials(
        template: ProviderTemplate,
        config: ProviderConfig,
        connectionConfig: Connection['connection_config']
    ): Promise<ServiceResponse<AppCredentials>> {
        const templateTokenUrl = typeof template.token_url === 'string' ? template.token_url : (template.token_url![ProviderAuthModes.App] as string);

        const tokenUrl = interpolateStringFromObject(templateTokenUrl, { connectionConfig });
        const privateKeyBase64 = config?.custom ? config.custom['private_key'] : config.oauth_client_secret;

        const privateKey = Buffer.from(privateKeyBase64 as string, 'base64').toString('utf8');

        const headers = {
            Accept: 'application/vnd.github.v3+json'
        };

        const now = Math.floor(Date.now() / 1000);
        const expiration = now + 10 * 60;

        const payload: Record<string, string | number> = {
            iat: now,
            exp: expiration,
            iss: (config?.custom ? config.custom['app_id'] : config.oauth_client_id) as string
        };

        const { success, error, response: rawCredentials } = await this.getJWTCredentials(privateKey, tokenUrl, payload, headers, { algorithm: 'RS256' });

        if (!success || !rawCredentials) {
            return { success, error, response: null };
        }

        const credentials: AppCredentials = {
            type: ProviderAuthModes.App,
            access_token: rawCredentials?.token,
            expires_at: rawCredentials?.expires_at,
            raw: rawCredentials as unknown as Record<string, unknown>
        };

        return { success: true, error: null, response: credentials };
    }

    public async getOauthClientCredentials(
        template: ProviderTemplate,
        client_id: string,
        client_secret: string
    ): Promise<ServiceResponse<OAuth2ClientCredentials>> {
        const url = template.authorization_url;
        let authorizationParams = '';

        if (template.authorization_params && Object.keys(template.authorization_params).length > 0) {
            authorizationParams = new URLSearchParams(template.authorization_params).toString();
        }
        try {
            const params = new URLSearchParams();
            params.append('client_id', client_id);
            params.append('client_secret', client_secret);

            if (authorizationParams) {
                const authorizationParamsEntries = new URLSearchParams(authorizationParams).entries();
                for (const [key, value] of authorizationParamsEntries) {
                    params.append(key, value);
                }
            }
            const fullUrl = `${url}?${params}`;
            const response = await axios.post(fullUrl);

            const { data } = response;

            if (!data || !data.success) {
                return { success: false, error: new NangoError('invalid_client_credentials'), response: null };
            }

            const parsedCreds = this.parseRawCredentials(data.data, ProviderAuthModes.OAuth2CC) as OAuth2ClientCredentials;

            parsedCreds.client_id = client_id;
            parsedCreds.client_secret = client_secret;

            return { success: true, error: null, response: parsedCreds };
        } catch (e: any) {
            const errorPayload = {
                message: e.message || 'Unknown error',
                name: e.name || 'Error'
            };
            logger.error(`Error fetching client credentials ${stringifyError(e)}`);
            const error = new NangoError('client_credentials_fetch_error', errorPayload);
            return { success: false, error, response: null };
        }
    }

    public async shouldCapUsage({
        providerConfigKey,
        environmentId,
        type
    }: {
        providerConfigKey: string;
        environmentId: number;
        type: 'activate' | 'deploy';
    }): Promise<boolean> {
        const connections = await this.getConnectionsByEnvironmentAndConfig(environmentId, providerConfigKey);

        if (!connections) {
            return false;
        }

        if (connections.length > CONNECTIONS_WITH_SCRIPTS_CAP_LIMIT) {
            logger.info(`Reached cap for providerConfigKey: ${providerConfigKey} and environmentId: ${environmentId}`);
            if (type === 'deploy') {
                void analytics.trackByEnvironmentId(AnalyticsTypes.RESOURCE_CAPPED_SCRIPT_DEPLOY_IS_DISABLED, environmentId);
            } else {
                void analytics.trackByEnvironmentId(AnalyticsTypes.RESOURCE_CAPPED_SCRIPT_ACTIVATE, environmentId);
            }
            return true;
        }

        return false;
    }

    private async getJWTCredentials(
        privateKey: string,
        url: string,
        payload: Record<string, string | number>,
        additionalApiHeaders: Record<string, string> | null,
        options: object
    ): Promise<ServiceResponse> {
        const hasLineBreak = /^-----BEGIN RSA PRIVATE KEY-----\n/.test(privateKey);

        if (!hasLineBreak) {
            privateKey = privateKey.replace('-----BEGIN RSA PRIVATE KEY-----', '-----BEGIN RSA PRIVATE KEY-----\n');
            privateKey = privateKey.replace('-----END RSA PRIVATE KEY-----', '\n-----END RSA PRIVATE KEY-----');
        }

        try {
            const token = jwt.sign(payload, privateKey, options);

            const headers = {
                Authorization: `Bearer ${token}`
            };

            if (additionalApiHeaders) {
                Object.assign(headers, additionalApiHeaders);
            }

            const tokenResponse = await axios.post(
                url,
                {},
                {
                    headers
                }
            );

            return { success: true, error: null, response: tokenResponse.data };
        } catch (e: any) {
            const errorPayload = {
                message: e.message || 'Unknown error',
                name: e.name || 'Error'
            };
            const error = new NangoError('refresh_token_external_error', errorPayload);
            return { success: false, error, response: null };
        }
    }

    private async shouldRefreshCredentials(
        connection: Connection,
        credentials: OAuth2Credentials,
        providerConfig: ProviderConfig,
        template: ProviderTemplateOAuth2,
        instantRefresh: boolean
    ): Promise<boolean> {
        const refreshCondition =
            instantRefresh ||
            (providerClient.shouldIntrospectToken(providerConfig.provider) && (await providerClient.introspectedTokenExpired(providerConfig, connection)));

        let tokenExpirationCondition =
            refreshCondition || (credentials.expires_at && isTokenExpired(credentials.expires_at, template.token_expiration_buffer || 15 * 60));

        if ((template.auth_mode === ProviderAuthModes.OAuth2 || credentials?.type === ProviderAuthModes.OAuth2) && providerConfig.provider !== 'facebook') {
            tokenExpirationCondition = Boolean(credentials.refresh_token && tokenExpirationCondition);
        }

        return Boolean(tokenExpirationCondition);
    }

    private async getNewCredentials(
        connection: Connection,
        providerConfig: ProviderConfig,
        template: ProviderTemplate
    ): Promise<ServiceResponse<OAuth2Credentials | OAuth2ClientCredentials | AppCredentials | AppStoreCredentials>> {
        if (providerClient.shouldUseProviderClient(providerConfig.provider)) {
            const rawCreds = await providerClient.refreshToken(template as ProviderTemplateOAuth2, providerConfig, connection);
            const parsedCreds = this.parseRawCredentials(rawCreds, ProviderAuthModes.OAuth2) as OAuth2Credentials;

            return { success: true, error: null, response: parsedCreds };
        } else if (template.auth_mode === ProviderAuthModes.OAuth2CC) {
            const { client_id, client_secret } = connection.credentials as OAuth2ClientCredentials;
            const { success, error, response: credentials } = await this.getOauthClientCredentials(template, client_id, client_secret);

            if (!success || !credentials) {
                return { success, error, response: null };
            }

            return { success: true, error: null, response: credentials };
        } else if (template.auth_mode === ProviderAuthModes.AppStore) {
            const { private_key } = connection.credentials as AppStoreCredentials;
            const { success, error, response: credentials } = await this.getAppStoreCredentials(template, connection.connection_config, private_key);

            if (!success || !credentials) {
                return { success, error, response: null };
            }

            return { success: true, error: null, response: credentials };
        } else if (
            template.auth_mode === ProviderAuthModes.App ||
            (template.auth_mode === ProviderAuthModes.Custom && connection?.credentials?.type !== ProviderAuthModes.OAuth2)
        ) {
            const { success, error, response: credentials } = await this.getAppCredentials(template, providerConfig, connection.connection_config);

            if (!success || !credentials) {
                return { success, error, response: null };
            }

            return { success: true, error: null, response: credentials };
        } else {
            const { success, error, response: creds } = await getFreshOAuth2Credentials(connection, providerConfig, template as ProviderTemplateOAuth2);

            return { success, error, response: success ? (creds as OAuth2Credentials) : null };
        }
    }

    private async logErrorActivity(activityLogId: number, environment_id: number, message: string, logContextGetter: LogContextGetter): Promise<void> {
        await updateActivityLogAction(activityLogId, 'token');
        await createActivityLogMessage({
            level: 'error',
            environment_id,
            activity_log_id: activityLogId,
            content: message,
            timestamp: Date.now()
        });
        const logCtx = logContextGetter.get({ id: String(activityLogId) });
        await logCtx.error(message);
    }
}

const locking = await (async () => {
    let store: KVStore;
    const url = getRedisUrl();
    if (url) {
        store = new RedisKVStore(url);
        await (store as RedisKVStore).connect();
    } else {
        store = new InMemoryKVStore();
    }
    return new Locking(store);
})();

export default new ConnectionService(locking);<|MERGE_RESOLUTION|>--- conflicted
+++ resolved
@@ -161,8 +161,9 @@
         connectionId: string,
         providerConfigKey: string,
         provider: string,
+        connectionConfig: Record<string, string>,
         environment_id: number,
-        accountId: number
+        accountId: number,
     ): Promise<ConnectionUpsertResponse[]> {
         const storedConnection = await this.checkIfConnectionExists(connectionId, providerConfigKey, environment_id);
         const config_id = await configService.getIdByProviderConfigKey(environment_id, providerConfigKey);
@@ -174,8 +175,9 @@
                 .update({
                     connection_id: connectionId,
                     provider_config_key: providerConfigKey,
+                    connection_config: connectionConfig,
                     config_id: config_id as number,
-                    updated_at: new Date()
+                    updated_at: new Date(),
                 });
 
             void analytics.track(AnalyticsTypes.UNAUTH_CONNECTION_UPDATED, accountId, { provider });
@@ -187,9 +189,9 @@
                 connection_id: connectionId,
                 provider_config_key: providerConfigKey,
                 credentials: {},
-                connection_config: {},
+                connection_config: connectionConfig,
                 environment_id,
-                config_id: config_id!
+                config_id: config_id!,
             },
             ['id']
         );
@@ -247,11 +249,8 @@
         environmentId: number,
         accountId: number,
         credentials: BasicApiCredentials | ApiKeyCredentials,
-<<<<<<< HEAD
-        connection_config: Record<string, string>
-=======
+        connection_config: Record<string, string>,
         logContextGetter: LogContextGetter
->>>>>>> f82b2706
     ) {
         const connection = await this.checkIfConnectionExists(connection_id, provider_config_key, environmentId);
 
