import jwt from 'jsonwebtoken';
import axios from 'axios';
import db from '../db/database.js';
import analytics, { AnalyticsTypes } from '../utils/analytics.js';
import providerClientManager from '../clients/provider.client.js';
import type {
    TemplateOAuth2 as ProviderTemplateOAuth2,
    Template as ProviderTemplate,
    Config as ProviderConfig,
    AuthCredentials,
    OAuth1Credentials,
    LogAction
} from '../models/index.js';
import {
    updateAction as updateActivityLogAction,
    createActivityLogMessage,
    createActivityLogMessageAndEnd,
    updateProvider as updateProviderActivityLog,
    updateSuccess as updateSuccessActivityLog
} from '../services/activity/activity.service.js';
import { LogActionEnum } from '../models/Activity.js';
import providerClient from '../clients/provider.client.js';
import configService from '../services/config.service.js';
import syncOrchestrator from './sync/orchestrator.service.js';
import environmentService from '../services/environment.service.js';
import { getFreshOAuth2Credentials } from '../clients/oauth2.client.js';
import { NangoError } from '../utils/error.js';

import type { Metadata, ConnectionConfig, Connection, StoredConnection, BaseConnection, NangoConnection } from '../models/Connection.js';
import type { ServiceResponse } from '../models/Generic.js';
import encryptionManager from '../utils/encryption.manager.js';
import metricsManager, { MetricTypes } from '../utils/metrics.manager.js';
import {
    AppCredentials,
    AuthModes as ProviderAuthModes,
    AppStoreCredentials,
    OAuth2Credentials,
    ImportedCredentials,
    ApiKeyCredentials,
    BasicApiCredentials,
    AuthOperation,
    ConnectionUpsertResponse
} from '../models/Auth.js';
import { schema } from '../db/database.js';
import { interpolateStringFromObject, parseTokenExpirationDate, isTokenExpired, getRedisUrl } from '../utils/utils.js';
import { connectionCreated as connectionCreatedHook } from '../hooks/hooks.js';
import { Locking } from '../utils/lock/locking.js';
import { InMemoryKVStore } from '../utils/kvstore/InMemoryStore.js';
import { RedisKVStore } from '../utils/kvstore/RedisStore.js';
import type { KVStore } from '../utils/kvstore/KVStore.js';

type KeyValuePairs = Record<string, string | boolean>;

class ConnectionService {
    private locking: Locking;

    constructor(locking: Locking) {
        this.locking = locking;
    }

    public async upsertConnection(
        connectionId: string,
        providerConfigKey: string,
        provider: string,
        parsedRawCredentials: AuthCredentials,
        connectionConfig: Record<string, string | boolean>,
        environment_id: number,
        accountId: number,
        metadata?: Metadata
    ): Promise<ConnectionUpsertResponse[]> {
        const storedConnection = await this.checkIfConnectionExists(connectionId, providerConfigKey, environment_id);
        const nango_config_id = await configService.getIdByProviderConfigKey(environment_id, providerConfigKey);

        if (storedConnection) {
            const encryptedConnection = encryptionManager.encryptConnection({
                connection_id: connectionId,
                provider_config_key: providerConfigKey,
                credentials: parsedRawCredentials,
                connection_config: connectionConfig,
                environment_id: environment_id,
                nango_config_id: nango_config_id as number,
                metadata: metadata || storedConnection.metadata || null
            });

            encryptedConnection.updated_at = new Date();

            await db.knex
                .withSchema(db.schema())
                .from<StoredConnection>(`_nango_connections`)
                .where({ id: storedConnection.id, deleted: false })
                .update(encryptedConnection);

            analytics.track(AnalyticsTypes.CONNECTION_UPDATED, accountId, { provider });

            return [{ id: storedConnection.id, operation: AuthOperation.OVERRIDE }];
        }

        const [id] = await db.knex
            .withSchema(db.schema())
            .from<StoredConnection>(`_nango_connections`)
            .insert(
                encryptionManager.encryptConnection({
                    connection_id: connectionId,
                    provider_config_key: providerConfigKey,
                    nango_config_id: nango_config_id as number,
                    credentials: parsedRawCredentials,
                    connection_config: connectionConfig,
                    environment_id: environment_id,
                    metadata: metadata || null
                }),
                ['id']
            );

        analytics.track(AnalyticsTypes.CONNECTION_INSERTED, accountId, { provider });

<<<<<<< HEAD
        return id;
    }

    public async createConnection(
        connectionId: string,
        providerConfigKey: string,
        connectionConfig: Record<string, string | boolean>,
        type: ProviderAuthModes,
        environment_id: number
    ): Promise<void> {
        const nango_config_id = await configService.getIdByProviderConfigKey(environment_id, providerConfigKey);

        await db.knex
            .withSchema(db.schema())
            .from<StoredConnection>(`_nango_connections`)
            .insert({
                connection_id: connectionId,
                provider_config_key: providerConfigKey,
                nango_config_id: nango_config_id as number,
                credentials: { type },
                connection_config: connectionConfig,
                environment_id: environment_id
            });
=======
        return [{ id: id.id, operation: AuthOperation.CREATION }];
>>>>>>> 2ea3f9a8
    }

    public async upsertApiConnection(
        connectionId: string,
        providerConfigKey: string,
        provider: string,
        credentials: ApiKeyCredentials | BasicApiCredentials,
        connectionConfig: Record<string, string>,
        environment_id: number,
        accountId: number
    ): Promise<ConnectionUpsertResponse[]> {
        const storedConnection = await this.checkIfConnectionExists(connectionId, providerConfigKey, environment_id);
        const nango_config_id = await configService.getIdByProviderConfigKey(environment_id, providerConfigKey);

        if (storedConnection) {
            const encryptedConnection = encryptionManager.encryptConnection({
                connection_id: connectionId,
                nango_config_id: nango_config_id as number,
                provider_config_key: providerConfigKey,
                credentials,
                connection_config: connectionConfig,
                environment_id
            });
            encryptedConnection.updated_at = new Date();
            await db.knex
                .withSchema(db.schema())
                .from<StoredConnection>(`_nango_connections`)
                .where({ id: storedConnection.id, deleted: false })
                .update(encryptedConnection);

            analytics.track(AnalyticsTypes.API_CONNECTION_UPDATED, accountId, { provider });

            return [{ id: storedConnection.id, operation: AuthOperation.OVERRIDE }];
        }
        const [id] = await db.knex
            .withSchema(db.schema())
            .from<StoredConnection>(`_nango_connections`)
            .insert(
                encryptionManager.encryptApiConnection({
                    connection_id: connectionId,
                    provider_config_key: providerConfigKey,
                    nango_config_id: nango_config_id as number,
                    credentials,
                    connection_config: connectionConfig,
                    environment_id
                }),
                ['id']
            );

        analytics.track(AnalyticsTypes.API_CONNECTION_INSERTED, accountId, { provider });

        return [{ id: id.id, operation: AuthOperation.CREATION }];
    }

    public async upsertUnauthConnection(
        connectionId: string,
        providerConfigKey: string,
        provider: string,
        environment_id: number,
        accountId: number
    ): Promise<ConnectionUpsertResponse[]> {
        const storedConnection = await this.checkIfConnectionExists(connectionId, providerConfigKey, environment_id);
        const nango_config_id = await configService.getIdByProviderConfigKey(environment_id, providerConfigKey);

        if (storedConnection) {
            await db.knex
                .withSchema(db.schema())
                .from<StoredConnection>(`_nango_connections`)
                .where({ id: storedConnection.id, deleted: false })
                .update({
                    connection_id: connectionId,
                    provider_config_key: providerConfigKey,
                    nango_config_id: nango_config_id as number,
                    updated_at: new Date()
                });

            analytics.track(AnalyticsTypes.UNAUTH_CONNECTION_UPDATED, accountId, { provider });

            return [{ id: storedConnection.id, operation: AuthOperation.OVERRIDE }];
        }
<<<<<<< HEAD
        const id = await db.knex
            .withSchema(db.schema())
            .from<StoredConnection>(`_nango_connections`)
            .insert(
                {
                    connection_id: connectionId,
                    provider_config_key: providerConfigKey,
                    nango_config_id: nango_config_id as number,
                    credentials: {},
                    connection_config: {},
                    environment_id
                },
                ['id']
            );
=======
        const [id] = await db.knex.withSchema(db.schema()).from<StoredConnection>(`_nango_connections`).insert(
            {
                connection_id: connectionId,
                provider_config_key: providerConfigKey,
                credentials: {},
                connection_config: {},
                environment_id
            },
            ['id']
        );
>>>>>>> 2ea3f9a8

        analytics.track(AnalyticsTypes.UNAUTH_CONNECTION_INSERTED, accountId, { provider });

        return [{ id: id.id, operation: AuthOperation.CREATION }];
    }

    public async importOAuthConnection(
        connection_id: string,
        provider_config_key: string,
        provider: string,
        environmentId: number,
        accountId: number,
        parsedRawCredentials: ImportedCredentials
    ) {
        const { connection_config, metadata } = parsedRawCredentials as Partial<Pick<BaseConnection, 'metadata' | 'connection_config'>>;

        const [importedConnection] = await this.upsertConnection(
            connection_id,
            provider_config_key,
            provider,
            parsedRawCredentials,
            connection_config || {},
            environmentId,
            accountId,
            metadata || undefined
        );

        if (importedConnection) {
            await connectionCreatedHook(
                {
                    id: importedConnection?.id as number,
                    connection_id,
                    provider_config_key,
                    environment_id: environmentId,
                    auth_mode: ProviderAuthModes.OAuth2,
                    operation: importedConnection?.operation as AuthOperation
                },
                provider,
                null
            );
        }

        return [importedConnection];
    }

    public async importApiAuthConnection(
        connection_id: string,
        provider_config_key: string,
        provider: string,
        environmentId: number,
        accountId: number,
        credentials: BasicApiCredentials | ApiKeyCredentials
    ) {
        const connection = await this.checkIfConnectionExists(connection_id, provider_config_key, environmentId);

        if (connection) {
            throw new NangoError('connection_already_exists');
        }

        const [importedConnection] = await this.upsertApiConnection(connection_id, provider_config_key, provider, credentials, {}, environmentId, accountId);

        if (importedConnection) {
            await connectionCreatedHook(
                {
                    id: importedConnection.id,
                    connection_id,
                    provider_config_key,
                    environment_id: environmentId,
                    auth_mode: ProviderAuthModes.ApiKey,
                    operation: importedConnection.operation
                },
                provider,
                null
            );
        }

        return [importedConnection];
    }

    public async getConnectionById(
        id: number
    ): Promise<Pick<Connection, 'id' | 'connection_id' | 'provider_config_key' | 'environment_id' | 'connection_config' | 'metadata'> | null> {
        const result = await schema()
            .select('id', 'connection_id', 'provider_config_key', 'environment_id', 'connection_config', 'metadata')
            .from<StoredConnection>('_nango_connections')
            .where({ id: id, deleted: false });

        if (!result || result.length == 0 || !result[0]) {
            return null;
        }

        return result[0];
    }

    public async checkIfConnectionExists(
        connection_id: string,
        provider_config_key: string,
        environment_id: number
    ): Promise<null | { id: number; metadata: Metadata }> {
        const result = await schema().select('id', 'metadata').from<StoredConnection>('_nango_connections').where({
            connection_id,
            provider_config_key,
            environment_id,
            deleted: false
        });

        if (!result || result.length == 0 || !result[0]) {
            return null;
        }

        return result[0];
    }

    public async getConnection(connectionId: string, providerConfigKey: string, environment_id: number): Promise<ServiceResponse<Connection>> {
        if (!environment_id) {
            const error = new NangoError('missing_environment');

            return { success: false, error, response: null };
        }

        if (!connectionId) {
            const error = new NangoError('missing_connection');

            await metricsManager.capture(MetricTypes.GET_CONNECTION_FAILURE, error.message, LogActionEnum.AUTH, {
                environmentId: String(environment_id),
                connectionId,
                providerConfigKey
            });

            return { success: false, error, response: null };
        }

        if (!providerConfigKey) {
            const error = new NangoError('missing_provider_config');

            await metricsManager.capture(MetricTypes.GET_CONNECTION_FAILURE, error.message, LogActionEnum.AUTH, {
                environmentId: String(environment_id),
                connectionId,
                providerConfigKey
            });

            return { success: false, error, response: null };
        }

        const result: StoredConnection[] | null = (await schema()
            .select('*')
            .from<StoredConnection>(`_nango_connections`)
            .where({ connection_id: connectionId, provider_config_key: providerConfigKey, environment_id, deleted: false })) as unknown as StoredConnection[];

        const storedConnection = result == null || result.length == 0 ? null : result[0] || null;

        if (!storedConnection) {
            const environmentName = await environmentService.getEnvironmentName(environment_id);

            const error = new NangoError('unknown_connection', { connectionId, providerConfigKey, environmentName });

            await metricsManager.capture(MetricTypes.GET_CONNECTION_FAILURE, error.message, LogActionEnum.AUTH, {
                environmentId: String(environment_id),
                connectionId,
                providerConfigKey
            });

            return { success: false, error, response: null };
        }

        const connection = encryptionManager.decryptConnection(storedConnection);

        // Parse the token expiration date.
        if (connection != null) {
            const credentials = connection.credentials as OAuth1Credentials | OAuth2Credentials | AppCredentials;
            if (credentials.type && credentials.type === ProviderAuthModes.OAuth2) {
                const creds = credentials as OAuth2Credentials;
                creds.expires_at = creds.expires_at != null ? parseTokenExpirationDate(creds.expires_at) : undefined;
                connection.credentials = creds;
            }

            if (credentials.type && credentials.type === ProviderAuthModes.App) {
                const creds = credentials as AppCredentials;
                creds.expires_at = creds.expires_at != null ? parseTokenExpirationDate(creds.expires_at) : undefined;
                connection.credentials = creds;
            }
        }

        await this.updateLastFetched(connection?.id as number);

        return { success: true, error: null, response: connection };
    }

    public async updateConnection(connection: Connection) {
        await db.knex
            .withSchema(db.schema())
            .from<StoredConnection>(`_nango_connections`)
            .where({
                connection_id: connection.connection_id,
                provider_config_key: connection.provider_config_key,
                environment_id: connection.environment_id,
                deleted: false
            })
            .update(encryptionManager.encryptConnection(connection));
    }

    public async getMetadata(connection: Connection): Promise<Record<string, string>> {
        const result = await db.knex.withSchema(db.schema()).from<StoredConnection>(`_nango_connections`).select('metadata').where({
            connection_id: connection.connection_id,
            provider_config_key: connection.provider_config_key,
            environment_id: connection.environment_id,
            deleted: false
        });

        if (!result || result.length == 0 || !result[0]) {
            return {};
        }

        return result[0].metadata;
    }

    public async getConnectionConfig(connection: Connection): Promise<ConnectionConfig> {
        const result = await db.knex.withSchema(db.schema()).from<StoredConnection>(`_nango_connections`).select('connection_config').where({
            connection_id: connection.connection_id,
            provider_config_key: connection.provider_config_key,
            environment_id: connection.environment_id,
            deleted: false
        });

        if (!result || result.length == 0 || !result[0]) {
            return {};
        }

        return result[0].connection_config;
    }

    public async getConnectionsByEnvironmentAndConfig(environment_id: number, providerConfigKey: string): Promise<NangoConnection[]> {
        const result = await db.knex
            .withSchema(db.schema())
            .from<StoredConnection>(`_nango_connections`)
            .select('id', 'connection_id', 'provider_config_key', 'environment_id', 'connection_config')
            .where({ environment_id, provider_config_key: providerConfigKey, deleted: false });

        if (!result || result.length == 0 || !result[0]) {
            return [];
        }

        return result;
    }

    public async replaceMetadata(connection: Connection, metadata: Metadata) {
        await db.knex
            .withSchema(db.schema())
            .from<StoredConnection>(`_nango_connections`)
            .where({ id: connection.id as number, deleted: false })
            .update({ metadata });
    }

    public async replaceConnectionConfig(connection: Connection, config: ConnectionConfig) {
        await db.knex
            .withSchema(db.schema())
            .from<StoredConnection>(`_nango_connections`)
            .where({ id: connection.id as number, deleted: false })
            .update({ connection_config: config });
    }

    public async updateMetadata(connection: Connection, metadata: Metadata): Promise<Metadata> {
        const existingMetadata = await this.getMetadata(connection);
        const newMetadata = { ...existingMetadata, ...metadata };
        await this.replaceMetadata(connection, newMetadata);

        return newMetadata;
    }

    public async updateConnectionConfig(connection: Connection, config: ConnectionConfig): Promise<ConnectionConfig> {
        const existingConfig = await this.getConnectionConfig(connection);
        const newConfig = { ...existingConfig, ...config };
        await this.replaceConnectionConfig(connection, newConfig);

        return newConfig;
    }

    public async findConnectionsByConnectionConfigValue(key: string, value: string, environmentId: number): Promise<Connection[] | null> {
        const result = await db.knex
            .withSchema(db.schema())
            .from<StoredConnection>(`_nango_connections`)
            .select('*')
            .where({ environment_id: environmentId })
            .whereRaw(`connection_config->>:key = :value AND deleted = false`, { key, value });

        if (!result || result.length == 0) {
            return null;
        }

        return result.map((connection) => encryptionManager.decryptConnection(connection) as Connection);
    }

    public async findConnectionsByMultipleConnectionConfigValues(keyValuePairs: KeyValuePairs, environmentId: number): Promise<Connection[] | null> {
        let query = db.knex.withSchema(db.schema()).from<StoredConnection>(`_nango_connections`).select('*').where({ environment_id: environmentId });

        Object.entries(keyValuePairs).forEach(([key, value]) => {
            query = query.andWhereRaw(`connection_config->>:key = :value AND deleted = false`, { key, value });
        });

        const result = await query;

        if (!result || result.length == 0) {
            return null;
        }

        return result.map((connection) => encryptionManager.decryptConnection(connection) as Connection);
    }

    public async listConnections(
        environment_id: number,
        connectionId?: string
    ): Promise<{ id: number; connection_id: string; provider: string; created: string; metadata: Metadata }[]> {
        const queryBuilder = db.knex
            .withSchema(db.schema())
            .from<Connection>(`_nango_connections`)
            .select({ id: 'id' }, { connection_id: 'connection_id' }, { provider: 'provider_config_key' }, { created: 'created_at' }, 'metadata')
            .where({ environment_id, deleted: false });
        if (connectionId) {
            queryBuilder.where({ connection_id: connectionId });
        }
        return queryBuilder;
    }

    public async getAllNames(environment_id: number): Promise<string[]> {
        const connections = await this.listConnections(environment_id);
        return [...new Set(connections.map((config) => config.connection_id))];
    }

    public async deleteConnection(connection: Connection, providerConfigKey: string, environment_id: number): Promise<number> {
        if (connection) {
            await syncOrchestrator.deleteSyncsByConnection(connection);
        }

        return await db.knex
            .withSchema(db.schema())
            .from<Connection>(`_nango_connections`)
            .where({
                connection_id: connection.connection_id,
                provider_config_key: providerConfigKey,
                environment_id,
                deleted: false
            })
            .update({ deleted: true, deleted_at: new Date() });
    }

    public async getConnectionCredentials(
        accountId: number,
        environmentId: number,
        connectionId: string,
        providerConfigKey: string,
        activityLogId?: number | null,
        action?: LogAction,
        instantRefresh = false
    ): Promise<ServiceResponse<Connection>> {
        if (connectionId === null) {
            const error = new NangoError('missing_connection');

            return { success: false, error, response: null };
        }

        if (providerConfigKey === null) {
            const error = new NangoError('missing_provider_config');

            return { success: false, error, response: null };
        }

        const { success, error, response: connection } = await this.getConnection(connectionId, providerConfigKey, environmentId);

        if (!success) {
            return { success, error, response: null };
        }

        if (connection === null) {
            if (activityLogId) {
                await createActivityLogMessageAndEnd({
                    level: 'error',
                    environment_id: environmentId,
                    activity_log_id: activityLogId,
                    content: `Connection not found using connectionId: ${connectionId} and providerConfigKey: ${providerConfigKey} and the environment: ${environmentId}`,
                    timestamp: Date.now()
                });
            }
            const environmentName = await environmentService.getEnvironmentName(environmentId);
            const error = new NangoError('unknown_connection', { connectionId, providerConfigKey, environmentName });

            return { success: false, error, response: null };
        }

        const config: ProviderConfig | null = await configService.getProviderConfig(connection?.provider_config_key as string, environmentId);

        if (activityLogId) {
            await updateProviderActivityLog(activityLogId, config?.provider as string);
        }

        if (config === null) {
            if (activityLogId) {
                await createActivityLogMessageAndEnd({
                    level: 'error',
                    environment_id: environmentId,
                    activity_log_id: activityLogId,
                    content: `Configuration not found using the providerConfigKey: ${providerConfigKey}, the account id: ${accountId} and the environment: ${environmentId}`,
                    timestamp: Date.now()
                });
            }

            const error = new NangoError('unknown_provider_config');
            return { success: false, error, response: null };
        }

        const template: ProviderTemplate | undefined = configService.getTemplate(config?.provider as string);

        if (connection?.credentials?.type === ProviderAuthModes.OAuth2 || connection?.credentials?.type === ProviderAuthModes.App) {
            const {
                success,
                error,
                response: credentials
            } = await this.refreshCredentialsIfNeeded(
                connection as Connection,
                config as ProviderConfig,
                template as ProviderTemplateOAuth2,
                activityLogId,
                environmentId,
                instantRefresh,
                action
            );

            if (!success) {
                return { success, error, response: null };
            }

            connection.credentials = credentials as OAuth2Credentials;
        }

        return { success: true, error: null, response: connection };
    }

    public async updateLastFetched(id: number) {
        await db.knex.withSchema(db.schema()).from<Connection>(`_nango_connections`).where({ id, deleted: false }).update({ last_fetched_at: new Date() });
    }

    // Parses and arbitrary object (e.g. a server response or a user provided auth object) into AuthCredentials.
    // Throws if values are missing/missing the input is malformed.
    public parseRawCredentials(rawCredentials: object, authMode: ProviderAuthModes): AuthCredentials {
        const rawCreds = rawCredentials as Record<string, any>;

        switch (authMode) {
            case ProviderAuthModes.OAuth2:
                if (!rawCreds['access_token']) {
                    throw new NangoError(`incomplete_raw_credentials`);
                }

                let expiresAt: Date | undefined;

                if (rawCreds['expires_at']) {
                    expiresAt = parseTokenExpirationDate(rawCreds['expires_at']);
                } else if (rawCreds['expires_in']) {
                    expiresAt = new Date(Date.now() + Number.parseInt(rawCreds['expires_in'], 10) * 1000);
                }

                const oauth2Creds: OAuth2Credentials = {
                    type: ProviderAuthModes.OAuth2,
                    access_token: rawCreds['access_token'],
                    refresh_token: rawCreds['refresh_token'],
                    expires_at: expiresAt,
                    raw: rawCreds
                };

                return oauth2Creds;
            case ProviderAuthModes.OAuth1:
                if (!rawCreds['oauth_token'] || !rawCreds['oauth_token_secret']) {
                    throw new NangoError(`incomplete_raw_credentials`);
                }

                const oauth1Creds: OAuth1Credentials = {
                    type: ProviderAuthModes.OAuth1,
                    oauth_token: rawCreds['oauth_token'],
                    oauth_token_secret: rawCreds['oauth_token_secret'],
                    raw: rawCreds
                };

                return oauth1Creds;

            default:
                throw new NangoError(`Cannot parse credentials, unknown credentials type: ${JSON.stringify(rawCreds, undefined, 2)}`);
        }
    }

    public async refreshCredentialsIfNeeded(
        connection: Connection,
        providerConfig: ProviderConfig,
        template: ProviderTemplateOAuth2,
        activityLogId: number | null = null,
        environment_id: number,
        instantRefresh = false,
        logAction: LogAction = 'token'
    ): Promise<ServiceResponse<OAuth2Credentials | AppCredentials | AppStoreCredentials>> {
        const connectionId = connection.connection_id;
        const credentials = connection.credentials as OAuth2Credentials;
        const providerConfigKey = connection.provider_config_key;

        const shouldRefresh = await this.shouldRefreshCredentials(connection, credentials, providerConfig, template, instantRefresh);

        if (shouldRefresh) {
            await metricsManager.capture(MetricTypes.AUTH_TOKEN_REFRESH_START, 'Token refresh is being started', LogActionEnum.AUTH, {
                environmentId: String(environment_id),
                connectionId,
                providerConfigKey,
                provider: providerConfig.provider
            });
            // We must ensure that only one refresh is running at a time accross all instances.
            // Using a simple redis entry as a lock with a TTL to ensure it is always released.
            // NOTES:
            // - This is not a distributed lock and will not work in a multi-redis environment.
            // - It could also be unsafe in case of a Redis crash.
            // We are using this for now as it is a simple solution that should work for most cases.
            const lockKey = `lock:refresh:${environment_id}:${providerConfigKey}:${connectionId}`;
            try {
                const ttlInMs = 10000;
                const acquitistionTimeoutMs = ttlInMs * 1.2; // giving some extra time for the lock to be released
                await this.locking.tryAcquire(lockKey, ttlInMs, acquitistionTimeoutMs);

                const { success, error, response: newCredentials } = await this.getNewCredentials(connection, providerConfig, template);
                if (!success || !newCredentials) {
                    await metricsManager.capture(MetricTypes.AUTH_TOKEN_REFRESH_FAILURE, `Token refresh failed, ${error?.message}`, LogActionEnum.AUTH, {
                        environmentId: String(environment_id),
                        connectionId,
                        providerConfigKey,
                        provider: providerConfig.provider
                    });

                    return { success, error, response: null };
                }
                connection.credentials = newCredentials;
                await this.updateConnection(connection);

                await metricsManager.capture(MetricTypes.AUTH_TOKEN_REFRESH_SUCCESS, 'Token refresh was successful', LogActionEnum.AUTH, {
                    environmentId: String(environment_id),
                    connectionId,
                    providerConfigKey,
                    provider: providerConfig.provider
                });

                return { success: true, error: null, response: newCredentials };
            } catch (e: any) {
                if (activityLogId && logAction === 'token') {
                    await this.logErrorActivity(activityLogId, environment_id, `Refresh oauth2 token call failed`);
                }

                const errorMessage = e.message || 'Unknown error';
                const errorDetails = {
                    message: errorMessage,
                    name: e.name || 'Error',
                    stack: e.stack || 'No stack trace'
                };

                const errorString = JSON.stringify(errorDetails);

                await metricsManager.capture(MetricTypes.AUTH_TOKEN_REFRESH_FAILURE, `Token refresh failed, ${errorString}`, LogActionEnum.AUTH, {
                    environmentId: String(environment_id),
                    connectionId,
                    providerConfigKey,
                    provider: providerConfig.provider
                });

                const error = new NangoError('refresh_token_external_error', e as Error);

                return { success: false, error, response: null };
            } finally {
                this.locking.release(lockKey);
            }
        }

        return { success: true, error: null, response: credentials };
    }

    public async getAppStoreCredentials(
        template: ProviderTemplate,
        connectionConfig: Connection['connection_config'],
        privateKey: string
    ): Promise<ServiceResponse<AppStoreCredentials>> {
        const templateTokenUrl = typeof template.token_url === 'string' ? template.token_url : (template.token_url[ProviderAuthModes.AppStore] as string);
        const tokenUrl = interpolateStringFromObject(templateTokenUrl, { connectionConfig });

        const now = Math.floor(Date.now() / 1000);
        const expiration = now + 15 * 60;

        const payload: Record<string, string | number> = {
            iat: now,
            exp: expiration,
            iss: connectionConfig['issuerId']
        };

        if (template.authorization_params && template.authorization_params['audience']) {
            payload['aud'] = template.authorization_params['audience'];
        }

        if (connectionConfig['scope']) {
            payload['scope'] = connectionConfig['scope'];
        }

        const {
            success,
            error,
            response: rawCredentials
        } = await this.getJWTCredentials(privateKey, tokenUrl, payload, null, {
            header: {
                alg: 'ES256',
                kid: connectionConfig['privateKeyId'],
                typ: 'JWT'
            }
        });

        if (!success || !rawCredentials) {
            return { success, error, response: null };
        }

        const credentials: AppStoreCredentials = {
            type: ProviderAuthModes.AppStore,
            access_token: (rawCredentials as any)?.token,
            private_key: Buffer.from(privateKey).toString('base64'),
            expires_at: (rawCredentials as any)?.expires_at,
            raw: rawCredentials as unknown as Record<string, unknown>
        };

        return { success: true, error: null, response: credentials };
    }

    public async getAppCredentialsAndFinishConnection(
        connectionId: string,
        integration: ProviderConfig,
        template: ProviderTemplate,
        connectionConfig: ConnectionConfig,
        activityLogId: number
    ): Promise<void> {
        const { success, error, response: credentials } = await this.getAppCredentials(template, integration, connectionConfig as ConnectionConfig);

        if (!success || !credentials) {
            console.log(error);
            return;
        }

        const accountId = await environmentService.getAccountIdFromEnvironment(integration.environment_id);

        const [updatedConnection] = await this.upsertConnection(
            connectionId,
            integration.unique_key,
            integration.provider,
            credentials as unknown as AuthCredentials,
            connectionConfig,
            integration.environment_id,
            accountId as number
        );

        if (updatedConnection) {
            await connectionCreatedHook(
                {
                    id: updatedConnection.id,
                    connection_id: connectionId,
                    provider_config_key: integration.unique_key,
                    environment_id: integration.environment_id,
                    auth_mode: ProviderAuthModes.App,
                    operation: updatedConnection.operation
                },
                integration.provider,
                activityLogId,
                // the connection is complete so we want to initiate syncs
                // the post connection script has run already because we needed to get the github handle
                { initiateSync: true, runPostConnectionScript: false }
            );
        }

        await createActivityLogMessageAndEnd({
            level: 'info',
            environment_id: integration.environment_id,
            activity_log_id: Number(activityLogId),
            content: 'App connection was approved and credentials were saved',
            timestamp: Date.now()
        });

        await updateSuccessActivityLog(Number(activityLogId), true);
    }

    public async getAppCredentials(
        template: ProviderTemplate,
        config: ProviderConfig,
        connectionConfig: Connection['connection_config']
    ): Promise<ServiceResponse<AppCredentials>> {
        const templateTokenUrl = typeof template.token_url === 'string' ? template.token_url : (template.token_url[ProviderAuthModes.App] as string);

        const tokenUrl = interpolateStringFromObject(templateTokenUrl, { connectionConfig });
        const privateKeyBase64 = config?.custom ? config.custom['private_key'] : config.oauth_client_secret;

        const privateKey = Buffer.from(privateKeyBase64 as string, 'base64').toString('utf8');

        const headers = {
            Accept: 'application/vnd.github.v3+json'
        };

        const now = Math.floor(Date.now() / 1000);
        const expiration = now + 10 * 60;

        const payload: Record<string, string | number> = {
            iat: now,
            exp: expiration,
            iss: (config?.custom ? config.custom['app_id'] : config.oauth_client_id) as string
        };

        const { success, error, response: rawCredentials } = await this.getJWTCredentials(privateKey, tokenUrl, payload, headers, { algorithm: 'RS256' });

        if (!success || !rawCredentials) {
            return { success, error, response: null };
        }

        const credentials: AppCredentials = {
            type: ProviderAuthModes.App,
            access_token: (rawCredentials as any)?.token,
            expires_at: (rawCredentials as any)?.expires_at,
            raw: rawCredentials as unknown as Record<string, unknown>
        };

        return { success: true, error: null, response: credentials };
    }

    private async getJWTCredentials(
        privateKey: string,
        url: string,
        payload: Record<string, string | number>,
        additionalApiHeaders: Record<string, string> | null,
        options: object
    ): Promise<ServiceResponse<any>> {
        const hasLineBreak = /-----BEGIN RSA PRIVATE KEY-----\n/.test(privateKey);

        if (!hasLineBreak) {
            privateKey = privateKey.replace('-----BEGIN RSA PRIVATE KEY-----', '-----BEGIN RSA PRIVATE KEY-----\n');
            privateKey = privateKey.replace('-----END RSA PRIVATE KEY-----', '\n-----END RSA PRIVATE KEY-----');
        }

        try {
            const token = jwt.sign(payload, privateKey, options);

            const headers = {
                Authorization: `Bearer ${token}`
            };

            if (additionalApiHeaders) {
                Object.assign(headers, additionalApiHeaders);
            }

            const tokenResponse = await axios.post(
                url,
                {},
                {
                    headers
                }
            );

            return { success: true, error: null, response: tokenResponse.data };
        } catch (e: any) {
            const errorPayload = {
                message: e.message || 'Unknown error',
                name: e.name || 'Error'
            };
            const error = new NangoError('refresh_token_external_error', errorPayload);
            return { success: false, error, response: null };
        }
    }

    private async shouldRefreshCredentials(
        connection: Connection,
        credentials: OAuth2Credentials,
        providerConfig: ProviderConfig,
        template: ProviderTemplateOAuth2,
        instantRefresh: boolean
    ): Promise<boolean> {
        const refreshCondition =
            instantRefresh ||
            (providerClient.shouldIntrospectToken(providerConfig.provider) && (await providerClient.introspectedTokenExpired(providerConfig, connection)));

        let tokenExpirationCondition =
            refreshCondition || (credentials.expires_at && isTokenExpired(credentials.expires_at, template.token_expiration_buffer || 15 * 60));

        if ((template.auth_mode === ProviderAuthModes.OAuth2 || credentials?.type === ProviderAuthModes.OAuth2) && providerConfig.provider !== 'facebook') {
            tokenExpirationCondition = Boolean(credentials.refresh_token && tokenExpirationCondition);
        }

        return Boolean(tokenExpirationCondition);
    }

    private async getNewCredentials(
        connection: Connection,
        providerConfig: ProviderConfig,
        template: ProviderTemplate
    ): Promise<ServiceResponse<OAuth2Credentials | AppCredentials | AppStoreCredentials>> {
        if (providerClientManager.shouldUseProviderClient(providerConfig.provider)) {
            const rawCreds = await providerClientManager.refreshToken(template as ProviderTemplateOAuth2, providerConfig, connection);
            const parsedCreds = this.parseRawCredentials(rawCreds, ProviderAuthModes.OAuth2) as OAuth2Credentials;

            return { success: true, error: null, response: parsedCreds };
        } else if (template.auth_mode === ProviderAuthModes.AppStore) {
            const { private_key } = connection.credentials as AppStoreCredentials;
            const { success, error, response: credentials } = await this.getAppStoreCredentials(template, connection.connection_config, private_key);

            if (!success || !credentials) {
                return { success, error, response: null };
            }

            return { success: true, error: null, response: credentials };
        } else if (
            template.auth_mode === ProviderAuthModes.App ||
            (template.auth_mode === ProviderAuthModes.Custom && connection?.credentials?.type !== ProviderAuthModes.OAuth2)
        ) {
            const { success, error, response: credentials } = await this.getAppCredentials(template, providerConfig, connection.connection_config);

            if (!success || !credentials) {
                return { success, error, response: null };
            }

            return { success: true, error: null, response: credentials };
        } else {
            const { success, error, response: creds } = await getFreshOAuth2Credentials(connection, providerConfig, template as ProviderTemplateOAuth2);

            return { success, error, response: success ? (creds as OAuth2Credentials) : null };
        }
    }

    private async logErrorActivity(activityLogId: number, environment_id: number, message: string): Promise<void> {
        await updateActivityLogAction(activityLogId, 'token');
        await createActivityLogMessage({
            level: 'error',
            environment_id,
            activity_log_id: activityLogId,
            content: message,
            timestamp: Date.now()
        });
    }
}

const locking = await (async () => {
    let store: KVStore;
    const url = getRedisUrl();
    if (url) {
        store = new RedisKVStore(url);
        await (store as RedisKVStore).connect();
    } else {
        store = new InMemoryKVStore();
    }
    return new Locking(store);
})();

export default new ConnectionService(locking);<|MERGE_RESOLUTION|>--- conflicted
+++ resolved
@@ -113,33 +113,7 @@
 
         analytics.track(AnalyticsTypes.CONNECTION_INSERTED, accountId, { provider });
 
-<<<<<<< HEAD
         return id;
-    }
-
-    public async createConnection(
-        connectionId: string,
-        providerConfigKey: string,
-        connectionConfig: Record<string, string | boolean>,
-        type: ProviderAuthModes,
-        environment_id: number
-    ): Promise<void> {
-        const nango_config_id = await configService.getIdByProviderConfigKey(environment_id, providerConfigKey);
-
-        await db.knex
-            .withSchema(db.schema())
-            .from<StoredConnection>(`_nango_connections`)
-            .insert({
-                connection_id: connectionId,
-                provider_config_key: providerConfigKey,
-                nango_config_id: nango_config_id as number,
-                credentials: { type },
-                connection_config: connectionConfig,
-                environment_id: environment_id
-            });
-=======
-        return [{ id: id.id, operation: AuthOperation.CREATION }];
->>>>>>> 2ea3f9a8
     }
 
     public async upsertApiConnection(
@@ -220,22 +194,6 @@
 
             return [{ id: storedConnection.id, operation: AuthOperation.OVERRIDE }];
         }
-<<<<<<< HEAD
-        const id = await db.knex
-            .withSchema(db.schema())
-            .from<StoredConnection>(`_nango_connections`)
-            .insert(
-                {
-                    connection_id: connectionId,
-                    provider_config_key: providerConfigKey,
-                    nango_config_id: nango_config_id as number,
-                    credentials: {},
-                    connection_config: {},
-                    environment_id
-                },
-                ['id']
-            );
-=======
         const [id] = await db.knex.withSchema(db.schema()).from<StoredConnection>(`_nango_connections`).insert(
             {
                 connection_id: connectionId,
@@ -246,7 +204,6 @@
             },
             ['id']
         );
->>>>>>> 2ea3f9a8
 
         analytics.track(AnalyticsTypes.UNAUTH_CONNECTION_INSERTED, accountId, { provider });
 
