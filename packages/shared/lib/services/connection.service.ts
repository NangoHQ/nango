--- conflicted
+++ resolved
@@ -6,25 +6,16 @@
 import db, { dbNamespace } from '@nangohq/database';
 import { Err, Ok, axiosInstance as axios, getLogger, stringifyError } from '@nangohq/utils';
 
-<<<<<<< HEAD
+import configService from './config.service.js';
 import { getFreshOAuth2Credentials } from '../clients/oauth2.client.js';
 import providerClient from '../clients/provider.client.js';
 import { CONNECTIONS_WITH_SCRIPTS_CAP_LIMIT } from '../constants.js';
 import environmentService from '../services/environment.service.js';
 import { generateWsseSignature } from '../signatures/wsse.signature.js';
 import analytics, { AnalyticsTypes } from '../utils/analytics.js';
-=======
-import configService from './config.service.js';
-import { getFreshOAuth2Credentials } from '../clients/oauth2.client.js';
-import providerClient from '../clients/provider.client.js';
-import { CONNECTIONS_WITH_SCRIPTS_CAP_LIMIT } from '../constants.js';
-import analytics, { AnalyticsTypes } from '../utils/analytics.js';
+import encryptionManager from '../utils/encryption.manager.js';
 import { DEFAULT_BILL_EXPIRES_AT_MS, DEFAULT_OAUTHCC_EXPIRES_AT_MS, MAX_FAILED_REFRESH, getExpiresAtFromCredentials } from './connections/utils.js';
 import syncManager from './sync/manager.service.js';
-import environmentService from '../services/environment.service.js';
-import { generateWsseSignature } from '../signatures/wsse.signature.js';
->>>>>>> 83678ee5
-import encryptionManager from '../utils/encryption.manager.js';
 import { NangoError } from '../utils/error.js';
 import {
     extractStepNumber,
@@ -39,10 +30,6 @@
     stripCredential,
     stripStepResponse
 } from '../utils/utils.js';
-<<<<<<< HEAD
-
-import configService from './config.service.js';
-import syncManager from './sync/manager.service.js';
 
 import type { Orchestrator } from '../clients/orchestrator.js';
 import type {
@@ -60,65 +47,28 @@
 import type { Knex } from '@nangohq/database';
 import type { LogContext } from '@nangohq/logs';
 import type {
-=======
-
-import type { Orchestrator } from '../clients/orchestrator.js';
-import type {
-    ApiKeyCredentials,
-    AppCredentials,
-    AppStoreCredentials,
-    BasicApiCredentials,
-    ConnectionUpsertResponse,
-    OAuth2ClientCredentials,
-    OAuth2Credentials
-} from '../models/Auth.js';
-import type { ServiceResponse } from '../models/Generic.js';
-import type { AuthCredentials, Config as ProviderConfig, OAuth1Credentials } from '../models/index.js';
-import type { SlackService } from './notification/slack.service.js';
-import type { Knex } from '@nangohq/database';
-import type { LogContext } from '@nangohq/logs';
-import type {
->>>>>>> 83678ee5
     AuthModeType,
     BillCredentials,
     ConnectionConfig,
     ConnectionInternal,
     DBConnection,
-<<<<<<< HEAD
-    DBEndUser,
-    DBEnvironment,
-    DBTeam,
-=======
     DBConnectionAsJSONRow,
     DBConnectionDecrypted,
     DBEndUser,
     DBEnvironment,
     DBTeam,
     JwtCredentials,
->>>>>>> 83678ee5
     MaybePromise,
     Metadata,
     Provider,
     ProviderJwt,
     ProviderOAuth2,
-<<<<<<< HEAD
-    TableauCredentials,
-    TbaCredentials,
-    JwtCredentials,
-    TwoStepCredentials,
-    ProviderTwoStep,
-=======
->>>>>>> 83678ee5
     ProviderSignature,
     ProviderTwoStep,
     SignatureCredentials,
-<<<<<<< HEAD
-    DBConnectionDecrypted
-=======
     TableauCredentials,
     TbaCredentials,
     TwoStepCredentials
->>>>>>> 83678ee5
 } from '@nangohq/types';
 import type { Result } from '@nangohq/utils';
 
