import jwt from 'jsonwebtoken';
import { XMLBuilder, XMLParser } from 'fast-xml-parser';
import ms from 'ms';
import type { Knex } from '@nangohq/database';
import db, { dbNamespace } from '@nangohq/database';
import analytics, { AnalyticsTypes } from '../utils/analytics.js';
import type { Config as ProviderConfig, AuthCredentials, OAuth1Credentials, Config } from '../models/index.js';
import { LogActionEnum } from '../models/Telemetry.js';
import providerClient from '../clients/provider.client.js';
import configService from './config.service.js';
import syncManager from './sync/manager.service.js';
import environmentService from '../services/environment.service.js';
import { getFreshOAuth2Credentials } from '../clients/oauth2.client.js';
import { NangoError } from '../utils/error.js';

import type {
    Metadata,
    Provider,
    ProviderJwt,
    ProviderOAuth2,
    AuthModeType,
    TbaCredentials,
    TableauCredentials,
    MaybePromise,
    DBTeam,
    DBEnvironment,
    JwtCredentials,
    BillCredentials,
    IntegrationConfig,
    DBConnection,
    DBEndUser,
    TwoStepCredentials,
    ProviderTwoStep,
    ProviderSignature,
    SignatureCredentials,
    MessageRowInsert,
    DBConnectionDecrypted,
    ConnectionConfig,
    ConnectionInternal
} from '@nangohq/types';
import { getLogger, stringifyError, Ok, Err, axiosInstance as axios } from '@nangohq/utils';
import type { Result } from '@nangohq/utils';
import type { ServiceResponse } from '../models/Generic.js';
import encryptionManager from '../utils/encryption.manager.js';
import telemetry, { LogTypes } from '../utils/telemetry.js';
import type {
    AppCredentials,
    AppStoreCredentials,
    OAuth2Credentials,
    OAuth2ClientCredentials,
    ApiKeyCredentials,
    BasicApiCredentials,
    ConnectionUpsertResponse
} from '../models/Auth.js';
import {
    interpolateStringFromObject,
    interpolateString,
    parseTokenExpirationDate,
    isTokenExpired,
    parseTableauTokenExpirationDate,
    interpolateObject,
    extractValueByPath,
    stripCredential,
    interpolateObjectValues
} from '../utils/utils.js';
import type { LogContext, LogContextGetter } from '@nangohq/logs';
import { CONNECTIONS_WITH_SCRIPTS_CAP_LIMIT } from '../constants.js';
import type { Orchestrator } from '../clients/orchestrator.js';
import { SlackService } from './notification/slack.service.js';
import { getProvider } from './providers.js';
import { v4 as uuidv4 } from 'uuid';
import { locking } from '../clients/locking.js';
import type { Lock, Locking } from '../utils/lock/locking.js';
import { generateWsseSignature } from '../signatures/wsse.signature.js';
import tracer from 'dd-trace';

const logger = getLogger('Connection');
const ACTIVE_LOG_TABLE = dbNamespace + 'active_logs';
const DEFAULT_EXPIRES_AT_MS = 55 * 60 * 1000; // This ensures we have an expiresAt value
const DEFAULT_BILL_EXPIRES_AT_MS = 35 * 60 * 1000; //This ensures we have an expireAt value for Bill

type KeyValuePairs = Record<string, string | boolean>;

class ConnectionService {
    private locking: Locking;

    constructor(locking: Locking) {
        this.locking = locking;
    }

    public generateConnectionId(): string {
        return uuidv4();
    }

    public async upsertConnection({
        connectionId,
        providerConfigKey,
        provider,
        parsedRawCredentials,
        connectionConfig,
        environmentId,
        accountId,
        metadata
    }: {
        connectionId: string;
        providerConfigKey: string;
        provider: string;
        parsedRawCredentials: AuthCredentials;
        connectionConfig?: ConnectionConfig;
        environmentId: number;
        accountId: number;
        metadata?: Metadata | null;
    }): Promise<ConnectionUpsertResponse[]> {
        const storedConnection = await this.checkIfConnectionExists(connectionId, providerConfigKey, environmentId);
        const config_id = await configService.getIdByProviderConfigKey(environmentId, providerConfigKey);

        if (storedConnection) {
            const encryptedConnection = encryptionManager.encryptConnection({
                ...storedConnection,
                connection_id: connectionId,
                provider_config_key: providerConfigKey,
                credentials: parsedRawCredentials,
                connection_config: connectionConfig || storedConnection.connection_config,
                environment_id: environmentId,
                config_id: config_id as number,
                metadata: metadata || storedConnection.metadata || null
            });

            const connection = await db.knex
                .from<DBConnection>(`_nango_connections`)
                .where({ id: storedConnection.id, deleted: false })
                .update(encryptedConnection)
                .returning('*');

            void analytics.track(AnalyticsTypes.CONNECTION_UPDATED, accountId, { provider });

            return [{ connection: connection[0]!, operation: 'override' }];
        }

        const { id, ...data } = encryptionManager.encryptConnection({
            connection_id: connectionId,
            provider_config_key: providerConfigKey,
            config_id: config_id as number,
            credentials: parsedRawCredentials,
            connection_config: connectionConfig || {},
            environment_id: environmentId,
            metadata: metadata || null,
            created_at: new Date(),
            updated_at: new Date(),
            id: -1,
            last_fetched_at: null,
            deleted: false,
            deleted_at: null
        });
        const connection = await db.knex.from<DBConnection>(`_nango_connections`).insert(data).returning('*');

        void analytics.track(AnalyticsTypes.CONNECTION_INSERTED, accountId, { provider });

        return [{ connection: connection[0]!, operation: 'creation' }];
    }

    public async upsertAuthConnection({
        connectionId,
        providerConfigKey,
        credentials,
        connectionConfig,
        metadata,
        config,
        environment,
        account
    }: {
        connectionId: string;
        providerConfigKey: string;
        credentials:
            | TwoStepCredentials
            | TableauCredentials
            | TbaCredentials
            | JwtCredentials
            | ApiKeyCredentials
            | BasicApiCredentials
            | BillCredentials
            | SignatureCredentials;
        connectionConfig?: ConnectionConfig;
        config: ProviderConfig;
        metadata?: Metadata | null;
        environment: DBEnvironment;
        account: DBTeam;
    }): Promise<ConnectionUpsertResponse[]> {
        const encryptedConnection = encryptionManager.encryptConnection({
            connection_id: connectionId,
            provider_config_key: providerConfigKey,
            config_id: config.id as number,
            credentials,
            connection_config: connectionConfig || {},
            environment_id: environment.id,
            metadata: metadata || null,
            created_at: new Date(),
            updated_at: new Date(),
            id: -1,
            last_fetched_at: null,
            deleted: false,
            deleted_at: null
        });

        const [connection] = await db.knex
            .from<DBConnection>(`_nango_connections`)
            .insert(encryptedConnection)
            .onConflict(['connection_id', 'provider_config_key', 'environment_id', 'deleted_at'])
            .merge({
                connection_id: encryptedConnection.connection_id,
                provider_config_key: encryptedConnection.provider_config_key,
                config_id: encryptedConnection.config_id,
                credentials: encryptedConnection.credentials,
                credentials_iv: encryptedConnection.credentials_iv,
                credentials_tag: encryptedConnection.credentials_tag,
                connection_config: encryptedConnection.connection_config,
                environment_id: encryptedConnection.environment_id,
                metadata: encryptedConnection.connection_config,
                updated_at: new Date()
            })
            .returning('*');

        const operation = connection ? 'creation' : 'override';

        if (credentials.type) {
            await analytics.trackConnectionEvent({
                provider_type: credentials.type,
                operation,
                accountId: account.id
            });
        }

        return [{ connection: connection!, operation }];
    }

    public async upsertUnauthConnection({
        connectionId,
        providerConfigKey,
        provider,
        metadata,
        connectionConfig,
        environment,
        account
    }: {
        connectionId: string;
        providerConfigKey: string;
        provider: string;
        metadata?: Metadata | null;
        connectionConfig?: ConnectionConfig;
        environment: DBEnvironment;
        account: DBTeam;
    }): Promise<ConnectionUpsertResponse[]> {
        const storedConnection = await this.checkIfConnectionExists(connectionId, providerConfigKey, environment.id);
        const config_id = await configService.getIdByProviderConfigKey(environment.id, providerConfigKey); // TODO remove that

        if (storedConnection) {
            const connection = await db.knex
                .from<DBConnection>(`_nango_connections`)
                .where({ id: storedConnection.id, deleted: false })
                .update({
                    connection_id: connectionId,
                    provider_config_key: providerConfigKey,
                    config_id: config_id as number,
                    updated_at: new Date(),
                    connection_config: connectionConfig || storedConnection.connection_config,
                    metadata: metadata || storedConnection.metadata || null
                })
                .returning('*');

            void analytics.track(AnalyticsTypes.UNAUTH_CONNECTION_UPDATED, account.id, { provider });

            return [{ connection: connection[0]!, operation: 'override' }];
        }
        const connection = await db.knex
            .from<DBConnection>(`_nango_connections`)
            .insert({
                connection_id: connectionId,
                provider_config_key: providerConfigKey,
                credentials: {},
                connection_config: connectionConfig || {},
                metadata: metadata || {},
                environment_id: environment.id,
                config_id: config_id!
            })
            .returning('*');

        void analytics.track(AnalyticsTypes.UNAUTH_CONNECTION_INSERTED, account.id, { provider });

        return [{ connection: connection[0]!, operation: 'creation' }];
    }

    public async importOAuthConnection({
        connectionId,
        providerConfigKey,
        provider,
        environment,
        account,
        metadata = null,
        connectionConfig = {},
        parsedRawCredentials,
        connectionCreatedHook
    }: {
        connectionId: string;
        providerConfigKey: string;
        provider: string;
        environment: DBEnvironment;
        account: DBTeam;
        metadata?: Metadata | null;
        connectionConfig?: ConnectionConfig;
        parsedRawCredentials: OAuth2Credentials | OAuth1Credentials | OAuth2ClientCredentials;
        connectionCreatedHook: (res: ConnectionUpsertResponse) => MaybePromise<void>;
    }) {
        const [importedConnection] = await this.upsertConnection({
            connectionId,
            providerConfigKey,
            provider,
            parsedRawCredentials,
            connectionConfig,
            environmentId: environment.id,
            accountId: account.id,
            metadata
        });

        if (importedConnection) {
            void connectionCreatedHook(importedConnection);
        }

        return [importedConnection];
    }

    public async importApiAuthConnection({
        connectionId,
        providerConfigKey,
        metadata = null,
        environment,
        account,
        connectionConfig = {},
        credentials,
        connectionCreatedHook
    }: {
        connectionId: string;
        providerConfigKey: string;
        provider: string;
        environment: DBEnvironment;
        account: DBTeam;
        metadata?: Metadata | null;
        connectionConfig?: ConnectionConfig;
        credentials: BasicApiCredentials | ApiKeyCredentials;
        connectionCreatedHook: (res: ConnectionUpsertResponse) => MaybePromise<void>;
    }) {
        const config = await configService.getProviderConfig(providerConfigKey, environment.id);

        if (!config) {
            logger.error('Unknown provider');
            return [];
        }

        const [importedConnection] = await this.upsertAuthConnection({
            connectionId,
            providerConfigKey,
            credentials,
            connectionConfig,
            metadata,
            config,
            environment,
            account
        });

        if (importedConnection) {
            void connectionCreatedHook(importedConnection);
        }

        return [importedConnection];
    }

    public async getConnectionById(id: number): Promise<DBConnection | null> {
        const result = await db.knex.from<DBConnection>('_nango_connections').select<DBConnection>('*').where({ id: id, deleted: false }).first();

        return result || null;
    }

    public async checkIfConnectionExists(connection_id: string, provider_config_key: string, environment_id: number): Promise<null | DBConnection> {
        const result = await db.knex
            .select<DBConnection>('*')
            .from<DBConnection>('_nango_connections')
            .where({
                connection_id,
                provider_config_key,
                environment_id,
                deleted: false
            })
            .first();

        return result || null;
    }

    public async getConnection(connectionId: string, providerConfigKey: string, environment_id: number): Promise<ServiceResponse<DBConnectionDecrypted>> {
        const rawConnection = await db.knex
            .from(`_nango_connections`)
            .select<DBConnection[]>('*')
            .where({ connection_id: connectionId, provider_config_key: providerConfigKey, environment_id, deleted: false })
            .limit(1)
            .first();

        if (!rawConnection) {
            const error = new NangoError('unknown_connection', { connectionId, providerConfigKey });

            await telemetry.log(LogTypes.GET_CONNECTION_FAILURE, error.message, LogActionEnum.AUTH, {
                environmentId: String(environment_id),
                connectionId,
                providerConfigKey,
                level: 'error'
            });

            return { success: false, error, response: null };
        }

        const connection = encryptionManager.decryptConnection(rawConnection);

        // Parse the token expiration date.
        const credentials = connection.credentials;
        if (credentials.type && 'expires_at' in credentials) {
            const creds = credentials;
            creds.expires_at = creds.expires_at != null ? parseTokenExpirationDate(creds.expires_at) : undefined;
            connection.credentials = creds;
        }

        return { success: true, error: null, response: connection };
    }

    public async getConnectionForPrivateApi({
        connectionId,
        providerConfigKey,
        environmentId
    }: {
        connectionId: string;
        providerConfigKey: string;
        environmentId: number;
    }): Promise<Result<{ connection: DBConnectionDecrypted; end_user: DBEndUser }>> {
        const result = await db.knex
            .select<{
                connection: DBConnection;
                end_user: DBEndUser;
            }>(db.knex.raw('row_to_json(_nango_connections.*) as connection'), db.knex.raw('row_to_json(end_users.*) as end_user'))
            .from(`_nango_connections`)
            .leftJoin('end_users', 'end_users.id', '_nango_connections.end_user_id')
            .where({ connection_id: connectionId, provider_config_key: providerConfigKey, '_nango_connections.environment_id': environmentId, deleted: false })
            .first();
        if (!result) {
            return Err('failed_to_fetch_connection');
        }

        return Ok({ connection: encryptionManager.decryptConnection(result.connection), end_user: result.end_user });
    }

    public async updateConnection(connection: DBConnectionDecrypted) {
        await db.knex
            .from<DBConnection>(`_nango_connections`)
            .where({
                connection_id: connection.connection_id,
                provider_config_key: connection.provider_config_key,
                environment_id: connection.environment_id,
                deleted: false
            })
            .update(encryptionManager.encryptConnection(connection));
    }

    public async getMetadata(connection: Pick<DBConnection, 'connection_id' | 'provider_config_key' | 'environment_id'>): Promise<Record<string, string>> {
        const result = await db.knex.from<DBConnection>(`_nango_connections`).select('metadata').where({
            connection_id: connection.connection_id,
            provider_config_key: connection.provider_config_key,
            environment_id: connection.environment_id,
            deleted: false
        });

        if (!result || result.length == 0 || !result[0]) {
            return {};
        }

        return result[0].metadata;
    }

    public async getConnectionConfig(connection: Pick<DBConnection, 'connection_id' | 'provider_config_key' | 'environment_id'>): Promise<ConnectionConfig> {
        const result = await db.knex.from<DBConnection>(`_nango_connections`).select('connection_config').where({
            connection_id: connection.connection_id,
            provider_config_key: connection.provider_config_key,
            environment_id: connection.environment_id,
            deleted: false
        });

        if (!result || result.length == 0 || !result[0]) {
            return {};
        }

        return result[0].connection_config;
    }

    public async countConnections({ environmentId, providerConfigKey }: { environmentId: number; providerConfigKey: string }): Promise<number> {
        const res = await db.knex
            .from<DBConnection>(`_nango_connections`)
            .where({ environment_id: environmentId, provider_config_key: providerConfigKey, deleted: false })
            .count<{ count: string }>('*')
            .first();

        return res?.count ? Number(res.count) : 0;
    }

    public async getConnectionsByEnvironmentAndConfig(environment_id: number, providerConfigKey: string): Promise<ConnectionInternal[]> {
        const result = await db.knex
            .from<DBConnection>(`_nango_connections`)
            .select<
                Pick<DBConnection, 'id' | 'connection_id' | 'provider_config_key' | 'environment_id' | 'connection_config'>[]
            >('id', 'connection_id', 'provider_config_key', 'environment_id', 'connection_config')
            .where({ environment_id, provider_config_key: providerConfigKey, deleted: false });

        if (!result || result.length == 0 || !result[0]) {
            return [];
        }

        return result;
    }

    public async getConnectionsByEnvironmentAndConfigId(environment_id: number, config_id: number): Promise<DBConnection[]> {
        const result = await db.knex.from<DBConnection>(`_nango_connections`).select('*').where({ environment_id, config_id, deleted: false });

        if (!result || result.length == 0 || !result[0]) {
            return [];
        }

        return result;
    }

    public async copyConnections(connections: DBConnection[], environment_id: number, config_id: number) {
        const newConnections = connections.map((connection) => {
            return {
                ...connection,
                id: undefined,
                environment_id,
                config_id
            };
        });

        await db.knex.batchInsert('_nango_connections', newConnections);
    }

    public async getStaleConnections({
        days,
        limit,
        cursor
    }: {
        days: number;
        limit: number;
        cursor?: number | undefined;
    }): Promise<{ connection: DBConnection; account: DBTeam; environment: DBEnvironment; cursor: number; integration: ProviderConfig }[]> {
        const dateThreshold = new Date();
        dateThreshold.setDate(dateThreshold.getDate() - days);

        type T = Awaited<ReturnType<ConnectionService['getStaleConnections']>>;

        const query = db
            .knex<DBConnection>(`_nango_connections`)
            .join('_nango_configs', '_nango_connections.config_id', '_nango_configs.id')
            .join('_nango_environments', '_nango_connections.environment_id', '_nango_environments.id')
            .join('_nango_accounts', '_nango_environments.account_id', '_nango_accounts.id')
            .select<T>(
                db.knex.raw('row_to_json(_nango_connections.*) as connection'),
                db.knex.raw('row_to_json(_nango_configs.*) as integration'),
                db.knex.raw('row_to_json(_nango_environments.*) as environment'),
                db.knex.raw('row_to_json(_nango_accounts.*) as account')
            )
            .where('_nango_connections.deleted', false)
            .andWhere((builder) => builder.where('last_fetched_at', '<', dateThreshold).orWhereNull('last_fetched_at'))
            .orderBy('_nango_connections.id', 'asc')
            .limit(limit);

        if (cursor) {
            query.andWhere('_nango_connections.id', '>', cursor);
        }

        const result = await query;
        return result || [];
    }

    public async replaceMetadata(ids: number[], metadata: Metadata, trx: Knex.Transaction) {
        await trx.from<DBConnection>(`_nango_connections`).whereIn('id', ids).andWhere({ deleted: false }).update({ metadata });
    }

    public async replaceConnectionConfig(connection: Pick<DBConnection, 'id'>, config: ConnectionConfig) {
        await db.knex.from<DBConnection>(`_nango_connections`).where({ id: connection.id, deleted: false }).update({ connection_config: config });
    }

    public async updateMetadata(connections: Pick<DBConnection, 'id' | 'metadata'>[], metadata: Metadata): Promise<void> {
        await db.knex.transaction(async (trx) => {
            for (const connection of connections) {
                const newMetadata = { ...connection.metadata, ...metadata };
                await this.replaceMetadata([connection.id], newMetadata, trx);
            }
        });
    }

    public async updateConnectionConfig(
        connection: Pick<DBConnection, 'id' | 'connection_id' | 'provider_config_key' | 'environment_id'>,
        config: ConnectionConfig
    ): Promise<ConnectionConfig> {
        const existingConfig = await this.getConnectionConfig(connection);
        const newConfig = { ...existingConfig, ...config };
        await this.replaceConnectionConfig(connection, newConfig);

        return newConfig;
    }

    public async findConnectionsByConnectionConfigValue(key: string, value: string, environmentId: number): Promise<DBConnectionDecrypted[] | null> {
        const result = await db.knex
            .from<DBConnection>(`_nango_connections`)
            .select('*')
            .where({ environment_id: environmentId })
            .whereRaw(`connection_config->>:key = :value AND deleted = false`, { key, value });

        if (!result || result.length == 0) {
            return null;
        }

        return result.map((connection) => encryptionManager.decryptConnection(connection));
    }

    public async findConnectionsByMetadataValue({
        metadataProperty,
        payloadIdentifier,
        configId,
        environmentId
    }: {
        metadataProperty: string;
        payloadIdentifier: string;
        configId: number | undefined;
        environmentId: number;
    }): Promise<DBConnectionDecrypted[] | null> {
        if (!configId) {
            return null;
        }

        const result = await db.knex
            .from<DBConnection>(`_nango_connections`)
            .select('*')
            .where({ environment_id: environmentId, config_id: configId })
            // escape the question mark so it doesn't try to bind it as a parameter
            .where(db.knex.raw(`metadata->? \\? ?`, [metadataProperty, payloadIdentifier]))
            .andWhere('deleted', false);

        if (!result || result.length == 0) {
            return null;
        }

        return result.map((connection) => encryptionManager.decryptConnection(connection));
    }

    public async findConnectionsByMultipleConnectionConfigValues(keyValuePairs: KeyValuePairs, environmentId: number): Promise<DBConnectionDecrypted[] | null> {
        let query = db.knex.from<DBConnection>(`_nango_connections`).select('*').where({ environment_id: environmentId });

        Object.entries(keyValuePairs).forEach(([key, value]) => {
            query = query.andWhereRaw(`connection_config->>:key = :value AND deleted = false`, { key, value });
        });

        const result = await query;

        if (!result || result.length == 0) {
            return null;
        }

        return result.map((connection) => encryptionManager.decryptConnection(connection));
    }

    public async count({
        environmentId
    }: {
        environmentId: number;
    }): Promise<Result<{ total: number; withAuthError: number; withSyncError: number; withError: number }>> {
        const query = db.knex
            .from(`_nango_connections`)
            .select<{ total_connection: string; with_auth_error: string; with_sync_error: string; with_error: string }>(
                db.knex.raw('COUNT(DISTINCT _nango_connections.id) as total_connection'),
                db.knex.raw("COUNT(DISTINCT _nango_connections.id) FILTER (WHERE _nango_active_logs.type = 'auth') as with_auth_error"),
                db.knex.raw("COUNT(DISTINCT _nango_connections.id) FILTER (WHERE _nango_active_logs.type = 'sync') as with_sync_error"),
                db.knex.raw('COUNT(DISTINCT _nango_connections.id) FILTER (WHERE _nango_active_logs.type IS NOT NULL) as with_error')
            )
            .leftJoin('_nango_active_logs', (join) => {
                join.on('_nango_active_logs.connection_id', '_nango_connections.id').andOnVal('active', true);
            })
            .where({
                '_nango_connections.environment_id': environmentId,
                '_nango_connections.deleted': false
            })
            .first();

        const res = await query;
        if (!res) {
            return Err('failed_to_count');
        }

        return Ok({
            total: Number(res.total_connection),
            withAuthError: Number(res.with_auth_error),
            withSyncError: Number(res.with_sync_error),
            withError: Number(res.with_error)
        });
    }

    /**
     * List connections with associated data (active_logs, end_users) and pagination
     * If you want the raw list, use something else
     */
    public async listConnections({
        environmentId,
        connectionId,
        integrationIds,
        withError,
        search,
        endUserId,
        endUserOrganizationId,
        limit = 1000,
        page = 0
    }: {
        environmentId: number;
        connectionId?: string | undefined;
        integrationIds?: string[] | undefined;
        withError?: boolean | undefined;
        search?: string | undefined;
        endUserId?: string | undefined;
        endUserOrganizationId?: string | undefined;
        limit?: number;
        page?: number | undefined;
    }): Promise<{ connection: DBConnection; end_user: DBEndUser | null; active_logs: [{ type: string; log_id: string }]; provider: string }[]> {
        const query = db.knex
            .from<DBConnection>(`_nango_connections`)
            .select<{ connection: DBConnection; end_user: DBEndUser | null; active_logs: [{ type: string; log_id: string }]; provider: string }[]>(
                db.knex.raw('row_to_json(_nango_connections.*) as connection'),
                db.knex.raw('row_to_json(end_users.*) as end_user'),
                db.knex.raw(`
                    COALESCE(
                        json_agg(
                            json_build_object(
                                'type', _nango_active_logs.type,
                                'log_id', _nango_active_logs.log_id
                            )
                        ) FILTER (WHERE _nango_active_logs.id IS NOT NULL)
                        , '[]'::json
                    ) as active_logs
               `),
                db.knex.raw('count(_nango_active_logs.id) as active_logs_count'),
                '_nango_configs.provider'
            )
            .join('_nango_configs', '_nango_connections.config_id', '_nango_configs.id')
            .leftJoin('end_users', 'end_users.id', '_nango_connections.end_user_id')
            .leftJoin(ACTIVE_LOG_TABLE, function () {
                this.on(`${ACTIVE_LOG_TABLE}.connection_id`, '_nango_connections.id').andOn(`${ACTIVE_LOG_TABLE}.active`, db.knex.raw(true));
            })
            .where({
                '_nango_connections.environment_id': environmentId,
                '_nango_connections.deleted': false
            })
            .orderBy('_nango_connections.created_at', 'desc')
            .groupBy('_nango_connections.id', 'end_users.id', '_nango_configs.provider')
            .limit(limit)
            .offset(page * limit);

        if (search) {
            query.where(function () {
                this.whereRaw('_nango_connections.connection_id ILIKE ?', `%${search}%`)
                    .orWhereRaw('end_users.display_name ILIKE ?', `%${search}%`)
                    .orWhereRaw('end_users.email ILIKE ?', `%${search}%`);
            });
        }
        if (integrationIds) {
            query.whereIn('_nango_configs.unique_key', integrationIds);
        }
        if (connectionId) {
            query.where('_nango_connections.connection_id', connectionId);
        }
        if (endUserId) {
            query.where('end_users.end_user_id', endUserId);
        }
        if (endUserOrganizationId) {
            query.where('end_users.organization_id', endUserOrganizationId);
        }

        if (withError === false) {
            query.havingRaw('count(_nango_active_logs.id) = 0');
        } else if (withError === true) {
            query.havingRaw('count(_nango_active_logs.id) > 0');
        }

        return await query;
    }

    public async deleteConnection({
        connection,
        providerConfigKey,
        environmentId,
        orchestrator,
        logContextGetter,
        preDeletionHook
    }: {
        connection: DBConnectionDecrypted;
        providerConfigKey: string;
        environmentId: number;
        orchestrator: Orchestrator;
        logContextGetter: LogContextGetter;
        preDeletionHook: () => Promise<void>;
    }): Promise<number> {
        await preDeletionHook();

        const del = await db.knex
            .from(`_nango_connections`)
            .where({
                connection_id: connection.connection_id,
                provider_config_key: providerConfigKey,
                environment_id: environmentId,
                deleted: false
            })
            .update({ deleted: true, credentials: {}, credentials_iv: null, credentials_tag: null, deleted_at: new Date() });

        // TODO: move the following side effects to a post deletion hook
        // so we can remove the orchestrator and logContextGetter dependencies
        await syncManager.softDeleteSyncsByConnection(connection, orchestrator);
        const slackService = new SlackService({ logContextGetter, orchestrator });
        await slackService.closeOpenNotificationForConnection({ connectionId: connection.id, environmentId });

        return del;
    }

    public async refreshOrTestCredentials({
        account,
        environment,
        connection,
        integration,
        logContextGetter,
        instantRefresh,
        onRefreshSuccess,
        onRefreshFailed,
        connectionTestHook = undefined
    }: {
        account: DBTeam;
        environment: DBEnvironment;
        connection: DBConnectionDecrypted;
        integration: IntegrationConfig;
        logContextGetter: LogContextGetter;
        instantRefresh: boolean;
        onRefreshSuccess: (args: { connection: DBConnectionDecrypted; environment: DBEnvironment; config: ProviderConfig }) => Promise<void>;
        onRefreshFailed: (args: {
            connection: DBConnectionDecrypted;
            logCtx: LogContext;
            authError: { type: string; description: string };
            environment: DBEnvironment;
            provider: Provider;
            config: ProviderConfig;
            account: DBTeam;
            action: 'token_refresh' | 'connection_test';
        }) => Promise<void>;
        connectionTestHook?:
            | ((args: {
                  config: Config;
                  provider: Provider;
                  credentials: ApiKeyCredentials | BasicApiCredentials | TbaCredentials | JwtCredentials | SignatureCredentials;
                  connectionId: string;
                  connectionConfig: ConnectionConfig;
              }) => Promise<Result<{ logs: MessageRowInsert[] }, NangoError>>)
            | undefined;
<<<<<<< HEAD
    }): Promise<Result<DBConnectionDecrypted, NangoError>> {
        const provider = getProvider(integration.provider);
        if (!provider) {
            const error = new NangoError('unknown_provider_config');
            return Err(error);
        }

        const copy = { ...connection };

        if (
            connection.credentials.type === 'OAUTH2' ||
            connection.credentials.type === 'APP' ||
            connection.credentials.type === 'OAUTH2_CC' ||
            connection.credentials.type === 'TABLEAU' ||
            connection.credentials.type === 'JWT' ||
            connection.credentials.type === 'BILL' ||
            connection.credentials.type === 'TWO_STEP' ||
            connection.credentials.type === 'SIGNATURE'
        ) {
            const { success, error, response } = await this.refreshCredentialsIfNeeded({
                connectionId: connection.connection_id,
                environmentId: environment.id,
                providerConfig: integration as ProviderConfig,
                provider: provider as ProviderOAuth2,
                environment_id: environment.id,
                instantRefresh
            });

            if ((!success && error) || !response) {
                const logCtx = await logContextGetter.create(
                    { operation: { type: 'auth', action: 'refresh_token' } },
                    {
                        account,
                        environment,
                        integration: integration ? { id: integration.id!, name: integration.unique_key, provider: integration.provider } : undefined,
                        connection: { id: connection.id, name: connection.connection_id }
                    }
                );

                await logCtx.error('Failed to refresh credentials', error);
                await logCtx.failed();

                if (logCtx) {
                    await onRefreshFailed({
                        connection,
                        logCtx,
                        authError: {
                            type: error!.type,
                            description: error!.message
                        },
                        environment,
                        provider,
                        config: integration as ProviderConfig,
                        action: 'token_refresh'
                    });
                }

                const { credentials, ...connectionWithoutCredentials } = copy;
                const errorWithPayload = new NangoError(error!.type, { connection: connectionWithoutCredentials });

                // there was an attempt to refresh the token so clear it from the queue
                // of connections to refresh if it failed
                await this.updateLastFetched(connection.id);
=======
    }): Promise<Result<Connection, NangoError>> {
        return await tracer.trace('nango.connection.refreshCredentials', async (span) => {
            const provider = getProvider(integration.provider);
            if (!provider) {
                const error = new NangoError('unknown_provider_config');
                return Err(error);
            }

            const copy = { ...connection };
>>>>>>> 07e70660

            if (!connection.credentials || 'encrypted_credentials' in connection.credentials) {
                return Err(new NangoError('invalid_crypted_connection'));
            }

<<<<<<< HEAD
            copy.credentials = response.credentials as OAuth2Credentials;
        } else if (connection.credentials.type === 'BASIC' || connection.credentials.type === 'API_KEY' || connection.credentials.type === 'TBA') {
            if (connectionTestHook) {
                const result = await connectionTestHook({
                    config: integration as ProviderConfig,
                    provider,
                    connectionConfig: connection.connection_config,
=======
            span.setTag('connectionId', connection.connection_id).setTag('authType', connection?.credentials?.type);

            if (
                connection?.credentials?.type === 'OAUTH2' ||
                connection?.credentials?.type === 'APP' ||
                connection?.credentials?.type === 'OAUTH2_CC' ||
                connection?.credentials?.type === 'TABLEAU' ||
                connection?.credentials?.type === 'JWT' ||
                connection?.credentials?.type === 'BILL' ||
                connection?.credentials?.type === 'TWO_STEP' ||
                connection?.credentials?.type === 'SIGNATURE'
            ) {
                const { success, error, response } = await this.refreshCredentialsIfNeeded({
>>>>>>> 07e70660
                    connectionId: connection.connection_id,
                    environmentId: environment.id,
                    providerConfig: integration as ProviderConfig,
                    provider: provider as ProviderOAuth2,
                    environment_id: environment.id,
                    instantRefresh
                });

                if ((!success && error) || !response) {
                    const logCtx = await logContextGetter.create(
                        { operation: { type: 'auth', action: 'refresh_token' } },
                        {
                            account,
                            environment,
                            integration: integration ? { id: integration.id!, name: integration.unique_key, provider: integration.provider } : undefined,
                            connection: { id: connection.id, name: connection.connection_id }
                        }
                    );

                    await logCtx.error('Failed to refresh credentials', error);
                    await logCtx.failed();

<<<<<<< HEAD
                    // there was an attempt to test the credentials
                    // so clear it from the queue if it failed
                    await this.updateLastFetched(connection.id);
=======
                    if (logCtx) {
                        await onRefreshFailed({
                            connection,
                            logCtx,
                            authError: {
                                type: error!.type,
                                description: error!.message
                            },
                            environment,
                            provider,
                            account,
                            config: integration as ProviderConfig,
                            action: 'token_refresh'
                        });
                    }
>>>>>>> 07e70660

                    const { credentials, ...connectionWithoutCredentials } = copy;
                    const errorWithPayload = new NangoError(error!.type, { connection: connectionWithoutCredentials });

                    // there was an attempt to refresh the token so clear it from the queue
                    // of connections to refresh if it failed
                    await this.updateLastFetched(connection.id!);
                    span.setTag('error', error!.type);
                    return Err(errorWithPayload);
                } else if (response.refreshed) {
                    await onRefreshSuccess({
                        connection,
                        environment,
                        config: integration as ProviderConfig
                    });
                }

                copy.credentials = response.credentials as OAuth2Credentials;
            } else if (connection.credentials?.type === 'BASIC' || connection.credentials?.type === 'API_KEY' || connection.credentials?.type === 'TBA') {
                if (connectionTestHook) {
                    const result = await connectionTestHook({
                        config: integration as ProviderConfig,
                        provider,
                        connectionConfig: connection.connection_config,
                        connectionId: connection.connection_id,
                        credentials: connection.credentials
                    });
                    if (result.isErr()) {
                        const logCtx = await logContextGetter.create(
                            { operation: { type: 'auth', action: 'connection_test' } },
                            {
                                account,
                                environment,
                                integration: integration ? { id: integration.id!, name: integration.unique_key, provider: integration.provider } : undefined,
                                connection: { id: connection.id!, name: connection.connection_id }
                            }
                        );
                        if ('logs' in result.error.payload) {
                            await Promise.all(
                                (result.error.payload['logs'] as MessageRowInsert[]).map(async (log) => {
                                    await logCtx.log(log);
                                })
                            );
                        }

                        await logCtx.error('Failed to verify connection', result.error);
                        await logCtx.failed();
                        await onRefreshFailed({
                            connection,
                            logCtx,
                            authError: {
                                type: result.error.type,
                                description: result.error.message
                            },
                            environment,
                            provider,
                            account,
                            config: integration as ProviderConfig,
                            action: 'connection_test'
                        });

                        // there was an attempt to test the credentials
                        // so clear it from the queue if it failed
                        await this.updateLastFetched(connection.id!);

                        const { credentials, ...connectionWithoutCredentials } = copy;
                        const errorWithPayload = new NangoError(result.error.type, connectionWithoutCredentials);
                        span.setTag('error', result.error.type);
                        return Err(errorWithPayload);
                    } else {
                        await onRefreshSuccess({
                            connection,
                            environment,
                            config: integration as ProviderConfig
                        });
                    }
                }
            }

<<<<<<< HEAD
        await this.updateLastFetched(connection.id);
=======
            await this.updateLastFetched(connection.id!);
>>>>>>> 07e70660

            return Ok(copy);
        });
    }

    public async updateLastFetched(id: number) {
        await db.knex.from<DBConnection>(`_nango_connections`).where({ id, deleted: false }).update({ last_fetched_at: new Date() });
    }

    // Parses and arbitrary object (e.g. a server response or a user provided auth object) into AuthCredentials.
    // Throws if values are missing/missing the input is malformed.
    public parseRawCredentials(rawCredentials: object, authMode: AuthModeType, template?: ProviderOAuth2 | ProviderTwoStep): AuthCredentials {
        const rawCreds = rawCredentials as Record<string, any>;

        switch (authMode) {
            case 'OAUTH2': {
                if (!rawCreds['access_token']) {
                    throw new NangoError(`incomplete_raw_credentials`);
                }

                let expiresAt: Date | undefined;

                if (rawCreds['expires_at']) {
                    expiresAt = parseTokenExpirationDate(rawCreds['expires_at']);
                } else if (rawCreds['expires_in']) {
                    expiresAt = new Date(Date.now() + Number.parseInt(rawCreds['expires_in'], 10) * 1000);
                }

                const oauth2Creds: OAuth2Credentials = {
                    type: 'OAUTH2',
                    access_token: rawCreds['access_token'],
                    refresh_token: rawCreds['refresh_token'],
                    expires_at: expiresAt,
                    raw: rawCreds
                };

                return oauth2Creds;
            }

            case 'OAUTH1': {
                if (!rawCreds['oauth_token'] || !rawCreds['oauth_token_secret']) {
                    throw new NangoError(`incomplete_raw_credentials`);
                }

                const oauth1Creds: OAuth1Credentials = {
                    type: 'OAUTH1',
                    oauth_token: rawCreds['oauth_token'],
                    oauth_token_secret: rawCreds['oauth_token_secret'],
                    raw: rawCreds
                };

                return oauth1Creds;
            }

            case 'OAUTH2_CC': {
                if (!rawCreds['access_token'] && !(rawCreds['data'] && rawCreds['data']['token']) && !rawCreds['jwt']) {
                    throw new NangoError(`incomplete_raw_credentials`);
                }

                let expiresAt: Date | undefined;

                //fiserv returns expires_in in milliseconds
                if (rawCreds['expires_at']) {
                    expiresAt = parseTokenExpirationDate(rawCreds['expires_at']);
                } else if (rawCreds['expires_in']) {
                    const expiresIn = Number.parseInt(rawCreds['expires_in'], 10);
                    const multiplier = template && 'expires_in_unit' in template && template.expires_in_unit === 'milliseconds' ? 1 : 1000;
                    expiresAt = new Date(Date.now() + expiresIn * multiplier);
                } else {
                    expiresAt = new Date(Date.now() + DEFAULT_EXPIRES_AT_MS);
                }

                const oauth2Creds: OAuth2ClientCredentials = {
                    type: 'OAUTH2_CC',
                    token: rawCreds['access_token'] || (rawCreds['data'] && rawCreds['data']['token']) || rawCreds['jwt'],
                    client_id: '',
                    client_secret: '',
                    expires_at: expiresAt,
                    raw: rawCreds
                };

                return oauth2Creds;
            }

            case 'TABLEAU': {
                if (!rawCreds['credentials']['token']) {
                    throw new NangoError(`incomplete_raw_credentials`);
                }
                let expiresAt: Date | undefined;
                if (rawCreds['credentials']['estimatedTimeToExpiration']) {
                    expiresAt = parseTableauTokenExpirationDate(rawCreds['credentials']['estimatedTimeToExpiration']);
                }
                const tableauCredentials: TableauCredentials = {
                    type: 'TABLEAU',
                    token: rawCreds['credentials']['token'],
                    expires_at: expiresAt,
                    raw: rawCreds,
                    pat_name: '',
                    pat_secret: '',
                    content_url: ''
                };
                return tableauCredentials;
            }

            case 'BILL': {
                if (!rawCreds['sessionId']) {
                    throw new NangoError(`incomplete_raw_credentials`);
                }
                const expiresAt = new Date(Date.now() + DEFAULT_BILL_EXPIRES_AT_MS);
                const billCredentials: BillCredentials = {
                    type: 'BILL',
                    username: '',
                    password: '',
                    organization_id: rawCreds['organizationId'],
                    dev_key: '',
                    raw: rawCreds,
                    session_id: rawCreds['sessionId'],
                    user_id: rawCreds['userId'],
                    expires_at: expiresAt
                };
                return billCredentials;
            }

            case 'TWO_STEP': {
                if (!template || !('token_response' in template)) {
                    throw new NangoError(`Token response structure is missing for TWO_STEP.`);
                }

                const tokenPath = template.token_response.token;
                const expirationPath = template.token_response.token_expiration;
                const expirationStrategy = template.token_response.token_expiration_strategy;

                const token = extractValueByPath(rawCreds, tokenPath);
                const expiration = extractValueByPath(rawCreds, expirationPath);

                if (!token) {
                    throw new NangoError(`incomplete_raw_credentials`);
                }
                let expiresAt: Date | undefined;

                if (expirationStrategy === 'expireAt' && expiration) {
                    expiresAt = parseTokenExpirationDate(expiration);
                } else if (expirationStrategy === 'expireIn' && expiration) {
                    if (Number.isSafeInteger(Number(expiration))) {
                        expiresAt = new Date(Date.now() + Number(expiration) * 1000);
                    } else {
                        const durationMs = ms(expiration);
                        if (!durationMs) {
                            throw new NangoError(`Unsupported expiration format: ${expiration}`);
                        }
                        expiresAt = new Date(Date.now() + durationMs);
                    }
                } else if (template.token_expires_in_ms) {
                    expiresAt = new Date(Date.now() + template.token_expires_in_ms);
                }

                const twoStepCredentials: TwoStepCredentials = {
                    type: 'TWO_STEP',
                    token: token,
                    expires_at: expiresAt,
                    raw: rawCreds
                };

                return twoStepCredentials;
            }

            default:
                throw new NangoError(`Cannot parse credentials, unknown credentials type: ${JSON.stringify(rawCreds, undefined, 2)}`);
        }
    }

    private async refreshCredentialsIfNeeded({
        connectionId,
        environmentId,
        providerConfig,
        provider,
        environment_id,
        instantRefresh = false
    }: {
        connectionId: string;
        environmentId: number;
        providerConfig: ProviderConfig;
        provider: ProviderOAuth2;
        environment_id: number;
        instantRefresh?: boolean;
    }): Promise<
        ServiceResponse<{
            refreshed: boolean;
            credentials:
                | OAuth2Credentials
                | AppCredentials
                | AppStoreCredentials
                | OAuth2ClientCredentials
                | TableauCredentials
                | JwtCredentials
                | TwoStepCredentials
                | BillCredentials
                | SignatureCredentials;
        }>
    > {
        const providerConfigKey = providerConfig.unique_key;

        // fetch connection and return credentials if they are fresh
        const getConnectionAndFreshCredentials = async (): Promise<{
            connection: DBConnectionDecrypted;
            freshCredentials:
                | OAuth2Credentials
                | AppCredentials
                | AppStoreCredentials
                | OAuth2ClientCredentials
                | TableauCredentials
                | JwtCredentials
                | TwoStepCredentials
                | BillCredentials
                | SignatureCredentials
                | null;
        }> => {
            const { success, error, response: connection } = await this.getConnection(connectionId, providerConfigKey, environmentId);

            if (!success || !connection) {
                throw error as NangoError;
            }

            const shouldRefresh = await this.shouldRefreshCredentials(
                connection,
                connection.credentials as OAuth2Credentials,
                providerConfig,
                provider,
                instantRefresh
            );

            return {
                connection,
                freshCredentials: shouldRefresh
                    ? null
                    : (connection.credentials as
                          | OAuth2Credentials
                          | AppCredentials
                          | AppStoreCredentials
                          | OAuth2ClientCredentials
                          | TableauCredentials
                          | JwtCredentials
                          | TwoStepCredentials
                          | BillCredentials
                          | SignatureCredentials)
            };
        };

        // We must ensure that only one refresh is running at a time
        // Using a simple redis entry as a lock with a TTL to ensure it is always released.
        // NOTES:
        // - This is not a distributed lock and will not work in a multi-redis environment.
        // - It could also be unsafe in case of a Redis crash.
        let lock: Lock | null = null;
        try {
            const ttlInMs = 10000;
            const acquisitionTimeoutMs = ttlInMs * 1.2; // giving some extra time for the lock to be released

            let connectionToRefresh: DBConnectionDecrypted;
            try {
                const lockKey = `lock:refresh:${environment_id}:${providerConfigKey}:${connectionId}`;
                lock = await this.locking.tryAcquire(lockKey, ttlInMs, acquisitionTimeoutMs);
                // Another refresh was running so we check if the credentials were refreshed
                // If yes, we return the new credentials
                // If not, we proceed with the refresh
                const { connection, freshCredentials } = await getConnectionAndFreshCredentials();
                if (freshCredentials) {
                    return { success: true, error: null, response: { refreshed: false, credentials: freshCredentials } };
                }
                connectionToRefresh = connection;
            } catch (err) {
                // lock acquisition might have timed out
                // but refresh might have been successfully performed by another execution
                // while we were waiting for the lock
                // so we check if the credentials were refreshed
                // if yes, we return the new credentials
                // if not, we actually fail the refresh
                const { freshCredentials } = await getConnectionAndFreshCredentials();
                if (freshCredentials) {
                    return { success: true, error: null, response: { refreshed: false, credentials: freshCredentials } };
                }
                throw err;
            }

            await telemetry.log(LogTypes.AUTH_TOKEN_REFRESH_START, 'Token refresh is being started', LogActionEnum.AUTH, {
                environmentId: String(environment_id),
                connectionId,
                providerConfigKey,
                provider: providerConfig.provider
            });

            const { success, error, response: newCredentials } = await this.getNewCredentials(connectionToRefresh, providerConfig, provider);
            if (!success || !newCredentials) {
                await telemetry.log(LogTypes.AUTH_TOKEN_REFRESH_FAILURE, `Token refresh failed, ${error?.message}`, LogActionEnum.AUTH, {
                    environmentId: String(environment_id),
                    connectionId,
                    providerConfigKey,
                    provider: providerConfig.provider,
                    level: 'error'
                });

                return { success, error, response: null };
            }

            connectionToRefresh.credentials = newCredentials;
            await this.updateConnection({ ...connectionToRefresh, updated_at: new Date() });

            await telemetry.log(LogTypes.AUTH_TOKEN_REFRESH_SUCCESS, 'Token refresh was successful', LogActionEnum.AUTH, {
                environmentId: String(environment_id),
                connectionId,
                providerConfigKey,
                provider: providerConfig.provider
            });

            return { success: true, error: null, response: { refreshed: true, credentials: newCredentials } };
        } catch (err) {
            await telemetry.log(LogTypes.AUTH_TOKEN_REFRESH_FAILURE, `Token refresh failed, ${stringifyError(err)}`, LogActionEnum.AUTH, {
                environmentId: String(environment_id),
                connectionId,
                providerConfigKey,
                provider: providerConfig.provider,
                level: 'error'
            });

            const error = new NangoError('refresh_token_external_error', { message: err instanceof Error ? err.message : 'unknown error' });

            return { success: false, error, response: null };
        } finally {
            if (lock) {
                await this.locking.release(lock);
            }
        }
    }

    public async getAppStoreCredentials(
        provider: Provider,
        connectionConfig: DBConnection['connection_config'],
        privateKey: string
    ): Promise<ServiceResponse<AppStoreCredentials>> {
        const templateTokenUrl = typeof provider.token_url === 'string' ? provider.token_url : (provider.token_url!['APP_STORE'] as string);
        const tokenUrl = interpolateStringFromObject(templateTokenUrl, { connectionConfig });

        const now = Math.floor(Date.now() / 1000);
        const expiration = now + 15 * 60;

        const payload: Record<string, string | number> = {
            iat: now,
            exp: expiration,
            iss: connectionConfig['issuerId']
        };

        if (provider.authorization_params && provider.authorization_params['audience']) {
            payload['aud'] = provider.authorization_params['audience'];
        }

        if (connectionConfig['scope']) {
            payload['scope'] = connectionConfig['scope'];
        }

        const {
            success,
            error,
            response: rawCredentials
        } = await this.formatAndGetJWTCredentials(privateKey, tokenUrl, payload, null, {
            header: {
                alg: 'ES256',
                kid: connectionConfig['privateKeyId'],
                typ: 'JWT'
            }
        });

        if (!success || !rawCredentials) {
            return { success, error, response: null };
        }

        const credentials: AppStoreCredentials = {
            type: 'APP_STORE',
            access_token: rawCredentials?.token,
            private_key: Buffer.from(privateKey).toString('base64'),
            expires_at: rawCredentials?.expires_at,
            raw: rawCredentials as unknown as Record<string, unknown>
        };

        return { success: true, error: null, response: credentials };
    }

    public async getAppCredentialsAndFinishConnection(
        connectionId: string,
        integration: ProviderConfig,
        provider: Provider,
        connectionConfig: ConnectionConfig,
        logCtx: LogContext,
        connectionCreatedHook: (res: ConnectionUpsertResponse) => MaybePromise<void>
    ): Promise<void> {
        const { success, error, response: credentials } = await this.getAppCredentials(provider, integration, connectionConfig);

        if (!success || !credentials) {
            logger.error(error);
            return;
        }

        const accountId = await environmentService.getAccountIdFromEnvironment(integration.environment_id);

        const [updatedConnection] = await this.upsertConnection({
            connectionId,
            providerConfigKey: integration.unique_key,
            provider: integration.provider,
            parsedRawCredentials: credentials as unknown as AuthCredentials,
            connectionConfig,
            environmentId: integration.environment_id,
            accountId: accountId as number
        });

        if (updatedConnection) {
            void connectionCreatedHook(updatedConnection);
        }

        await logCtx.info('App connection was approved and credentials were saved');
    }

    public async getAppCredentials(
        provider: Provider,
        config: ProviderConfig,
        connectionConfig: DBConnection['connection_config']
    ): Promise<ServiceResponse<AppCredentials>> {
        const templateTokenUrl = typeof provider.token_url === 'string' ? provider.token_url : (provider.token_url!['APP'] as string);

        const tokenUrl = interpolateStringFromObject(templateTokenUrl, { connectionConfig });
        const privateKeyBase64 = config.custom ? config.custom['private_key'] : config.oauth_client_secret;

        const privateKey = Buffer.from(privateKeyBase64 as string, 'base64').toString('utf8');

        const headers = {
            Accept: 'application/vnd.github.v3+json'
        };

        const now = Math.floor(Date.now() / 1000);
        const expiration = now + 10 * 60;

        const payload: Record<string, string | number> = {
            iat: now,
            exp: expiration,
            iss: (config.custom ? config.custom['app_id'] : config.oauth_client_id) as string
        };

        if (!payload['iss'] && connectionConfig['app_id']) {
            payload['iss'] = connectionConfig['app_id'];
        }

        const {
            success,
            error,
            response: rawCredentials
        } = await this.formatAndGetJWTCredentials(privateKey, tokenUrl, payload, headers, { algorithm: 'RS256' });

        if (!success || !rawCredentials) {
            return { success, error, response: null };
        }

        const credentials: AppCredentials = {
            type: 'APP',
            access_token: rawCredentials?.token,
            expires_at: rawCredentials?.expires_at,
            raw: rawCredentials as unknown as Record<string, unknown>
        };

        return { success: true, error: null, response: credentials };
    }

    public async getOauthClientCredentials(
        provider: ProviderOAuth2,
        client_id: string,
        client_secret: string,
        connectionConfig: Record<string, string>
    ): Promise<ServiceResponse<OAuth2ClientCredentials>> {
        const strippedTokenUrl = typeof provider.token_url === 'string' ? provider.token_url.replace(/connectionConfig\./g, '') : '';
        const url = new URL(interpolateString(strippedTokenUrl, connectionConfig));

        let tokenParams = provider.token_params && Object.keys(provider.token_params).length > 0 ? new URLSearchParams(provider.token_params).toString() : '';

        if (connectionConfig['oauth_scopes']) {
            const scope = connectionConfig['oauth_scopes'].split(',').join(provider.scope_separator || ' ');
            tokenParams += (tokenParams ? '&' : '') + `scope=${encodeURIComponent(scope)}`;
        }

        const headers: Record<string, string> = {};
        const params = new URLSearchParams();

        const bodyFormat = provider.body_format || 'form';
        headers['Content-Type'] = bodyFormat === 'json' ? 'application/json' : 'application/x-www-form-urlencoded';

        if (provider.token_request_auth_method === 'basic') {
            headers['Authorization'] = 'Basic ' + Buffer.from(client_id + ':' + client_secret).toString('base64');
        } else if (provider.token_request_auth_method === 'custom') {
            params.append('username', client_id);
            params.append('password', client_secret);
        } else {
            params.append('client_id', client_id);
            params.append('client_secret', client_secret);
        }

        if (tokenParams) {
            const tokenParamsEntries = new URLSearchParams(tokenParams).entries();
            for (const [key, value] of tokenParamsEntries) {
                params.append(key, value);
            }
        }
        try {
            const requestOptions = { headers };

            const response = await axios.post(
                url.toString(),
                bodyFormat === 'json' ? JSON.stringify(Object.fromEntries(params.entries())) : params.toString(),
                requestOptions
            );

            const { data } = response;

            if (response.status !== 200) {
                return { success: false, error: new NangoError('invalid_client_credentials'), response: null };
            }

            const parsedCreds = this.parseRawCredentials(data, 'OAUTH2_CC', provider) as OAuth2ClientCredentials;

            parsedCreds.client_id = client_id;
            parsedCreds.client_secret = client_secret;

            return { success: true, error: null, response: parsedCreds };
        } catch (err: any) {
            const errorPayload = {
                message: err.message || 'Unknown error',
                name: err.name || 'Error'
            };
            logger.error(`Error fetching client credentials ${stringifyError(err)}`);
            const error = new NangoError('client_credentials_fetch_error', errorPayload);
            return { success: false, error, response: null };
        }
    }

    public async getTableauCredentials(
        provider: Provider,
        patName: string,
        patSecret: string,
        connectionConfig: Record<string, string>,
        contentUrl?: string
    ): Promise<ServiceResponse<TableauCredentials>> {
        const strippedTokenUrl = typeof provider.token_url === 'string' ? provider.token_url.replace(/connectionConfig\./g, '') : '';
        const url = new URL(interpolateString(strippedTokenUrl, connectionConfig)).toString();
        const postBody = {
            credentials: {
                personalAccessTokenName: patName,
                personalAccessTokenSecret: patSecret,
                site: {
                    contentUrl: contentUrl ?? ''
                }
            }
        };

        const headers: Record<string, string> = {
            'Content-Type': 'application/json',
            Accept: 'application/json'
        };

        const requestOptions = { headers };

        try {
            const response = await axios.post(url, postBody, requestOptions);

            if (response.status !== 200) {
                return { success: false, error: new NangoError('invalid_tableau_credentials'), response: null };
            }

            const { data } = response;

            const parsedCreds = this.parseRawCredentials(data, 'TABLEAU') as TableauCredentials;
            parsedCreds.pat_name = patName;
            parsedCreds.pat_secret = patSecret;
            parsedCreds.content_url = contentUrl ?? '';

            return { success: true, error: null, response: parsedCreds };
        } catch (err: any) {
            const errorPayload = {
                message: err.message || 'Unknown error',
                name: err.name || 'Error'
            };
            logger.error(`Error fetching Tableau credentials tokens ${stringifyError(err)}`);
            const error = new NangoError('tableau_tokens_fetch_error', errorPayload);

            return { success: false, error, response: null };
        }
    }

    public getJwtCredentials(
        provider: ProviderJwt,
        privateKey: { id: string; secret: string } | string,
        privateKeyId?: string,
        issuerId?: string
    ): ServiceResponse<JwtCredentials> {
        const originalPrivateKey = privateKey;
        const originalPrivateKeyId = privateKeyId;

        if (typeof privateKey === 'object') {
            privateKeyId = privateKey.id;
            privateKey = privateKey.secret;
        }

        if (!privateKey) {
            throw new NangoError('invalid_jwt_private_key');
        }
        if (!privateKeyId) {
            throw new NangoError('invalid_jwt_private_key_id');
        }

        const now = Math.floor(Date.now() / 1000);
        const payload = {
            ...provider.token.payload,
            iat: now,
            exp: now + provider.token.expires_in_ms / 1000
        };
        const header = {
            ...provider.token.headers,
            alg: provider.token.headers.alg,
            kid: privateKeyId
        };

        try {
            const token = this.generateJWT(payload, Buffer.from(privateKey, 'hex'), { algorithm: provider.token.headers.alg, header });
            const expiresAt = new Date(Date.now() + provider.token.expires_in_ms);

            const credentials: JwtCredentials = {
                type: 'JWT',
                privateKeyId: originalPrivateKeyId || '',
                issuerId: issuerId || '',
                privateKey: originalPrivateKey,
                token,
                expires_at: expiresAt
            };

            return { success: true, error: null, response: credentials };
        } catch (err) {
            const error = new NangoError('jwt_generation_error', { message: err instanceof Error ? err.message : 'unknown error' });
            return { success: false, error, response: null };
        }
    }

    private generateJWT(payload: Record<string, string | number>, secretOrPrivateKey: string | Buffer, options: object): string {
        try {
            return jwt.sign(payload, secretOrPrivateKey, options);
        } catch (err) {
            throw new NangoError('jwt_generation_error', { message: err instanceof Error ? err.message : 'unknown error' });
        }
    }

    public async getBillCredentials(
        provider: Provider,
        username: string,
        password: string,
        organizationId: string,
        devKey: string
    ): Promise<ServiceResponse<BillCredentials>> {
        let tokenUrl: string;
        if (typeof provider.token_url === 'string') {
            tokenUrl = provider.token_url;
        } else {
            logger.error('Token URL is missing or invalid');
            return {
                success: false,
                error: new NangoError('missing_token_url', { message: 'Token URL is missing' }),
                response: null
            };
        }

        const postBody = {
            username: username,
            password: password,
            organizationId: organizationId,
            devKey: devKey
        };

        const headers: Record<string, string> = {
            'content-type': 'application/json'
        };

        const requestOptions = { headers };

        try {
            const response = await axios.post(tokenUrl, postBody, requestOptions);

            if (response.status !== 200) {
                return { success: false, error: new NangoError('invalid_bill_credentials'), response: null };
            }

            const { data } = response;

            const parsedCreds = this.parseRawCredentials(data, 'BILL') as BillCredentials;
            parsedCreds.username = username;
            parsedCreds.password = password;
            parsedCreds.dev_key = devKey;

            return { success: true, error: null, response: parsedCreds };
        } catch (err: any) {
            const errorPayload = {
                message: err.message || 'Unknown error',
                name: err.name || 'Error'
            };
            logger.error(`Error fetching Bill credentials ${stringifyError(err)}`);
            const error = new NangoError('bill_credentials_fetch_error', errorPayload);

            return { success: false, error, response: null };
        }
    }

    public async getTwoStepCredentials(
        provider: ProviderTwoStep,
        dynamicCredentials: Record<string, any>,
        connectionConfig: Record<string, string>
    ): Promise<ServiceResponse<TwoStepCredentials>> {
        const strippedTokenUrl = typeof provider.token_url === 'string' ? provider.token_url.replace(/connectionConfig\./g, '') : '';
        const url = new URL(interpolateString(strippedTokenUrl, connectionConfig)).toString();

        const bodyFormat = provider.body_format || 'json';

        let postBody: Record<string, any> | string = {};

        if (provider.token_params) {
            for (const [key, value] of Object.entries(provider.token_params)) {
                const strippedValue = stripCredential(value);

                if (typeof strippedValue === 'object' && strippedValue !== null) {
                    postBody[key] = interpolateObject(strippedValue, dynamicCredentials);
                } else if (typeof strippedValue === 'string') {
                    postBody[key] = interpolateString(strippedValue, dynamicCredentials);
                } else {
                    postBody[key] = strippedValue;
                }
            }
            postBody = interpolateObjectValues(postBody, connectionConfig);
        }

        const headers: Record<string, string> = {};

        if (provider.token_headers) {
            for (const [key, value] of Object.entries(provider.token_headers)) {
                headers[key] = value;
            }
        }

        try {
            const requestOptions = { headers };

            const bodyContent =
                bodyFormat === 'xml'
                    ? new XMLBuilder({
                          format: true,
                          indentBy: '  ',
                          attributeNamePrefix: '$',
                          ignoreAttributes: false
                      }).build(postBody)
                    : bodyFormat === 'form'
                      ? new URLSearchParams(postBody).toString()
                      : JSON.stringify(postBody);

            const response = await axios.post(url.toString(), bodyContent, requestOptions);

            if (response.status !== 200) {
                return { success: false, error: new NangoError('invalid_two_step_credentials'), response: null };
            }

            let responseData: any = response.data;

            if (bodyFormat === 'xml' && typeof response.data === 'string') {
                const parser = new XMLParser({
                    ignoreAttributes: false,
                    parseAttributeValue: true,
                    trimValues: true
                });

                responseData = parser.parse(response.data);
            }

            const parsedCreds = this.parseRawCredentials(responseData, 'TWO_STEP', provider) as TwoStepCredentials;

            for (const [key, value] of Object.entries(dynamicCredentials)) {
                if (value !== undefined) {
                    parsedCreds[key] = value;
                }
            }

            return { success: true, error: null, response: parsedCreds };
        } catch (err: any) {
            const errorPayload = {
                message: err.message || 'Unknown error',
                name: err.name || 'Error'
            };
            logger.error(`Error fetching TwoStep credentials tokens ${stringifyError(err)}`);
            const error = new NangoError('two_step_credentials_fetch_error', errorPayload);

            return { success: false, error, response: null };
        }
    }

    public getSignatureCredentials(provider: ProviderSignature, username: string, password: string): ServiceResponse<SignatureCredentials> {
        try {
            let token: string;

            if (provider.signature.protocol === 'WSSE') {
                token = generateWsseSignature(username, password);
            } else {
                throw new NangoError('unsupported_signature_protocol', { message: 'Signature protocol not supported' });
            }

            const expiresAt = new Date(Date.now() + provider.token.expires_in_ms);

            const credentials: SignatureCredentials = {
                type: 'SIGNATURE',
                username,
                password,
                token,
                expires_at: expiresAt
            };

            return { success: true, error: null, response: credentials };
        } catch (err) {
            const error = new NangoError('signature_token_generation_error', { message: err instanceof Error ? err.message : 'unknown error' });
            return { success: false, error, response: null };
        }
    }

    public async shouldCapUsage({
        providerConfigKey,
        environmentId,
        type
    }: {
        providerConfigKey: string;
        environmentId: number;
        type: 'activate' | 'deploy';
    }): Promise<boolean> {
        const connections = await this.getConnectionsByEnvironmentAndConfig(environmentId, providerConfigKey);

        if (!connections) {
            return false;
        }

        if (connections.length > CONNECTIONS_WITH_SCRIPTS_CAP_LIMIT) {
            logger.info(`Reached cap for providerConfigKey: ${providerConfigKey} and environmentId: ${environmentId}`);
            if (type === 'deploy') {
                void analytics.trackByEnvironmentId(AnalyticsTypes.RESOURCE_CAPPED_SCRIPT_DEPLOY_IS_DISABLED, environmentId);
            } else {
                void analytics.trackByEnvironmentId(AnalyticsTypes.RESOURCE_CAPPED_SCRIPT_ACTIVATE, environmentId);
            }
            return true;
        }

        return false;
    }

    private async formatAndGetJWTCredentials(
        privateKey: string,
        url: string,
        payload: Record<string, string | number>,
        additionalApiHeaders: Record<string, string> | null,
        options: object
    ): Promise<ServiceResponse> {
        const hasLineBreak = /^-----BEGIN RSA PRIVATE KEY-----\n/.test(privateKey);

        if (!hasLineBreak) {
            privateKey = privateKey.replace('-----BEGIN RSA PRIVATE KEY-----', '-----BEGIN RSA PRIVATE KEY-----\n');
            privateKey = privateKey.replace('-----END RSA PRIVATE KEY-----', '\n-----END RSA PRIVATE KEY-----');
        }

        try {
            const token = this.generateJWT(payload, privateKey, options);

            const headers = {
                Authorization: `Bearer ${token}`
            };

            if (additionalApiHeaders) {
                Object.assign(headers, additionalApiHeaders);
            }

            const tokenResponse = await axios.post(
                url,
                {},
                {
                    headers
                }
            );

            return { success: true, error: null, response: tokenResponse.data };
        } catch (err) {
            const error = new NangoError('refresh_token_external_error', { message: err instanceof Error ? err.message : 'unknown error' });
            return { success: false, error, response: null };
        }
    }

    private async shouldRefreshCredentials(
        connection: DBConnectionDecrypted,
        credentials: OAuth2Credentials,
        providerConfig: ProviderConfig,
        provider: ProviderOAuth2,
        instantRefresh: boolean
    ): Promise<boolean> {
        const refreshCondition =
            instantRefresh ||
            (providerClient.shouldIntrospectToken(providerConfig.provider) && (await providerClient.introspectedTokenExpired(providerConfig, connection)));

        let tokenExpirationCondition =
            refreshCondition || (credentials.expires_at && isTokenExpired(credentials.expires_at, provider.token_expiration_buffer || 15 * 60));

        if ((provider.auth_mode === 'OAUTH2' || credentials.type === 'OAUTH2') && providerConfig.provider !== 'facebook') {
            tokenExpirationCondition = Boolean(credentials.refresh_token && tokenExpirationCondition);
        }

        return Boolean(tokenExpirationCondition);
    }

    private async getNewCredentials(
        connection: DBConnectionDecrypted,
        providerConfig: ProviderConfig,
        provider: Provider
    ): Promise<
        ServiceResponse<
            | OAuth2Credentials
            | OAuth2ClientCredentials
            | AppCredentials
            | AppStoreCredentials
            | TableauCredentials
            | JwtCredentials
            | BillCredentials
            | TwoStepCredentials
            | SignatureCredentials
        >
    > {
        if (providerClient.shouldUseProviderClient(providerConfig.provider)) {
            const rawCreds = await providerClient.refreshToken(provider as ProviderOAuth2, providerConfig, connection);
            const parsedCreds = this.parseRawCredentials(rawCreds, 'OAUTH2') as OAuth2Credentials;

            return { success: true, error: null, response: parsedCreds };
        } else if (provider.auth_mode === 'OAUTH2_CC') {
            const { client_id, client_secret } = connection.credentials as OAuth2ClientCredentials;
            const {
                success,
                error,
                response: credentials
            } = await this.getOauthClientCredentials(provider as ProviderOAuth2, client_id, client_secret, connection.connection_config);

            if (!success || !credentials) {
                return { success, error, response: null };
            }

            return { success: true, error: null, response: credentials };
        } else if (provider.auth_mode === 'APP_STORE') {
            const { private_key } = connection.credentials as AppStoreCredentials;
            const { success, error, response: credentials } = await this.getAppStoreCredentials(provider, connection.connection_config, private_key);

            if (!success || !credentials) {
                return { success, error, response: null };
            }

            return { success: true, error: null, response: credentials };
        } else if (provider.auth_mode === 'JWT') {
            const { privateKeyId, issuerId, privateKey } = connection.credentials as JwtCredentials;
            const { success, error, response: credentials } = this.getJwtCredentials(provider as ProviderJwt, privateKey, privateKeyId, issuerId);

            if (!success || !credentials) {
                return { success, error, response: null };
            }

            return { success: true, error: null, response: credentials };
        } else if (provider.auth_mode === 'APP' || (provider.auth_mode === 'CUSTOM' && connection.credentials.type !== 'OAUTH2')) {
            const { success, error, response: credentials } = await this.getAppCredentials(provider, providerConfig, connection.connection_config);

            if (!success || !credentials) {
                return { success, error, response: null };
            }

            return { success: true, error: null, response: credentials };
        } else if (provider.auth_mode === 'TABLEAU') {
            const { pat_name, pat_secret, content_url } = connection.credentials as TableauCredentials;
            const {
                success,
                error,
                response: credentials
            } = await this.getTableauCredentials(provider, pat_name, pat_secret, connection.connection_config, content_url);

            if (!success || !credentials) {
                return { success, error, response: null };
            }

            return { success: true, error: null, response: credentials };
        } else if (provider.auth_mode === 'BILL') {
            const { username, password, organization_id, dev_key } = connection.credentials as BillCredentials;
            const { success, error, response: credentials } = await this.getBillCredentials(provider, username, password, organization_id, dev_key);

            if (!success || !credentials) {
                return { success, error, response: null };
            }

            return { success: true, error: null, response: credentials };
        } else if (provider.auth_mode === 'TWO_STEP') {
            const { token, expires_at, type, raw, ...dynamicCredentials } = connection.credentials as TwoStepCredentials;
            const {
                success,
                error,
                response: credentials
            } = await this.getTwoStepCredentials(provider as ProviderTwoStep, dynamicCredentials, connection.connection_config);

            if (!success || !credentials) {
                return { success, error, response: null };
            }

            return { success: true, error: null, response: credentials };
        } else if (provider.auth_mode === 'SIGNATURE') {
            const { username, password } = connection.credentials as SignatureCredentials;
            const { success, error, response: credentials } = this.getSignatureCredentials(provider as ProviderSignature, username, password);

            if (!success || !credentials) {
                return { success, error, response: null };
            }

            return { success: true, error: null, response: credentials };
        } else {
            const { success, error, response: creds } = await getFreshOAuth2Credentials(connection, providerConfig, provider as ProviderOAuth2);

            return { success, error, response: success ? (creds as OAuth2Credentials) : null };
        }
    }
}

export default new ConnectionService(locking);<|MERGE_RESOLUTION|>--- conflicted
+++ resolved
@@ -864,72 +864,7 @@
                   connectionConfig: ConnectionConfig;
               }) => Promise<Result<{ logs: MessageRowInsert[] }, NangoError>>)
             | undefined;
-<<<<<<< HEAD
     }): Promise<Result<DBConnectionDecrypted, NangoError>> {
-        const provider = getProvider(integration.provider);
-        if (!provider) {
-            const error = new NangoError('unknown_provider_config');
-            return Err(error);
-        }
-
-        const copy = { ...connection };
-
-        if (
-            connection.credentials.type === 'OAUTH2' ||
-            connection.credentials.type === 'APP' ||
-            connection.credentials.type === 'OAUTH2_CC' ||
-            connection.credentials.type === 'TABLEAU' ||
-            connection.credentials.type === 'JWT' ||
-            connection.credentials.type === 'BILL' ||
-            connection.credentials.type === 'TWO_STEP' ||
-            connection.credentials.type === 'SIGNATURE'
-        ) {
-            const { success, error, response } = await this.refreshCredentialsIfNeeded({
-                connectionId: connection.connection_id,
-                environmentId: environment.id,
-                providerConfig: integration as ProviderConfig,
-                provider: provider as ProviderOAuth2,
-                environment_id: environment.id,
-                instantRefresh
-            });
-
-            if ((!success && error) || !response) {
-                const logCtx = await logContextGetter.create(
-                    { operation: { type: 'auth', action: 'refresh_token' } },
-                    {
-                        account,
-                        environment,
-                        integration: integration ? { id: integration.id!, name: integration.unique_key, provider: integration.provider } : undefined,
-                        connection: { id: connection.id, name: connection.connection_id }
-                    }
-                );
-
-                await logCtx.error('Failed to refresh credentials', error);
-                await logCtx.failed();
-
-                if (logCtx) {
-                    await onRefreshFailed({
-                        connection,
-                        logCtx,
-                        authError: {
-                            type: error!.type,
-                            description: error!.message
-                        },
-                        environment,
-                        provider,
-                        config: integration as ProviderConfig,
-                        action: 'token_refresh'
-                    });
-                }
-
-                const { credentials, ...connectionWithoutCredentials } = copy;
-                const errorWithPayload = new NangoError(error!.type, { connection: connectionWithoutCredentials });
-
-                // there was an attempt to refresh the token so clear it from the queue
-                // of connections to refresh if it failed
-                await this.updateLastFetched(connection.id);
-=======
-    }): Promise<Result<Connection, NangoError>> {
         return await tracer.trace('nango.connection.refreshCredentials', async (span) => {
             const provider = getProvider(integration.provider);
             if (!provider) {
@@ -938,21 +873,11 @@
             }
 
             const copy = { ...connection };
->>>>>>> 07e70660
 
             if (!connection.credentials || 'encrypted_credentials' in connection.credentials) {
                 return Err(new NangoError('invalid_crypted_connection'));
             }
 
-<<<<<<< HEAD
-            copy.credentials = response.credentials as OAuth2Credentials;
-        } else if (connection.credentials.type === 'BASIC' || connection.credentials.type === 'API_KEY' || connection.credentials.type === 'TBA') {
-            if (connectionTestHook) {
-                const result = await connectionTestHook({
-                    config: integration as ProviderConfig,
-                    provider,
-                    connectionConfig: connection.connection_config,
-=======
             span.setTag('connectionId', connection.connection_id).setTag('authType', connection?.credentials?.type);
 
             if (
@@ -966,7 +891,6 @@
                 connection?.credentials?.type === 'SIGNATURE'
             ) {
                 const { success, error, response } = await this.refreshCredentialsIfNeeded({
->>>>>>> 07e70660
                     connectionId: connection.connection_id,
                     environmentId: environment.id,
                     providerConfig: integration as ProviderConfig,
@@ -989,11 +913,6 @@
                     await logCtx.error('Failed to refresh credentials', error);
                     await logCtx.failed();
 
-<<<<<<< HEAD
-                    // there was an attempt to test the credentials
-                    // so clear it from the queue if it failed
-                    await this.updateLastFetched(connection.id);
-=======
                     if (logCtx) {
                         await onRefreshFailed({
                             connection,
@@ -1009,14 +928,13 @@
                             action: 'token_refresh'
                         });
                     }
->>>>>>> 07e70660
 
                     const { credentials, ...connectionWithoutCredentials } = copy;
                     const errorWithPayload = new NangoError(error!.type, { connection: connectionWithoutCredentials });
 
                     // there was an attempt to refresh the token so clear it from the queue
                     // of connections to refresh if it failed
-                    await this.updateLastFetched(connection.id!);
+                    await this.updateLastFetched(connection.id);
                     span.setTag('error', error!.type);
                     return Err(errorWithPayload);
                 } else if (response.refreshed) {
@@ -1044,7 +962,7 @@
                                 account,
                                 environment,
                                 integration: integration ? { id: integration.id!, name: integration.unique_key, provider: integration.provider } : undefined,
-                                connection: { id: connection.id!, name: connection.connection_id }
+                                connection: { id: connection.id, name: connection.connection_id }
                             }
                         );
                         if ('logs' in result.error.payload) {
@@ -1073,7 +991,7 @@
 
                         // there was an attempt to test the credentials
                         // so clear it from the queue if it failed
-                        await this.updateLastFetched(connection.id!);
+                        await this.updateLastFetched(connection.id);
 
                         const { credentials, ...connectionWithoutCredentials } = copy;
                         const errorWithPayload = new NangoError(result.error.type, connectionWithoutCredentials);
@@ -1089,11 +1007,7 @@
                 }
             }
 
-<<<<<<< HEAD
-        await this.updateLastFetched(connection.id);
-=======
-            await this.updateLastFetched(connection.id!);
->>>>>>> 07e70660
+            await this.updateLastFetched(connection.id);
 
             return Ok(copy);
         });
