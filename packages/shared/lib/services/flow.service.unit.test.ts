--- conflicted
+++ resolved
@@ -173,19 +173,10 @@
             },
             actions: {
                 'create-contacts': {
-                    description: `Action to add a single record contact to an index
-`,
-<<<<<<< HEAD
-                    endpoint: 'GET /asana/tasks',
-                    output: 'AsanaTask',
-                    runs: 'every 30min',
-                    scopes: ['default'],
-                    sync_type: 'full'
-=======
+                    description: `Action to add a single record contact to an index`,
                     output: 'AlgoliaContact',
                     input: 'AlgoliaCreateContactInput',
                     endpoint: 'POST /algolia/create-contacts'
->>>>>>> 402c7435
                 }
             }
         });
