--- conflicted
+++ resolved
@@ -69,25 +69,7 @@
         const account = await db.knex.select('*').from<DBTeam>(`_nango_accounts`).where({ name });
 
         if (account == null || account.length == 0 || !account[0]) {
-<<<<<<< HEAD
-            const newAccount = await db.knex.insert({ name, created_at: new Date() }).into<DBTeam>(`_nango_accounts`).returning('*');
-
-            if (!newAccount || newAccount.length == 0 || !newAccount[0]) {
-                throw new Error('Failed to create account');
-            }
-            if (flagHasPlan) {
-                const res = await createPlan(db.knex, { account_id: newAccount[0].id, name: 'free' });
-                if (res.isErr()) {
-                    report(res.error);
-                }
-            }
-
-            await environmentService.createDefaultEnvironments(newAccount[0]['id']);
-
-            return newAccount[0];
-=======
             return await this.createAccount(name);
->>>>>>> 2f35aed2
         }
 
         return account[0];
