--- conflicted
+++ resolved
@@ -81,16 +81,10 @@
      * Create Account
      * @desc create a new account and assign to the default environments
      */
-<<<<<<< HEAD
-    async createAccount({ name, email }: { name: string; email?: string | undefined }): Promise<DBTeam | null> {
+    async createAccount({ name, email, foundUs = '' }: { name: string; email?: string | undefined; foundUs?: string | undefined }): Promise<DBTeam | null> {
         // TODO: use transaction
         const teamName = parseTeamName({ name, email });
-        const result = await db.knex.from<DBTeam>(`_nango_accounts`).insert({ name: teamName }).returning('*');
-=======
-    async createAccount(name: string, foundUs = ''): Promise<DBTeam | null> {
-        // TODO: use transaction
-        const result = await db.knex.from<DBTeam>(`_nango_accounts`).insert({ name, found_us: foundUs }).returning('*');
->>>>>>> 3c55adbc
+        const result = await db.knex.from<DBTeam>(`_nango_accounts`).insert({ name: teamName, found_us: foundUs }).returning('*');
 
         if (!result[0]) {
             return null;
