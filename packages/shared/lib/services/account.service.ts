--- conflicted
+++ resolved
@@ -104,19 +104,7 @@
     }
 
     async editCustomer(is_capped: boolean, accountId: number): Promise<void> {
-<<<<<<< HEAD
-        try {
-            await db.knex.update({ is_capped }).from<Account>(`_nango_accounts`).where({ id: accountId });
-        } catch (e) {
-            errorManager.report(e, {
-                source: ErrorSourceEnum.PLATFORM,
-                operation: LogActionEnum.DATABASE,
-                accountId
-            });
-        }
-=======
         await db.knex.update({ is_capped }).from<Account>(`_nango_accounts`).where({ id: accountId });
->>>>>>> 68489c53
     }
 }
 
