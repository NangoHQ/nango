import * as uuid from 'uuid';
import db from '../db/database.js';
import encryptionManager, { pbkdf2 } from '../utils/encryption.manager.js';
import type { Environment } from '../models/Environment.js';
import type { EnvironmentVariable } from '../models/EnvironmentVariable.js';
import type { Account } from '../models/Admin.js';
import { LogActionEnum } from '../models/Activity.js';
import accountService from './account.service.js';
import errorManager, { ErrorSourceEnum } from '../utils/error.manager.js';
import { isCloud } from '@nangohq/utils';

const TABLE = '_nango_environments';

export const defaultEnvironments = ['prod', 'dev'];

const hashLocalCache = new Map<string, string>();

class EnvironmentService {
    async getEnvironmentsByAccountId(account_id: number): Promise<Pick<Environment, 'name'>[]> {
        try {
            const result = await db.knex.select<Pick<Environment, 'name'>[]>('name').from<Environment>(TABLE).where({ account_id });

            if (result == null || result.length == 0) {
                return [];
            }

            return result;
        } catch (e) {
            errorManager.report(e, {
                source: ErrorSourceEnum.PLATFORM,
                operation: LogActionEnum.DATABASE,
                accountId: account_id
            });

            return [];
        }
    }

    async getAccountAndEnvironmentBySecretKey(secretKey: string): Promise<{ account: Account; environment: Environment } | null> {
        if (!isCloud) {
            const environmentVariables = Object.keys(process.env).filter((key) => key.startsWith('NANGO_SECRET_KEY_'));
            if (environmentVariables.length > 0) {
                for (const environmentVariable of environmentVariables) {
                    const envSecretKey = process.env[environmentVariable] as string;

                    if (envSecretKey !== secretKey) {
                        continue;
                    }

                    const envName = environmentVariable.replace('NANGO_SECRET_KEY_', '').toLowerCase();
                    // This key is set dynamically and does not exists in database
                    const env = await db.knex.select<Pick<Environment, 'account_id'>>('account_id').from<Environment>(TABLE).where({ name: envName }).first();

                    if (!env) {
                        return null;
                    }

                    return this.getAccountAndEnvironment({ accountId: env.account_id, envName });
                }
            }
        }

        return this.getAccountAndEnvironment({ secretKey });
    }

    async getAccountIdFromEnvironment(environment_id: number): Promise<number | null> {
        const result = await db.knex.select('account_id').from<Environment>(TABLE).where({ id: environment_id });

        if (result == null || result.length == 0 || result[0] == null) {
            return null;
        }

        return result[0].account_id;
    }

    async getAccountFromEnvironment(environment_id: number): Promise<Account | null> {
        const result = await db.knex
            .select<Account>('_nango_accounts.*')
            .from(TABLE)
            .join('_nango_accounts', '_nango_accounts.id', '_nango_environments.account_id')
            .where('_nango_environments.id', environment_id)
            .first();

        return result || null;
    }

    async getAccountUUIDFromEnvironmentUUID(environment_uuid: string): Promise<string | null> {
        const result = await db.knex.select('account_id').from<Environment>(TABLE).where({ uuid: environment_uuid });

        if (result == null || result.length == 0 || result[0] == null) {
            return null;
        }

        const accountId = result[0].account_id;

        const uuid = await accountService.getUUIDFromAccountId(accountId);

        return uuid;
    }

    async getAccountAndEnvironmentByPublicKey(publicKey: string): Promise<{ account: Account; environment: Environment } | null> {
        if (!isCloud) {
            const environmentVariables = Object.keys(process.env).filter((key) => key.startsWith('NANGO_PUBLIC_KEY_'));
            if (environmentVariables.length > 0) {
                for (const environmentVariable of environmentVariables) {
                    const envPublicKey = process.env[environmentVariable] as string;

                    if (envPublicKey !== publicKey) {
                        continue;
                    }
                    const envName = environmentVariable.replace('NANGO_PUBLIC_KEY_', '').toLowerCase();
                    // This key is set dynamically and does not exists in database
                    const env = await db.knex.select<Pick<Environment, 'account_id'>>('account_id').from<Environment>(TABLE).where({ name: envName }).first();
                    if (!env) {
                        return null;
                    }

                    return this.getAccountAndEnvironment({ accountId: env.account_id, envName });
                }
            }
        }

        return this.getAccountAndEnvironment({ publicKey });
    }

    async getAccountAndEnvironment(
        opts: { publicKey: string } | { secretKey: string } | { accountId: number; envName: string }
    ): Promise<{ account: Account; environment: Environment } | null> {
        const q = db.knex
            .select<{
                account: Account;
                environment: Environment;
            }>(db.knex.raw('row_to_json(_nango_environments.*) as environment'), db.knex.raw('row_to_json(_nango_accounts.*) as account'))
            .from<Environment>(TABLE)
            .join('_nango_accounts', '_nango_accounts.id', '_nango_environments.account_id')
            .first();

        let hash: string | undefined;
        if ('secretKey' in opts) {
            // Hashing is slow by design so it's very slow to recompute this hash all the time
            // We keep the hash in-memory to not compromise on security if the db leak
            hash = hashLocalCache.get(opts.secretKey) || (await hashSecretKey(opts.secretKey));
            q.where('secret_key_hashed', hash);
        } else if ('publicKey' in opts) {
            q.where('_nango_environments.public_key', opts.publicKey);
        } else if (opts.accountId !== undefined) {
            q.where('_nango_environments.account_id', opts.accountId).where('_nango_environments.name', opts.envName);
        } else {
            return null;
        }

        const res = await q;
        if (!res) {
            return null;
        }

        if (hash && 'secretKey' in opts) {
            // Store only successful attempt to not pollute the memory
            hashLocalCache.set(opts.secretKey, hash);
        }
        return { account: res.account, environment: encryptionManager.decryptEnvironment(res.environment)! };
    }

    async getIdByUuid(uuid: string): Promise<number | null> {
        const result = await db.knex.select('id').from<Environment>(TABLE).where({ uuid });

        if (result == null || result.length == 0 || result[0] == null) {
            return null;
        }

        return result[0].id;
    }

    async getById(id: number): Promise<Environment | null> {
        try {
            const result = await db.knex.select('*').from<Environment>(TABLE).where({ id });

            if (result == null || result.length == 0 || result[0] == null) {
                return null;
            }

            return encryptionManager.decryptEnvironment(result[0]);
        } catch (e) {
            errorManager.report(e, {
                environmentId: id,
                source: ErrorSourceEnum.PLATFORM,
                operation: LogActionEnum.DATABASE,
                metadata: {
                    id
                }
            });
            return null;
        }
    }

    async getRawById(id: number): Promise<Environment | null> {
        try {
            const result = await db.knex.select('*').from<Environment>(TABLE).where({ id });

            if (result == null || result.length == 0 || result[0] == null) {
                return null;
            }

            return result[0];
        } catch (e) {
            errorManager.report(e, {
                environmentId: id,
                source: ErrorSourceEnum.PLATFORM,
                operation: LogActionEnum.DATABASE,
                metadata: {
                    id
                }
            });
            return null;
        }
    }

    async getByEnvironmentName(accountId: number, name: string): Promise<Environment | null> {
        const result = await db.knex.select('*').from<Environment>(TABLE).where({ account_id: accountId, name });

        if (result == null || result.length == 0 || result[0] == null) {
            return null;
        }

        return encryptionManager.decryptEnvironment(result[0]);
    }

    async createEnvironment(accountId: number, environment: string): Promise<Environment | null> {
        const result = await db.knex.from<Environment>(TABLE).insert({ account_id: accountId, name: environment }).returning('id');

        if (Array.isArray(result) && result.length === 1 && result[0] && 'id' in result[0]) {
            const environmentId = result[0]['id'];
            const environment = await this.getById(environmentId);
            if (!environment) {
                return null;
            }

<<<<<<< HEAD
            const encryptedEnvironment = await encryptionManager.encryptEnvironment(environment);
=======
            const encryptedEnvironment = await encryptionManager.encryptEnvironment({
                ...environment,
                secret_key_hashed: await hashSecretKey(environment.secret_key)
            });
>>>>>>> f0b5e167
            await db.knex.from<Environment>(TABLE).where({ id: environmentId }).update(encryptedEnvironment);

            const env = encryptionManager.decryptEnvironment(encryptedEnvironment)!;
            return env;
        }

        return null;
    }

    async createDefaultEnvironments(accountId: number): Promise<void> {
        for (const environment of defaultEnvironments) {
            await this.createEnvironment(accountId, environment);
        }
    }

    async getEnvironmentName(id: number): Promise<string | null> {
        const result = await db.knex.select('name').from<Environment>(TABLE).where({ id });

        if (result == null || result.length == 0 || result[0] == null) {
            return null;
        }

        return result[0].name;
    }

    /**
     * Get Environment Id For Account Assuming Prod
     * @desc legacy function to get the environment id for an account assuming prod
     * while the transition is being made from account_id to environment_id
     */
    async getEnvironmentIdForAccountAssumingProd(accountId: number): Promise<number | null> {
        const result = await db.knex.select('id').from<Environment>(TABLE).where({ account_id: accountId, name: 'prod' });

        if (result == null || result.length == 0 || result[0] == null) {
            return null;
        }

        return result[0].id;
    }

    async editCallbackUrl(callbackUrl: string, id: number): Promise<Environment | null> {
        return db.knex.from<Environment>(TABLE).where({ id }).update({ callback_url: callbackUrl }, ['id']);
    }

    async editWebhookUrl(webhookUrl: string, id: number): Promise<Environment | null> {
        return db.knex.from<Environment>(TABLE).where({ id }).update({ webhook_url: webhookUrl }, ['id']);
    }

    async editHmacEnabled(hmacEnabled: boolean, id: number): Promise<Environment | null> {
        return db.knex.from<Environment>(TABLE).where({ id }).update({ hmac_enabled: hmacEnabled }, ['id']);
    }

    async editAlwaysSendWebhook(always_send_webhook: boolean, id: number): Promise<Environment | null> {
        return db.knex.from<Environment>(TABLE).where({ id }).update({ always_send_webhook }, ['id']);
    }

    async editSendAuthWebhook(send_auth_webhook: boolean, id: number): Promise<Environment | null> {
        return db.knex.from<Environment>(TABLE).where({ id }).update({ send_auth_webhook }, ['id']);
    }

    async editSlackNotifications(slack_notifications: boolean, id: number): Promise<Environment | null> {
        return db.knex.from<Environment>(TABLE).where({ id }).update({ slack_notifications }, ['id']);
    }

    async getSlackNotificationsEnabled(environmentId: number): Promise<boolean | null> {
        const result = await db.knex.select('slack_notifications').from<Environment>(TABLE).where({ id: environmentId });

        if (result == null || result.length == 0 || result[0] == null) {
            return null;
        }

        return result[0].slack_notifications;
    }

    async editHmacKey(hmacKey: string, id: number): Promise<Environment | null> {
        return db.knex.from<Environment>(TABLE).where({ id }).update({ hmac_key: hmacKey }, ['id']);
    }

    async getEnvironmentVariables(environment_id: number): Promise<EnvironmentVariable[] | null> {
        const result = await db.knex.select('*').from<EnvironmentVariable>(`_nango_environment_variables`).where({ environment_id });

        if (result === null || result.length === 0) {
            return [];
        }

        return encryptionManager.decryptEnvironmentVariables(result);
    }

    async editEnvironmentVariable(environment_id: number, values: { name: string; value: string }[]): Promise<number[] | null> {
        await db.knex.from<EnvironmentVariable>(`_nango_environment_variables`).where({ environment_id }).del();

        if (values.length === 0) {
            return null;
        }

        const mappedValues: EnvironmentVariable[] = values.map((value) => {
            return {
                ...value,
                environment_id
            };
        });

        const encryptedValues = encryptionManager.encryptEnvironmentVariables(mappedValues);

        const results = await db.knex.from<EnvironmentVariable>(`_nango_environment_variables`).where({ environment_id }).insert(encryptedValues);

        if (results === null || results.length === 0) {
            return null;
        }

        return results;
    }

    async rotateKey(id: number, type: string): Promise<string | null> {
        if (type === 'secret') {
            return this.rotateSecretKey(id);
        }

        if (type === 'public') {
            return this.rotatePublicKey(id);
        }

        return null;
    }

    async revertKey(id: number, type: string): Promise<string | null> {
        if (type === 'secret') {
            return this.revertSecretKey(id);
        }

        if (type === 'public') {
            return this.revertPublicKey(id);
        }

        return null;
    }

    async activateKey(id: number, type: string): Promise<boolean> {
        if (type === 'secret') {
            return this.activateSecretKey(id);
        }

        if (type === 'public') {
            return this.activatePublicKey(id);
        }

        return false;
    }

    async rotateSecretKey(id: number): Promise<string | null> {
        const environment = await this.getById(id);

        if (!environment) {
            return null;
        }

        const pending_secret_key = uuid.v4();

        await db.knex.from<Environment>(TABLE).where({ id }).update({ pending_secret_key });

        environment.pending_secret_key = pending_secret_key;

        const encryptedEnvironment = await encryptionManager.encryptEnvironment(environment);
        await db.knex.from<Environment>(TABLE).where({ id }).update(encryptedEnvironment);

        return pending_secret_key;
    }

    async rotatePublicKey(id: number): Promise<string | null> {
        const pending_public_key = uuid.v4();

        await db.knex.from<Environment>(TABLE).where({ id }).update({ pending_public_key });

        return pending_public_key;
    }

    async revertSecretKey(id: number): Promise<string | null> {
        const environment = await this.getById(id);

        if (!environment) {
            return null;
        }

        await db.knex.from<Environment>(TABLE).where({ id }).update({
            pending_secret_key: null,
            pending_secret_key_iv: null,
            pending_secret_key_tag: null
        });

        return environment.secret_key;
    }

    async revertPublicKey(id: number): Promise<string | null> {
        const environment = await this.getById(id);

        if (!environment) {
            return null;
        }

        await db.knex.from<Environment>(TABLE).where({ id }).update({ pending_public_key: null });

        return environment.public_key;
    }

    async activateSecretKey(id: number): Promise<boolean> {
        const environment = await this.getRawById(id);

        if (!environment) {
            return false;
        }

        const decrypted = encryptionManager.decryptEnvironment(environment)!;
        await db.knex
            .from<Environment>(TABLE)
            .where({ id })
            .update({
                secret_key: environment.pending_secret_key as string,
                secret_key_iv: environment.pending_secret_key_iv as string,
                secret_key_tag: environment.pending_secret_key_tag as string,
                secret_key_hashed: await hashSecretKey(decrypted.pending_secret_key!),
                pending_secret_key: null,
                pending_secret_key_iv: null,
                pending_secret_key_tag: null
            });

        const updatedEnvironment = await this.getById(id);

        if (!updatedEnvironment) {
            return false;
        }

        return true;
    }

    async activatePublicKey(id: number): Promise<boolean> {
        const environment = await this.getById(id);

        if (!environment) {
            return false;
        }

        await db.knex
            .from<Environment>(TABLE)
            .where({ id })
            .update({
                public_key: environment.pending_public_key as string,
                pending_public_key: null
            });

        return true;
    }
}

export async function hashSecretKey(key: string) {
    if (!encryptionManager.getKey()) {
        return key;
    }

    return (await pbkdf2(key, encryptionManager.getKey(), 310000, 32, 'sha256')).toString('base64');
}

export default new EnvironmentService();<|MERGE_RESOLUTION|>--- conflicted
+++ resolved
@@ -235,14 +235,10 @@
                 return null;
             }
 
-<<<<<<< HEAD
-            const encryptedEnvironment = await encryptionManager.encryptEnvironment(environment);
-=======
             const encryptedEnvironment = await encryptionManager.encryptEnvironment({
                 ...environment,
                 secret_key_hashed: await hashSecretKey(environment.secret_key)
             });
->>>>>>> f0b5e167
             await db.knex.from<Environment>(TABLE).where({ id: environmentId }).update(encryptedEnvironment);
 
             const env = encryptionManager.decryptEnvironment(encryptedEnvironment)!;
