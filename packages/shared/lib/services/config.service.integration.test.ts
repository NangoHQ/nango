import { beforeAll, describe, expect, it } from 'vitest';

import { multipleMigrations } from '@nangohq/database';
<<<<<<< HEAD

import configService from './config.service';
import { createConfigSeed } from '../seeders/config.seeder';
import { createEnvironmentSeed } from '../seeders/environment.seeder';
=======
>>>>>>> b6d73da0

import configService from './config.service';
import { createConfigSeed } from '../seeders/config.seeder.js';
import { createEnvironmentSeed } from '../seeders/environment.seeder.js';

describe('Config service integration tests', () => {
    beforeAll(async () => {
        await multipleMigrations();
    });

    describe('createProviderConfig', () => {
        it('should set missing fields', async () => {
            const env = await createEnvironmentSeed();

            const config = await createConfigSeed(env, 'google', 'google');

            expect(config.missing_fields).toEqual(expect.arrayContaining(['oauth_client_id', 'oauth_client_secret']));
        });
    });

    describe('validateProviderConfig', () => {
        it('should return an error for oauth config with no client id', () => {
            const maybeError = configService.validateProviderConfig('OAUTH1', {
                display_name: null,
                unique_key: 'abc123',
                provider: 'provider',
                oauth_client_id: '',
                oauth_client_secret: 'secret',
                environment_id: 1,
                created_at: new Date(),
                updated_at: new Date(),
                missing_fields: []
            });

            expect(maybeError).toEqual(['oauth_client_id']);
        });

        it('should return an error for oauth config with no client secret', () => {
            const maybeError = configService.validateProviderConfig('OAUTH1', {
                display_name: null,
                unique_key: 'abc123',
                provider: 'provider',
                oauth_client_id: 'client',
                oauth_client_secret: '',
                environment_id: 1,
                created_at: new Date(),
                updated_at: new Date(),
                missing_fields: []
            });

            expect(maybeError).toEqual(['oauth_client_secret']);
        });

        it('should return an error for app config with no client id', () => {
            const maybeError = configService.validateProviderConfig('APP', {
                display_name: null,
                unique_key: 'abc123',
                provider: 'provider',
                oauth_client_id: '',
                oauth_client_secret: 'secret',
                app_link: 'link',
                environment_id: 1,
                created_at: new Date(),
                updated_at: new Date(),
                missing_fields: []
            });

            expect(maybeError).toEqual(['oauth_client_id']);
        });

        it('should return an error for app config with no client secret', () => {
            const maybeError = configService.validateProviderConfig('APP', {
                display_name: null,
                unique_key: 'abc123',
                provider: 'provider',
                oauth_client_id: 'id',
                oauth_client_secret: '',
                app_link: 'link',
                environment_id: 1,
                created_at: new Date(),
                updated_at: new Date(),
                missing_fields: []
            });

            expect(maybeError).toEqual(['oauth_client_secret']);
        });

        it('should return an error for app config with no app link', () => {
            const maybeError = configService.validateProviderConfig('APP', {
                display_name: null,
                unique_key: 'abc123',
                provider: 'provider',
                oauth_client_id: 'id',
                oauth_client_secret: 'secret',
                app_link: '',
                environment_id: 1,
                created_at: new Date(),
                updated_at: new Date(),
                missing_fields: []
            });

            expect(maybeError).toEqual(['app_link']);
        });

        it('should return an error for a custom config with no app_id or private key', () => {
            const maybeError = configService.validateProviderConfig('CUSTOM', {
                display_name: null,
                unique_key: 'abc123',
                provider: 'provider',
                oauth_client_id: 'id',
                oauth_client_secret: 'secret',
                app_link: 'https://github.com/some/app',
                environment_id: 1,
                created_at: new Date(),
                updated_at: new Date(),
                missing_fields: [],
                custom: {
                    app_id: '',
                    private_key: ''
                }
            });

            expect(maybeError).toEqual(['app_id', 'private_key']);
        });
    });
});<|MERGE_RESOLUTION|>--- conflicted
+++ resolved
@@ -1,15 +1,8 @@
 import { beforeAll, describe, expect, it } from 'vitest';
 
 import { multipleMigrations } from '@nangohq/database';
-<<<<<<< HEAD
 
-import configService from './config.service';
-import { createConfigSeed } from '../seeders/config.seeder';
-import { createEnvironmentSeed } from '../seeders/environment.seeder';
-=======
->>>>>>> b6d73da0
-
-import configService from './config.service';
+import configService from './config.service.js';
 import { createConfigSeed } from '../seeders/config.seeder.js';
 import { createEnvironmentSeed } from '../seeders/environment.seeder.js';
 
