import { beforeAll, describe, expect, it } from 'vitest';

import { multipleMigrations } from '@nangohq/database';

import configService from './config.service.js';
import { createConfigSeed } from '../seeders/config.seeder.js';
import { createEnvironmentSeed } from '../seeders/environment.seeder.js';

describe('Config service integration tests', () => {
    beforeAll(async () => {
        await multipleMigrations();
    });

    describe('createProviderConfig', () => {
        it('should set missing fields', async () => {
            const env = await createEnvironmentSeed();

            const config = await createConfigSeed(env, 'google', 'google');

            expect(config.missing_fields).toEqual(expect.arrayContaining(['oauth_client_id', 'oauth_client_secret']));
        });
    });

    describe('validateProviderConfig', () => {
        it('should return an error for oauth config with no client id', () => {
            const maybeError = configService.validateProviderConfig('OAUTH1', {
                display_name: null,
                unique_key: 'abc123',
                provider: 'provider',
                oauth_client_id: '',
                oauth_client_secret: 'secret',
                environment_id: 1,
                created_at: new Date(),
                updated_at: new Date(),
                missing_fields: [],
                forward_webhooks: true,
<<<<<<< HEAD
                user_defined: true
=======
                shared_credentials_id: null
>>>>>>> 26f5f02d
            });

            expect(maybeError).toEqual(['oauth_client_id']);
        });

        it('should return an error for oauth config with no client secret', () => {
            const maybeError = configService.validateProviderConfig('OAUTH1', {
                display_name: null,
                unique_key: 'abc123',
                provider: 'provider',
                oauth_client_id: 'client',
                oauth_client_secret: '',
                environment_id: 1,
                created_at: new Date(),
                updated_at: new Date(),
                missing_fields: [],
                forward_webhooks: true,
<<<<<<< HEAD
                user_defined: true
=======
                shared_credentials_id: null
>>>>>>> 26f5f02d
            });

            expect(maybeError).toEqual(['oauth_client_secret']);
        });

        it('should return an error for app config with no client id', () => {
            const maybeError = configService.validateProviderConfig('APP', {
                display_name: null,
                unique_key: 'abc123',
                provider: 'provider',
                oauth_client_id: '',
                oauth_client_secret: 'secret',
                app_link: 'link',
                environment_id: 1,
                created_at: new Date(),
                updated_at: new Date(),
                missing_fields: [],
                forward_webhooks: true,
<<<<<<< HEAD
                user_defined: true
=======
                shared_credentials_id: null
>>>>>>> 26f5f02d
            });

            expect(maybeError).toEqual(['oauth_client_id']);
        });

        it('should return an error for app config with no client secret', () => {
            const maybeError = configService.validateProviderConfig('APP', {
                display_name: null,
                unique_key: 'abc123',
                provider: 'provider',
                oauth_client_id: 'id',
                oauth_client_secret: '',
                app_link: 'link',
                environment_id: 1,
                created_at: new Date(),
                updated_at: new Date(),
                missing_fields: [],
                forward_webhooks: true,
<<<<<<< HEAD
                user_defined: true
=======
                shared_credentials_id: null
>>>>>>> 26f5f02d
            });

            expect(maybeError).toEqual(['oauth_client_secret']);
        });

        it('should return an error for app config with no app link', () => {
            const maybeError = configService.validateProviderConfig('APP', {
                display_name: null,
                unique_key: 'abc123',
                provider: 'provider',
                oauth_client_id: 'id',
                oauth_client_secret: 'secret',
                app_link: '',
                environment_id: 1,
                created_at: new Date(),
                updated_at: new Date(),
                missing_fields: [],
                forward_webhooks: true,
<<<<<<< HEAD
                user_defined: true
=======
                shared_credentials_id: null
>>>>>>> 26f5f02d
            });

            expect(maybeError).toEqual(['app_link']);
        });

        it('should return an error for a custom config with no app_id or private key', () => {
            const maybeError = configService.validateProviderConfig('CUSTOM', {
                display_name: null,
                unique_key: 'abc123',
                provider: 'provider',
                oauth_client_id: 'id',
                oauth_client_secret: 'secret',
                app_link: 'https://github.com/some/app',
                environment_id: 1,
                created_at: new Date(),
                updated_at: new Date(),
                missing_fields: [],
                custom: {
                    app_id: '',
                    private_key: ''
                },
                forward_webhooks: true,
<<<<<<< HEAD
                user_defined: true
=======
                shared_credentials_id: null
>>>>>>> 26f5f02d
            });

            expect(maybeError).toEqual(['app_id', 'private_key']);
        });
    });
});<|MERGE_RESOLUTION|>--- conflicted
+++ resolved
@@ -34,11 +34,7 @@
                 updated_at: new Date(),
                 missing_fields: [],
                 forward_webhooks: true,
-<<<<<<< HEAD
-                user_defined: true
-=======
                 shared_credentials_id: null
->>>>>>> 26f5f02d
             });
 
             expect(maybeError).toEqual(['oauth_client_id']);
@@ -56,11 +52,7 @@
                 updated_at: new Date(),
                 missing_fields: [],
                 forward_webhooks: true,
-<<<<<<< HEAD
-                user_defined: true
-=======
                 shared_credentials_id: null
->>>>>>> 26f5f02d
             });
 
             expect(maybeError).toEqual(['oauth_client_secret']);
@@ -79,11 +71,7 @@
                 updated_at: new Date(),
                 missing_fields: [],
                 forward_webhooks: true,
-<<<<<<< HEAD
-                user_defined: true
-=======
                 shared_credentials_id: null
->>>>>>> 26f5f02d
             });
 
             expect(maybeError).toEqual(['oauth_client_id']);
@@ -102,11 +90,7 @@
                 updated_at: new Date(),
                 missing_fields: [],
                 forward_webhooks: true,
-<<<<<<< HEAD
-                user_defined: true
-=======
                 shared_credentials_id: null
->>>>>>> 26f5f02d
             });
 
             expect(maybeError).toEqual(['oauth_client_secret']);
@@ -125,11 +109,7 @@
                 updated_at: new Date(),
                 missing_fields: [],
                 forward_webhooks: true,
-<<<<<<< HEAD
-                user_defined: true
-=======
                 shared_credentials_id: null
->>>>>>> 26f5f02d
             });
 
             expect(maybeError).toEqual(['app_link']);
@@ -152,11 +132,7 @@
                     private_key: ''
                 },
                 forward_webhooks: true,
-<<<<<<< HEAD
-                user_defined: true
-=======
                 shared_credentials_id: null
->>>>>>> 26f5f02d
             });
 
             expect(maybeError).toEqual(['app_id', 'private_key']);
