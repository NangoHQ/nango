--- conflicted
+++ resolved
@@ -134,15 +134,9 @@
         await deleteSyncConfig(syncConfigId);
     }
 
-<<<<<<< HEAD
-    public async deleteSync(syncId: string, environmentId: number) {
-        await deleteScheduleForSync(syncId, environmentId);
-        await deleteSync(syncId);
-=======
     public async softDeleteSync(syncId: string, environmentId: number) {
         await deleteScheduleForSync(syncId, environmentId);
         await softDeleteSync(syncId);
->>>>>>> ff672022
     }
 
     public async softDeleteSyncsByConnection(connection: Connection) {
@@ -153,11 +147,7 @@
         }
 
         for (const sync of syncs) {
-<<<<<<< HEAD
-            await this.deleteSync(sync.id as string, connection.environment_id);
-=======
             await this.softDeleteSync(sync.id!, connection.environment_id);
->>>>>>> ff672022
         }
     }
 
