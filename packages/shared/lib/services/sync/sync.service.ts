import { v4 as uuidv4 } from 'uuid';
import db, { schema, dbNamespace } from '../../db/database.js';
import {
    SyncConfigType,
    IncomingFlowConfig,
    SyncAndActionDifferences,
    Sync,
    Job as SyncJob,
    SyncStatus,
    SyncWithSchedule,
    SlimSync,
    SlimAction
} from '../../models/Sync.js';
import type { Connection, NangoConnection } from '../../models/Connection.js';
import SyncClient from '../../clients/sync.client.js';
import { updateSuccess as updateSuccessActivityLog, createActivityLogMessage, createActivityLogMessageAndEnd } from '../activity/activity.service.js';
import { markAllAsStopped } from './schedule.service.js';
import {
    getActiveCustomSyncConfigsByEnvironmentId,
    getSyncConfigsByProviderConfigKey,
    getActionConfigByNameAndProviderConfigKey
} from './config/config.service.js';
import syncOrchestrator from './orchestrator.service.js';
import connectionService from '../connection.service.js';

const TABLE = dbNamespace + 'syncs';
const SYNC_JOB_TABLE = dbNamespace + 'sync_jobs';
const SYNC_SCHEDULE_TABLE = dbNamespace + 'sync_schedules';
const SYNC_CONFIG_TABLE = dbNamespace + 'sync_configs';
const ACTIVITY_LOG_TABLE = dbNamespace + 'activity_logs';

/**
 * Sync Service
 * @description
 *  A Sync is active Nango Sync on the connection level that has:
 *  - collection of sync jobs (initial or incremental)
 *  - sync schedule
 *  - bunch of sync data records
 *
 *  A Sync config is a separate entity that is not necessarily active on the
 *  provider level that has no direction to a sync
 *  A Sync job can connect a sync and a sync config as it has both a `sync_id`
 * and `sync_config_id`
 *
 */

export const getById = async (id: string): Promise<Sync | null> => {
    const result = await db.knex.withSchema(db.schema()).select('*').from<Sync>(TABLE).where({ id, deleted: false });

    if (!result || result.length == 0 || !result[0]) {
        return null;
    }

    return result[0];
};

export const createSync = async (nangoConnectionId: number, name: string): Promise<Sync | null> => {
    const existingSync = await getSyncByIdAndName(nangoConnectionId, name);

    if (existingSync) {
        return null;
    }

    const sync: Sync = {
        id: uuidv4(),
        nango_connection_id: nangoConnectionId,
        name
    };

    const result = await schema().from<Sync>(TABLE).insert(sync).returning('*');

    if (!result || result.length == 0 || !result[0]) {
        return null;
    }

    return result[0];
};

export const getLastSyncDate = async (id: string, backup = true): Promise<Date | null> => {
    const result = await schema().select('last_sync_date').from<Sync>(TABLE).where({
        id,
        deleted: false
    });

    if (!result || result.length == 0 || !result[0]) {
        return null;
    }

    let { last_sync_date } = result[0];

    if (backup && last_sync_date === null) {
        last_sync_date = await getJobLastSyncDate(id);
    }

    return last_sync_date;
};

export const clearLastSyncDate = async (id: string): Promise<void> => {
    await schema()
        .from<Sync>(TABLE)
        .where({
            id,
            deleted: false
        })
        .update({
            last_sync_date: null
        });
};

/**
 * Set Last Sync Date
 * @desc if passed a valid date set the sync date, however if
 * we don't want to override the sync make sure it is null
 * before we set it
 *
 * This is due to the fact that users can set the last sync date
 * during the integration script so we don't want to override what they
 * set in the script
 */
export const setLastSyncDate = async (id: string, tempDate: Date | string, override = true): Promise<boolean> => {
    if (!tempDate) {
        return false;
    }

    const date = typeof tempDate === 'string' ? new Date(tempDate) : tempDate;

    if (isNaN(date.getTime())) {
        return false;
    }

    // if override is false that means we need to verify
    // that we should update the last sync date
    // if it isn't null
    if (!override) {
        const lastSyncDate = await getLastSyncDate(id, false);

        if (lastSyncDate !== null) {
            return false;
        }
    }

    await schema()
        .from<Sync>(TABLE)
        .where({
            id,
            deleted: false
        })
        .update({
            last_sync_date: date
        });

    return true;
};

/**
 * Get Last Sync Date
 * @desc this is the very end of the sync process so we know when the sync job
 * is completely finished
 */
export const getJobLastSyncDate = async (sync_id: string): Promise<Date | null> => {
    const result = await schema()
        .select('updated_at')
        .from<SyncJob>(SYNC_JOB_TABLE)
        .where({
            sync_id,
            status: SyncStatus.SUCCESS,
            deleted: false
        })
        .orderBy('updated_at', 'desc')
        .first();

    if (!result) {
        return null;
    }

    const { updated_at } = result;

    return updated_at;
};

export const getSyncByIdAndName = async (nangoConnectionId: number, name: string): Promise<Sync | null> => {
    const result = await db.knex.withSchema(db.schema()).select('*').from<Sync>(TABLE).where({
        nango_connection_id: nangoConnectionId,
        name,
        deleted: false
    });

    if (Array.isArray(result) && result.length > 0) {
        return result[0] as Sync;
    }

    return null;
};

export const getSyncsFlat = async (nangoConnection: Connection): Promise<SyncWithSchedule[]> => {
    const result = await schema()
        .select('*')
        .from<Sync>(TABLE)
        .join(SYNC_SCHEDULE_TABLE, `${SYNC_SCHEDULE_TABLE}.sync_id`, `${TABLE}.id`)
        .where({
            nango_connection_id: nangoConnection.id,
            [`${SYNC_SCHEDULE_TABLE}.deleted`]: false,
            [`${TABLE}.deleted`]: false
        });

    if (Array.isArray(result) && result.length > 0) {
        return result;
    }

    return [];
};

export const getSyncsFlatWithNames = async (nangoConnection: Connection, syncNames: string[]): Promise<SyncWithSchedule[]> => {
    const result = await schema()
        .select('*')
        .from<Sync>(TABLE)
        .join(SYNC_SCHEDULE_TABLE, `${SYNC_SCHEDULE_TABLE}.sync_id`, `${TABLE}.id`)
        .where({
            nango_connection_id: nangoConnection.id,
            [`${SYNC_SCHEDULE_TABLE}.deleted`]: false,
            [`${TABLE}.deleted`]: false
        })
        .whereIn(`${TABLE}.name`, syncNames);

    if (Array.isArray(result) && result.length > 0) {
        return result;
    }

    return [];
};

/**
 * Get Syncs
 * @description get the sync related to the connection
 * the latest sync and its result and the next sync based on the schedule
 */
export const getSyncs = async (nangoConnection: Connection): Promise<Sync[]> => {
    const syncClient = await SyncClient.getInstance();

    if (!syncClient || !nangoConnection || !nangoConnection.id) {
        return [];
    }

    const scheduleResponse = await syncClient?.listSchedules();
    if (scheduleResponse?.schedules.length === 0) {
        await markAllAsStopped();
    }

    const syncJobTimestampsSubQuery = db.knex.raw(
        `(
            SELECT json_agg(json_build_object(
                'created_at', nango.${SYNC_JOB_TABLE}.created_at,
                'updated_at', nango.${SYNC_JOB_TABLE}.updated_at
            ))
            FROM nango.${SYNC_JOB_TABLE}
            WHERE nango.${SYNC_JOB_TABLE}.sync_id = nango.${TABLE}.id
                AND nango.${SYNC_JOB_TABLE}.created_at >= CURRENT_DATE - INTERVAL '30 days'
                AND nango.${SYNC_JOB_TABLE}.deleted = false
        ) as thirty_day_timestamps`
    );

    const result = await schema()
        .from<Sync>(TABLE)
        .select(
            `${TABLE}.*`,
            `${SYNC_SCHEDULE_TABLE}.schedule_id`,
            `${SYNC_SCHEDULE_TABLE}.frequency`,
            `${SYNC_SCHEDULE_TABLE}.offset`,
            `${SYNC_SCHEDULE_TABLE}.status as schedule_status`,
            db.knex.raw(
                `(
                    SELECT json_build_object(
                        'job_id', nango.${SYNC_JOB_TABLE}.id,
                        'created_at', nango.${SYNC_JOB_TABLE}.created_at,
                        'updated_at', nango.${SYNC_JOB_TABLE}.updated_at,
                        'type', nango.${SYNC_JOB_TABLE}.type,
                        'result', nango.${SYNC_JOB_TABLE}.result,
                        'status', nango.${SYNC_JOB_TABLE}.status,
                        'sync_config_id', nango.${SYNC_JOB_TABLE}.sync_config_id,
                        'version', nango.${SYNC_CONFIG_TABLE}.version,
                        'models', nango.${SYNC_CONFIG_TABLE}.models,
                        'activity_log_id', nango.${ACTIVITY_LOG_TABLE}.id
                    )
                    FROM nango.${SYNC_JOB_TABLE}
                    JOIN nango.${SYNC_CONFIG_TABLE} ON nango.${SYNC_CONFIG_TABLE}.id = nango.${SYNC_JOB_TABLE}.sync_config_id
                    LEFT JOIN nango.${ACTIVITY_LOG_TABLE} ON nango.${ACTIVITY_LOG_TABLE}.session_id = nango.${SYNC_JOB_TABLE}.id::text
                    WHERE nango.${SYNC_JOB_TABLE}.sync_id = nango.${TABLE}.id
                    AND nango.${SYNC_JOB_TABLE}.deleted = false
                    AND nango.${SYNC_CONFIG_TABLE}.deleted = false
                    ORDER BY nango.${SYNC_JOB_TABLE}.updated_at DESC
                    LIMIT 1
                ) as latest_sync
                `
            ),
            syncJobTimestampsSubQuery
        )
        .leftJoin(SYNC_JOB_TABLE, `${SYNC_JOB_TABLE}.sync_id`, '=', `${TABLE}.id`)
        .join(SYNC_SCHEDULE_TABLE, `${SYNC_SCHEDULE_TABLE}.sync_id`, `${TABLE}.id`)
        .where({
            nango_connection_id: nangoConnection.id,
            [`${SYNC_SCHEDULE_TABLE}.deleted`]: false,
            [`${SYNC_JOB_TABLE}.deleted`]: false,
            [`${TABLE}.deleted`]: false
        })
        .orderBy(`${TABLE}.name`, 'asc')
        .groupBy(
            `${TABLE}.id`,
            `${SYNC_SCHEDULE_TABLE}.frequency`,
            `${SYNC_SCHEDULE_TABLE}.offset`,
            `${SYNC_SCHEDULE_TABLE}.status`,
            `${SYNC_SCHEDULE_TABLE}.schedule_id`
        );

    const syncsWithSchedule = result.map((sync) => {
        const { schedule_id } = sync;
        const schedule = scheduleResponse?.schedules.find((schedule) => schedule.scheduleId === schedule_id);
        const futureActionTimes = schedule?.info?.futureActionTimes?.map((long) => long?.seconds?.toNumber()) || [];

        return {
            ...sync,
            futureActionTimes
        };
    });

    if (Array.isArray(syncsWithSchedule) && syncsWithSchedule.length > 0) {
        return syncsWithSchedule;
    }

    return [];
};

export const getSyncsByConnectionId = async (nangoConnectionId: number): Promise<Sync[] | null> => {
    const results = await db.knex.withSchema(db.schema()).select('*').from<Sync>(TABLE).where({ nango_connection_id: nangoConnectionId, deleted: false });

    if (Array.isArray(results) && results.length > 0) {
        return results;
    }

    return null;
};

export const getSyncsByProviderConfigKey = async (environment_id: number, providerConfigKey: string): Promise<Sync[]> => {
    const results = await db.knex
        .withSchema(db.schema())
        .select(`${TABLE}.id`, `${TABLE}.name`, `_nango_connections.connection_id`, `${TABLE}.created_at`, `${TABLE}.updated_at`, `${TABLE}.last_sync_date`)
        .from<Sync>(TABLE)
        .join('_nango_connections', '_nango_connections.id', `${TABLE}.nango_connection_id`)
        .where({
            environment_id,
            provider_config_key: providerConfigKey,
            [`_nango_connections.deleted`]: false,
            [`${TABLE}.deleted`]: false
        });

    return results;
};

export const getSyncsByProviderConfigAndSyncName = async (environment_id: number, providerConfigKey: string, syncName: string): Promise<Sync[]> => {
    const results = await db.knex
        .withSchema(db.schema())
        .select(`${TABLE}.*`)
        .from<Sync>(TABLE)
        .join('_nango_connections', '_nango_connections.id', `${TABLE}.nango_connection_id`)
        .where({
            environment_id,
            provider_config_key: providerConfigKey,
            name: syncName,
            [`_nango_connections.deleted`]: false,
            [`${TABLE}.deleted`]: false
        });

    return results;
};

export const getSyncNamesByConnectionId = async (nangoConnectionId: number): Promise<string[]> => {
    const results = await db.knex.withSchema(db.schema()).select('name').from<Sync>(TABLE).where({ nango_connection_id: nangoConnectionId, deleted: false });

    if (Array.isArray(results) && results.length > 0) {
        return results.map((sync) => sync.name);
    }

    return [];
};

export const getSyncsByProviderConfigAndSyncNames = async (environment_id: number, providerConfigKey: string, syncNames: string[]): Promise<Sync[]> => {
    const results = await db.knex
        .withSchema(db.schema())
        .select(`${TABLE}.*`)
        .from<Sync>(TABLE)
        .join('_nango_connections', '_nango_connections.id', `${TABLE}.nango_connection_id`)
        .where({
            environment_id,
            provider_config_key: providerConfigKey,
            [`_nango_connections.deleted`]: false,
            [`${TABLE}.deleted`]: false
        })
        .whereIn('name', syncNames);

    return results;
};

/**
 * Verify Ownership
 * @desc verify that the incoming account id matches with the provided nango connection id
 */
export const verifyOwnership = async (nangoConnectionId: number, environment_id: number, syncId: string): Promise<boolean> => {
    const result = await schema()
        .select('*')
        .from<Sync>(TABLE)
        .join('_nango_connections', '_nango_connections.id', `${TABLE}.nango_connection_id`)
        .where({
            environment_id,
            [`${TABLE}.id`]: syncId,
            nango_connection_id: nangoConnectionId,
            [`_nango_connections.deleted`]: false,
            [`${TABLE}.deleted`]: false
        });

    if (result.length === 0) {
        return false;
    }

    return true;
};

export const deleteSync = async (syncId: string): Promise<string> => {
    await schema().from<Sync>(TABLE).where({ id: syncId, deleted: false }).update({ deleted: true, deleted_at: new Date() });

    await syncOrchestrator.deleteSyncRelatedObjects(syncId);

    return syncId;
};

export const findSyncByConnections = async (connectionIds: number[], sync_name: string): Promise<Sync[]> => {
    const results = await schema()
        .select('*')
        .from<Sync>(TABLE)
        .join('_nango_connections', '_nango_connections.id', `${TABLE}.nango_connection_id`)
        .whereIn('nango_connection_id', connectionIds)
        .andWhere({
            name: sync_name,
            [`${TABLE}.deleted`]: false,
            [`_nango_connections.deleted`]: false
        });

    if (Array.isArray(results) && results.length > 0) {
        return results;
    }

    return [];
};

<<<<<<< HEAD
export const getSyncsBySyncConfigId = async (environmentId: number, syncConfigId: number): Promise<Sync[]> => {
    const results = await schema()
        .select('sync_name', `${TABLE}.id`)
        .from<Sync>(TABLE)
        .join(SYNC_CONFIG_TABLE, `${TABLE}.name`, `${SYNC_CONFIG_TABLE}.sync_name`)
        .where({
            environment_id: environmentId,
            [`${SYNC_CONFIG_TABLE}.id`]: syncConfigId,
            [`${TABLE}.deleted`]: false,
            [`${SYNC_CONFIG_TABLE}.deleted`]: false,
            [`${SYNC_CONFIG_TABLE}.active`]: true
        });

    return results;
=======
export const getSyncsByConnectionIdsAndEnvironmentIdAndSyncName = async (connectionIds: string[], environmentId: number, syncName: string): Promise<Sync[]> => {
    const results = await schema()
        .select(`${TABLE}.id`)
        .from<Sync>(TABLE)
        .join('_nango_connections', '_nango_connections.id', `${TABLE}.nango_connection_id`)
        .whereIn('_nango_connections.connection_id', connectionIds)
        .andWhere({
            name: syncName,
            environment_id: environmentId,
            [`${TABLE}.deleted`]: false,
            [`_nango_connections.deleted`]: false
        });

    if (Array.isArray(results) && results.length > 0) {
        return results;
    }

    return [];
>>>>>>> 31d53d7f
};

export const getAndReconcileDifferences = async (
    environmentId: number,
    syncs: IncomingFlowConfig[],
    performAction: boolean,
    activityLogId: number | null,
    debug = false,
    singleDeployMode = false
): Promise<SyncAndActionDifferences | null> => {
    const newSyncs: SlimSync[] = [];
    const newActions: SlimAction[] = [];
    const syncsToCreate = [];

    const existingSyncsByProviderConfig: { [key: string]: SlimSync[] } = {};
    const existingConnectionsByProviderConfig: { [key: string]: NangoConnection[] } = {};

    for (const sync of syncs) {
        const { syncName, providerConfigKey, type } = sync;
        if (type === SyncConfigType.ACTION) {
            const actionExists = await getActionConfigByNameAndProviderConfigKey(environmentId, syncName, providerConfigKey);
            if (!actionExists) {
                newActions.push({
                    name: syncName,
                    providerConfigKey
                });
            }
            continue;
        }

        if (!existingSyncsByProviderConfig[providerConfigKey]) {
            // this gets syncs that have a sync config and are active OR just have a sync config
            existingSyncsByProviderConfig[providerConfigKey] = await getSyncConfigsByProviderConfigKey(environmentId, providerConfigKey);
            existingConnectionsByProviderConfig[providerConfigKey] = await connectionService.getConnectionsByEnvironmentAndConfig(
                environmentId,
                providerConfigKey
            );
        }
        const currentSync = existingSyncsByProviderConfig[providerConfigKey];

        const exists = currentSync?.find((existingSync) => existingSync.name === syncName);
        const connections = existingConnectionsByProviderConfig[providerConfigKey] as Connection[];

        let isNew = false;

        /*
         * The possible scenarios are as follows:
         * 1. There are connections for the provider but doesn't have an active sync -- it is a new sync, isNew = true
         * 2. It doesn't exist yet, so exists = false, which means we're in the reconciliation step so performAction = false so we don't create the sync
         * When we come back here and performAction is true, the sync would have been created so exists will be true and we'll only create
         * the sync if there are connections
         */
        let syncsByConnection: Sync[] = [];
        if (exists && connections.length > 0) {
            syncsByConnection = await findSyncByConnections(
                connections.map((connection) => connection.id as number),
                syncName
            );
            isNew = syncsByConnection.length === 0;
        }

        if (!exists || isNew) {
            newSyncs.push({
                name: syncName,
                providerConfigKey,
                connections: existingConnectionsByProviderConfig[providerConfigKey]?.length as number,
                auto_start: sync.auto_start === false ? false : true
            });
            if (performAction) {
                if (debug && activityLogId) {
                    await createActivityLogMessage({
                        level: 'debug',
                        environment_id: environmentId,
                        activity_log_id: activityLogId as number,
                        timestamp: Date.now(),
                        content: `Creating sync ${syncName} for ${providerConfigKey} with ${connections.length} connections and initiating`
                    });
                }
                syncsToCreate.push({ connections, syncName, sync, providerConfigKey, environmentId });
            }
        }

        // in some cases syncs are missing so let's also create them if missing
        if (performAction && syncsByConnection.length !== 0 && syncsByConnection.length !== connections.length) {
            const missingConnections = connections.filter((connection) => {
                return !syncsByConnection.find((sync) => sync.nango_connection_id === connection.id);
            });

            if (missingConnections.length > 0) {
                if (debug && activityLogId) {
                    await createActivityLogMessage({
                        level: 'debug',
                        environment_id: environmentId,
                        activity_log_id: activityLogId as number,
                        timestamp: Date.now(),
                        content: `Creating sync ${syncName} for ${providerConfigKey} with ${missingConnections.length} connections`
                    });
                }
                syncsToCreate.push({ connections: missingConnections, syncName, sync, providerConfigKey, environmentId });
            }
        }
    }

    if (syncsToCreate.length > 0) {
        if (debug && activityLogId) {
            const syncNames = syncsToCreate.map((sync) => sync.syncName);
            await createActivityLogMessage({
                level: 'debug',
                environment_id: environmentId,
                activity_log_id: activityLogId as number,
                timestamp: Date.now(),
                content: `Creating ${syncsToCreate.length} sync${syncsToCreate.length === 1 ? '' : 's'} ${JSON.stringify(syncNames, null, 2)}`
            });
        }
        // this is taken out of the loop to ensure it awaits all the calls properly
        const result = await syncOrchestrator.createSyncs(syncsToCreate, debug, activityLogId as number);

        if (!result) {
            if (activityLogId) {
                await updateSuccessActivityLog(activityLogId as number, false);
            }
            return null;
        }
    }

    // we don't want to include pre built syncs as they are handled differently hence
    // the "custom" sync configs
    const existingSyncs = await getActiveCustomSyncConfigsByEnvironmentId(environmentId);

    const deletedSyncs: SlimSync[] = [];
    const deletedActions: SlimAction[] = [];

    if (!singleDeployMode) {
        for (const existingSync of existingSyncs) {
            const exists = syncs.find((sync) => sync.syncName === existingSync.sync_name && sync.providerConfigKey === existingSync.unique_key);

            if (!exists) {
                const connections = await connectionService.getConnectionsByEnvironmentAndConfig(environmentId, existingSync.unique_key);
                if (existingSync.type === SyncConfigType.SYNC) {
                    deletedSyncs.push({
                        name: existingSync.sync_name,
                        providerConfigKey: existingSync.unique_key,
                        connections: connections?.length as number
                    });
                } else {
                    deletedActions.push({
                        name: existingSync.sync_name,
                        providerConfigKey: existingSync.unique_key
                    });
                }

                if (performAction) {
                    if (debug && activityLogId) {
                        await createActivityLogMessage({
                            level: 'debug',
                            environment_id: environmentId,
                            activity_log_id: activityLogId as number,
                            timestamp: Date.now(),
                            content: `Deleting sync ${existingSync.sync_name} for ${existingSync.unique_key} with ${connections.length} connections`
                        });
                    }
                    await syncOrchestrator.deleteConfig(existingSync.id as number, environmentId);

                    if (existingSync.type === SyncConfigType.SYNC) {
                        for (const connection of connections) {
                            const syncId = await getSyncByIdAndName(connection.id as number, existingSync.sync_name);
                            if (syncId) {
                                await syncOrchestrator.deleteSync(syncId.id as string, environmentId);
                            }
                        }
                    }

                    if (activityLogId) {
                        const connectionDescription =
                            existingSync.type === SyncConfigType.SYNC ? ` with ${connections.length} connection${connections.length > 1 ? 's' : ''}.` : '.';
                        const content = `Successfully deleted ${existingSync.type} ${existingSync.sync_name} for ${existingSync.unique_key}${connectionDescription}`;

                        await createActivityLogMessage({
                            level: 'debug',
                            environment_id: environmentId,
                            activity_log_id: activityLogId as number,
                            timestamp: Date.now(),
                            content
                        });
                    }
                }
            }
        }
    }

    if (debug && activityLogId) {
        await createActivityLogMessageAndEnd({
            level: 'debug',
            environment_id: environmentId,
            activity_log_id: activityLogId as number,
            timestamp: Date.now(),
            content: 'Sync deploy diff in debug mode process complete successfully.'
        });
    }

    return {
        newSyncs,
        newActions,
        deletedSyncs,
        deletedActions
    };
};<|MERGE_RESOLUTION|>--- conflicted
+++ resolved
@@ -450,22 +450,6 @@
     return [];
 };
 
-<<<<<<< HEAD
-export const getSyncsBySyncConfigId = async (environmentId: number, syncConfigId: number): Promise<Sync[]> => {
-    const results = await schema()
-        .select('sync_name', `${TABLE}.id`)
-        .from<Sync>(TABLE)
-        .join(SYNC_CONFIG_TABLE, `${TABLE}.name`, `${SYNC_CONFIG_TABLE}.sync_name`)
-        .where({
-            environment_id: environmentId,
-            [`${SYNC_CONFIG_TABLE}.id`]: syncConfigId,
-            [`${TABLE}.deleted`]: false,
-            [`${SYNC_CONFIG_TABLE}.deleted`]: false,
-            [`${SYNC_CONFIG_TABLE}.active`]: true
-        });
-
-    return results;
-=======
 export const getSyncsByConnectionIdsAndEnvironmentIdAndSyncName = async (connectionIds: string[], environmentId: number, syncName: string): Promise<Sync[]> => {
     const results = await schema()
         .select(`${TABLE}.id`)
@@ -484,7 +468,6 @@
     }
 
     return [];
->>>>>>> 31d53d7f
 };
 
 export const getAndReconcileDifferences = async (
