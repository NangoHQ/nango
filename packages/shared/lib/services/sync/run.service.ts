import type { Context } from '@temporalio/activity';
import { loadLocalNangoConfig, nangoConfigFile } from '../nango-config.service.js';
import type { NangoConnection, Metadata } from '../../models/Connection.js';
import type { SyncResult, SyncType, Job as SyncJob, IntegrationServiceInterface } from '../../models/Sync.js';
import { SyncStatus } from '../../models/Sync.js';
import type { ServiceResponse } from '../../models/Generic.js';
import { createActivityLogMessage, createActivityLogMessageAndEnd, updateSuccess as updateSuccessActivityLog } from '../activity/activity.service.js';
import { addSyncConfigToJob, updateSyncJobResult, updateSyncJobStatus } from '../sync/job.service.js';
import { getSyncConfig } from './config/config.service.js';
import localFileService from '../file/local.service.js';
import { getLastSyncDate, setLastSyncDate } from './sync.service.js';
import environmentService from '../environment.service.js';
import accountService from '../account.service.js';
import slackNotificationService from '../notification/slack.service.js';
import webhookService from '../notification/webhook.service.js';
import { integrationFilesAreRemote, isCloud, getLogger } from '@nangohq/utils';
import { getApiUrl, isJsOrTsType } from '../../utils/utils.js';
import errorManager, { ErrorSourceEnum } from '../../utils/error.manager.js';
import { NangoError } from '../../utils/error.js';
import telemetry, { LogTypes, MetricTypes } from '../../utils/telemetry.js';
import type { NangoIntegrationData, NangoIntegration } from '../../models/NangoConfig.js';
import type { UpsertSummary } from '../../models/Data.js';
import { LogActionEnum } from '../../models/Activity.js';
import type { Environment } from '../../models/Environment.js';
<<<<<<< HEAD
import * as recordsService from './data/records.service.js';
import type { LogContext } from '@nangohq/logs';
import { getExistingOperationContext } from '@nangohq/logs';
=======
import * as legacyRecordsService from './data/records.service.js';

const logger = getLogger('run.service');
>>>>>>> 4c94a690

interface BigQueryClientInterface {
    insert(row: RunScriptRow): void;
}

interface RunScriptRow {
    executionType: string;
    internalConnectionId: number | undefined;
    connectionId: string;
    accountId: number | undefined;
    accountName: string;
    scriptName: string;
    scriptType: string;
    environmentId: number;
    environmentName: string;
    providerConfigKey: string;
    status: string;
    syncId: string;
    content: string;
    runTimeInSeconds: number;
    createdAt: number;
}

interface SyncRunConfig {
    bigQueryClient?: BigQueryClientInterface;
    integrationService: IntegrationServiceInterface;
    recordsService: RecordsServiceInterface;
    writeToDb: boolean;
    isAction?: boolean;
    isInvokedImmediately?: boolean;
    isWebhook?: boolean;
    nangoConnection: NangoConnection;
    syncName: string;
    syncType: SyncType;

    syncId?: string;
    syncJobId?: number;
    activityLogId?: number | undefined;
    provider?: string;

    loadLocation?: string;
    debug?: boolean;
    input?: object;

    logMessages?: { counts: { updated: number; added: number; deleted: number }; messages: unknown[] } | undefined;
    stubbedMetadata?: Metadata | undefined;

    accountName?: string;
    environmentName?: string;

    temporalContext?: Context;
}

export interface RecordsServiceInterface {
    markNonCurrentGenerationRecordsAsDeleted(connectionId: number, model: string, syncId: string, generation: number): Promise<string[]>;
}

export default class SyncRun {
    bigQueryClient?: BigQueryClientInterface;
    integrationService: IntegrationServiceInterface;
    recordsService: RecordsServiceInterface;
    writeToDb: boolean;
    isAction: boolean;
    isInvokedImmediately: boolean;
    nangoConnection: NangoConnection;
    syncName: string;
    syncType: SyncType;

    syncId?: string;
    syncJobId?: number;
    activityLogId?: number;
    provider?: string;
    loadLocation?: string;
    debug?: boolean;
    input?: object;

    logMessages?: { counts: { updated: number; added: number; deleted: number }; messages: unknown[] } | undefined = {
        counts: { updated: 0, added: 0, deleted: 0 },
        messages: []
    };
    stubbedMetadata?: Metadata | undefined = undefined;

    accountName?: string;
    environmentName?: string;

    temporalContext?: Context;
    isWebhook: boolean;

    logCtx?: LogContext;

    constructor(config: SyncRunConfig) {
        this.integrationService = config.integrationService;
        this.recordsService = config.recordsService;
        if (config.bigQueryClient) {
            this.bigQueryClient = config.bigQueryClient;
        }
        this.writeToDb = config.writeToDb;
        this.isAction = config.isAction || false;
        this.isWebhook = config.isWebhook || false;
        this.nangoConnection = config.nangoConnection;
        this.syncName = config.syncName;
        this.syncType = config.syncType;
        this.isInvokedImmediately = Boolean(config.isAction || config.isWebhook);

        if (config.syncId) {
            this.syncId = config.syncId;
        }

        if (config.syncJobId) {
            this.syncJobId = config.syncJobId;
        }

        if (config.activityLogId) {
            this.activityLogId = config.activityLogId;
            this.logCtx = getExistingOperationContext({ id: String(config.activityLogId) });
        }

        if (config.loadLocation) {
            this.loadLocation = config.loadLocation;
        }

        if (config.debug) {
            this.debug = config.debug;
        }

        if (config.input) {
            this.input = config.input;
        }

        if (config.provider) {
            this.provider = config.provider;
        }

        if (config.logMessages) {
            this.logMessages = config.logMessages;
        }

        if (config.stubbedMetadata) {
            this.stubbedMetadata = config.stubbedMetadata;
        }

        if (config.temporalContext) {
            this.temporalContext = config.temporalContext;
        }
    }

    async cancel(): Promise<ServiceResponse<boolean>> {
        await this.integrationService.cancelScript(this.syncId as string, this.nangoConnection.environment_id);

        return { success: false, error: null, response: false };
    }

    async run(
        optionalLastSyncDate?: Date | null,
        bypassEnvironment?: boolean,
        optionalSecretKey?: string,
        optionalHost?: string
    ): Promise<ServiceResponse<boolean | object>> {
        if (this.debug) {
            const content = this.loadLocation ? `Looking for a local nango config at ${this.loadLocation}` : `Looking for a sync config for ${this.syncName}`;
            if (this.writeToDb) {
                await createActivityLogMessage({
                    level: 'debug',
                    environment_id: this.nangoConnection.environment_id,
                    activity_log_id: this.activityLogId as number,
                    timestamp: Date.now(),
                    content
                });
                await this.logCtx?.debug(content);
            } else {
                logger.info(content);
            }
        }
        const nangoConfig = this.loadLocation
            ? await loadLocalNangoConfig(this.loadLocation)
            : await getSyncConfig(this.nangoConnection, this.syncName, this.isAction);

        if (!nangoConfig) {
            const message = `No ${this.isAction ? 'action' : 'sync'} configuration was found for ${this.syncName}.`;
            if (this.activityLogId) {
                await this.reportFailureForResults({ content: message, runTime: 0 });
            } else {
                logger.error(message);
            }

            const errorType = this.determineErrorType();
            return { success: false, error: new NangoError(errorType, message, 404), response: false };
        }

        const { integrations, models: configModels } = nangoConfig;
        let result = true;

        if (!integrations[this.nangoConnection.provider_config_key] && !this.writeToDb) {
            const message = `The connection you provided which applies to integration "${this.nangoConnection.provider_config_key}" does not match any integration in the ${nangoConfigFile}`;

            const errorType = this.determineErrorType();
            return { success: false, error: new NangoError(errorType, message, 404), response: false };
        }

        // if there is a matching customer integration code for the provider config key then run it
        if (integrations[this.nangoConnection.provider_config_key]) {
            let environment: Environment | null = null;

            if (!bypassEnvironment) {
                environment = await environmentService.getById(this.nangoConnection.environment_id);
            }

            if (!this.nangoConnection.account_id && environment?.account_id !== null && environment?.account_id !== undefined) {
                this.nangoConnection.account_id = environment.account_id;
            }

            if (!bypassEnvironment) {
                const account = await accountService.getAccountById(this.nangoConnection.account_id as number);
                this.accountName = account?.name || '';
                this.environmentName = (await environmentService.getEnvironmentName(this.nangoConnection.environment_id)) || '';
            }

            if (!environment && !bypassEnvironment) {
                const message = `No environment was found for ${this.nangoConnection.environment_id}. The sync cannot continue without a valid environment`;
                await this.reportFailureForResults({ content: message, runTime: 0 });
                const errorType = this.determineErrorType();
                return { success: false, error: new NangoError(errorType, message, 404), response: false };
            }

            const secretKey = optionalSecretKey || (environment ? environment?.secret_key : '');

            const providerConfigKey = this.nangoConnection.provider_config_key;
            const syncObject = integrations[providerConfigKey] as unknown as Record<string, NangoIntegration>;

            let syncData: NangoIntegrationData;

            if (this.isAction) {
                syncData = (syncObject['actions'] ? syncObject['actions'][this.syncName] : syncObject[this.syncName]) as unknown as NangoIntegrationData;
            } else {
                syncData = (syncObject['syncs'] ? syncObject['syncs'][this.syncName] : syncObject[this.syncName]) as unknown as NangoIntegrationData;
            }

            const { returns: models, track_deletes: trackDeletes, is_public: isPublic } = syncData;

            if (syncData.sync_config_id) {
                if (this.debug) {
                    const content = `Sync config id is ${syncData.sync_config_id}`;
                    if (this.writeToDb) {
                        await createActivityLogMessage({
                            level: 'debug',
                            environment_id: this.nangoConnection.environment_id,
                            activity_log_id: this.activityLogId as number,
                            timestamp: Date.now(),
                            content
                        });
                        await this.logCtx?.debug(content);
                    } else {
                        logger.info(content);
                    }
                }

                if (this.syncJobId) {
                    await addSyncConfigToJob(this.syncJobId, syncData.sync_config_id);
                }
            }

            if (!isCloud && !integrationFilesAreRemote && !isPublic) {
                const { path: integrationFilePath, result: integrationFileResult } = localFileService.checkForIntegrationDistFile(
                    this.syncName,
                    this.loadLocation
                );
                if (!integrationFileResult) {
                    const message = `Integration was attempted to run for ${this.syncName} but no integration file was found at ${integrationFilePath}.`;
                    await this.reportFailureForResults({ content: message, runTime: 0 });

                    const errorType = this.determineErrorType();

                    return { success: false, error: new NangoError(errorType, message, 404), response: false };
                }
            }

            let lastSyncDate: Date | null | undefined = null;

            if (!this.isInvokedImmediately) {
                if (!this.writeToDb) {
                    lastSyncDate = optionalLastSyncDate;
                } else {
                    lastSyncDate = await getLastSyncDate(this.syncId as string);
                }
            }

            // TODO this only works for dryrun at the moment
            if (this.isAction && syncData.input) {
                const { input: configInput } = syncData;
                if (isJsOrTsType(configInput as unknown as string)) {
                    if (typeof this.input !== (configInput as unknown as string)) {
                        const message = `The input provided of ${this.input} for ${this.syncName} is not of type ${configInput}`;
                        await this.reportFailureForResults({ content: message, runTime: 0 });

                        return { success: false, error: new NangoError('action_script_failure', message, 500), response: false };
                    }
                } else {
                    if (configModels[configInput as unknown as string]) {
                        // TODO use joi or zod to validate the input dynamically
                    }
                }
            }

            const nangoProps = {
                host: optionalHost || getApiUrl(),
                accountId: environment?.account_id as number,
                connectionId: String(this.nangoConnection?.connection_id),
                environmentId: this.nangoConnection?.environment_id,
                providerConfigKey: String(this.nangoConnection?.provider_config_key),
                provider: this.provider as string,
                activityLogId: this.activityLogId as number,
                secretKey,
                nangoConnectionId: this.nangoConnection?.id as number,
                syncId: this.syncId,
                syncJobId: this.syncJobId,
                lastSyncDate: lastSyncDate as Date,
                dryRun: !this.writeToDb,
                attributes: syncData.attributes,
                track_deletes: trackDeletes as boolean,
                logMessages: this.logMessages,
                stubbedMetadata: this.stubbedMetadata
            };

            if (this.debug) {
                const content = `Last sync date is ${lastSyncDate}`;
                if (this.writeToDb) {
                    await createActivityLogMessage({
                        level: 'debug',
                        environment_id: this.nangoConnection.environment_id,
                        activity_log_id: this.activityLogId as number,
                        timestamp: Date.now(),
                        content
                    });
                    await this.logCtx?.debug(content);
                } else {
                    logger.info(content);
                }
            }

            const startTime = Date.now();
            try {
                result = true;

                const syncStartDate = new Date();

                const {
                    success,
                    error,
                    response: userDefinedResults
                } = await this.integrationService.runScript({
                    syncName: this.syncName,
                    syncId:
                        (this.syncId as string) ||
                        `${this.syncName}-${this.nangoConnection.environment_id}-${this.nangoConnection.provider_config_key}-${this.nangoConnection.connection_id}`,
                    activityLogId: this.activityLogId as number,
                    nangoProps,
                    integrationData: syncData,
                    environmentId: this.nangoConnection.environment_id,
                    writeToDb: this.writeToDb,
                    isInvokedImmediately: this.isInvokedImmediately,
                    isWebhook: this.isWebhook,
                    optionalLoadLocation: this.loadLocation,
                    input: this.input,
                    temporalContext: this.temporalContext
                });

                if (!success || (error && userDefinedResults === null)) {
                    const message = `The integration was run but there was a problem in retrieving the results from the script "${this.syncName}"${
                        syncData?.version ? ` version: ${syncData.version}` : ''
                    }`;

                    const runTime = (Date.now() - startTime) / 1000;
                    if (error.type === 'script_cancelled') {
                        await this.reportFailureForResults({ content: error.message, runTime });
                    } else {
                        await this.reportFailureForResults({ content: message, runTime });
                    }

                    return { success: false, error, response: false };
                }

                if (!this.writeToDb) {
                    return userDefinedResults;
                }

                const totalRunTime = (Date.now() - startTime) / 1000;

                if (this.isAction) {
                    const content = `${this.syncName} action was run successfully and results are being sent synchronously.`;

                    await updateSuccessActivityLog(this.activityLogId as number, true);

                    await createActivityLogMessageAndEnd({
                        level: 'info',
                        environment_id: this.nangoConnection.environment_id,
                        activity_log_id: this.activityLogId as number,
                        timestamp: Date.now(),
                        content
                    });
                    await this.logCtx?.info(content);
                    await this.logCtx?.success();

                    await slackNotificationService.removeFailingConnection(
                        this.nangoConnection,
                        this.syncName,
                        this.syncType,
                        this.activityLogId as number,
                        this.nangoConnection.environment_id,
                        this.provider as string
                    );

                    await this.finishFlow(models, syncStartDate, syncData.version as string, totalRunTime, trackDeletes);

                    return { success: true, error: null, response: userDefinedResults };
                }

                await this.finishFlow(models, syncStartDate, syncData.version as string, totalRunTime, trackDeletes);

                return { success: true, error: null, response: true };
            } catch (e) {
                result = false;
                const errorMessage = JSON.stringify(e, ['message', 'name'], 2);
                await this.reportFailureForResults({
                    content: `The ${this.syncType} "${this.syncName}"${
                        syncData?.version ? ` version: ${syncData?.version}` : ''
                    } sync did not complete successfully and has the following error: ${errorMessage}`,
                    runTime: (Date.now() - startTime) / 1000
                });

                const errorType = this.determineErrorType();

                return { success: false, error: new NangoError(errorType, errorMessage), response: result };
            } finally {
                if (!this.isInvokedImmediately) {
                    const totalRunTime = (Date.now() - startTime) / 1000;
                    telemetry.duration(MetricTypes.SYNC_TRACK_RUNTIME, totalRunTime);
                }
            }
        }

        return { success: true, error: null, response: result };
    }

    async finishFlow(models: string[], syncStartDate: Date, version: string, totalRunTime: number, trackDeletes?: boolean): Promise<void> {
        let i = 0;
        for (const model of models) {
            let deletedKeys: string[] = [];
            if (!this.isWebhook && trackDeletes) {
                deletedKeys = await legacyRecordsService.markNonCurrentGenerationRecordsAsDeleted(
                    this.nangoConnection.id as number,
                    model,
                    this.syncId as string,
                    this.syncJobId as number
                );
                this.recordsService
                    .markNonCurrentGenerationRecordsAsDeleted(this.nangoConnection.id as number, model, this.syncId as string, this.syncJobId as number)
                    .catch((e) => {
                        logger.error(`Error marking non current generation records as deleted:`, e, {
                            connectionId: this.nangoConnection.id,
                            model,
                            syncId: this.syncId,
                            syncJobId: this.syncJobId
                        });
                    });
            }

            await this.reportResults(model, { addedKeys: [], updatedKeys: [], deletedKeys }, i, models.length, syncStartDate, version, totalRunTime);
            i++;
        }

        // we only want to report to bigquery once if it is a multi model sync
        if (this.bigQueryClient) {
            void this.bigQueryClient.insert({
                executionType: this.determineExecutionType(),
                connectionId: this.nangoConnection.connection_id,
                internalConnectionId: this.nangoConnection.id,
                accountId: this.nangoConnection.account_id,
                accountName: this.accountName as string,
                scriptName: this.syncName,
                scriptType: this.syncType,
                environmentId: this.nangoConnection.environment_id,
                environmentName: this.environmentName as string,
                providerConfigKey: this.nangoConnection.provider_config_key,
                status: 'success',
                syncId: this.syncId as string,
                content: `The ${this.syncType} "${this.syncName}" ${this.determineExecutionType()} has been completed successfully.`,
                runTimeInSeconds: totalRunTime,
                createdAt: Date.now()
            });
        }
    }

    async reportResults(
        model: string,
        responseResults: UpsertSummary,
        index: number,
        numberOfModels: number,
        syncStartDate: Date,
        version: string,
        totalRunTime: number
    ): Promise<void> {
        if (!this.writeToDb || !this.activityLogId || !this.syncJobId) {
            return;
        }

        if (index === numberOfModels - 1) {
            await updateSyncJobStatus(this.syncJobId, SyncStatus.SUCCESS);
            await updateSuccessActivityLog(this.activityLogId, true);

            // set the last sync date to when the sync started in case
            // the sync is long running to make sure we wouldn't miss
            // any changes while the sync is running
            if (!this.isWebhook) {
                await setLastSyncDate(this.syncId as string, syncStartDate);
                await slackNotificationService.removeFailingConnection(
                    this.nangoConnection,
                    this.syncName,
                    this.syncType,
                    this.activityLogId,
                    this.nangoConnection.environment_id,
                    this.provider as string
                );
            }
        }

        const updatedResults: Record<string, SyncResult> = {
            [model]: {
                added: responseResults.addedKeys.length,
                updated: responseResults.updatedKeys.length,
                deleted: responseResults.deletedKeys?.length as number
            }
        };

        const syncResult: SyncJob = await updateSyncJobResult(this.syncJobId, updatedResults, model);

        if (!syncResult) {
            await this.reportFailureForResults({
                content: `The sync job ${this.syncJobId} could not be updated with the results for the model ${model}.`,
                runTime: totalRunTime
            });
            return;
        }

        const { result } = syncResult;

        let added = 0;
        let updated = 0;
        let deleted = 0;

        if (result && result[model]) {
            const modelResult = result[model] as SyncResult;
            added = modelResult.added;
            updated = modelResult.updated;
            deleted = modelResult.deleted;
        } else {
            // legacy json structure
            added = (result?.['added'] as unknown as number) ?? 0;
            updated = (result?.['updated'] as unknown as number) ?? 0;
            deleted = (result?.['deleted'] as unknown as number) ?? 0;
        }

        const successMessage =
            `The ${this.syncType} "${this.syncName}" sync has been completed to the ${model} model.` +
            (version ? ` The version integration script version ran was ${version}.` : '');

        const addedMessage = added > 0 ? `${added} added record${added === 1 ? '' : 's'}` : '';
        const updatedMessage = updated > 0 ? `${updated} updated record${updated === 1 ? '' : 's'}` : '';
        const deletedMessage = deleted > 0 ? `${deleted} deleted record${deleted === 1 ? '' : 's'}` : '';

        const resultMessageParts = [addedMessage, updatedMessage, deletedMessage].filter(Boolean);
        const resultMessage = resultMessageParts.length
            ? `The result was ${resultMessageParts.join(', ')}.`
            : 'The external API returned did not return any new or updated data so nothing was inserted or updated.';

        const content = `${successMessage} ${resultMessage}`;

        const results: SyncResult = {
            added,
            updated,
            deleted
        };

        await webhookService.sendSyncUpdate(
            this.nangoConnection,
            this.syncName,
            model,
            results,
            this.syncType,
            syncStartDate,
            this.activityLogId,
            this.logCtx!,
            this.nangoConnection.environment_id
        );

        if (index === numberOfModels - 1) {
            await createActivityLogMessageAndEnd({
                level: 'info',
                environment_id: this.nangoConnection.environment_id,
                activity_log_id: this.activityLogId,
                timestamp: Date.now(),
                content
            });
            await this.logCtx?.info(content);
            await this.logCtx?.success();
        } else {
            await createActivityLogMessage({
                level: 'info',
                environment_id: this.nangoConnection.environment_id,
                activity_log_id: this.activityLogId,
                timestamp: Date.now(),
                content
            });
            await this.logCtx?.info(content);
        }

        await telemetry.log(
            LogTypes.SYNC_SUCCESS,
            content,
            LogActionEnum.SYNC,
            {
                model,
                environmentId: String(this.nangoConnection.environment_id),
                responseResults: JSON.stringify(responseResults),
                numberOfModels: String(numberOfModels),
                version,
                syncName: this.syncName,
                connectionDetails: JSON.stringify(this.nangoConnection),
                connectionId: this.nangoConnection.connection_id,
                providerConfigKey: this.nangoConnection.provider_config_key,
                syncId: this.syncId as string,
                syncJobId: String(this.syncJobId),
                syncType: this.syncType,
                totalRunTime: `${totalRunTime} seconds`,
                debug: String(this.debug)
            },
            `syncId:${this.syncId}`
        );
    }

    async reportFailureForResults({ content, runTime }: { content: string; runTime: number }) {
        if (!this.writeToDb) {
            return;
        }

        if (this.bigQueryClient) {
            void this.bigQueryClient.insert({
                executionType: this.determineExecutionType(),
                connectionId: this.nangoConnection.connection_id,
                internalConnectionId: this.nangoConnection.id,
                accountId: this.nangoConnection.account_id,
                accountName: this.accountName as string,
                scriptName: this.syncName,
                scriptType: this.syncType,
                environmentId: this.nangoConnection.environment_id,
                environmentName: this.environmentName as string,
                providerConfigKey: this.nangoConnection.provider_config_key,
                status: 'failed',
                syncId: this.syncId as string,
                content,
                runTimeInSeconds: runTime,
                createdAt: Date.now()
            });
        }

        if (!this.isWebhook) {
            try {
                await slackNotificationService.reportFailure(
                    this.nangoConnection,
                    this.syncName,
                    this.syncType,
                    this.activityLogId as number,
                    this.nangoConnection.environment_id,
                    this.provider as string
                );
            } catch {
                errorManager.report('slack notification service reported a failure', {
                    environmentId: this.nangoConnection.environment_id,
                    source: ErrorSourceEnum.PLATFORM,
                    operation: LogActionEnum.SYNC,
                    metadata: {
                        syncName: this.syncName,
                        connectionDetails: this.nangoConnection,
                        syncId: this.syncId,
                        syncJobId: this.syncJobId,
                        syncType: this.syncType,
                        debug: this.debug
                    }
                });
            }
        }

        if (!this.activityLogId || !this.syncJobId) {
            logger.error(content);
            return;
        }

        await updateSuccessActivityLog(this.activityLogId, false);
        await updateSyncJobStatus(this.syncJobId, SyncStatus.STOPPED);

        await createActivityLogMessageAndEnd({
            level: 'error',
            environment_id: this.nangoConnection.environment_id,
            activity_log_id: this.activityLogId,
            timestamp: Date.now(),
            content
        });
        await this.logCtx?.error(content);
        await this.logCtx?.failed();

        errorManager.report(content, {
            environmentId: this.nangoConnection.environment_id,
            source: ErrorSourceEnum.CUSTOMER,
            operation: LogActionEnum.SYNC,
            metadata: {
                syncName: this.syncName,
                connectionDetails: this.nangoConnection,
                syncId: this.syncId,
                syncJobId: this.syncJobId,
                syncType: this.syncType,
                debug: this.debug
            }
        });

        await telemetry.log(
            LogTypes.SYNC_FAILURE,
            content,
            LogActionEnum.SYNC,
            {
                environmentId: String(this.nangoConnection.environment_id),
                syncName: this.syncName,
                connectionDetails: JSON.stringify(this.nangoConnection),
                connectionId: this.nangoConnection.connection_id,
                providerConfigKey: this.nangoConnection.provider_config_key,
                syncId: this.syncId as string,
                syncJobId: String(this.syncJobId),
                syncType: this.syncType,
                debug: String(this.debug)
            },
            `syncId:${this.syncId}`
        );
    }

    private determineExecutionType(): string {
        if (this.isAction) {
            return 'action';
        } else if (this.isWebhook) {
            return 'webhook';
        } else {
            return 'sync';
        }
    }

    private determineErrorType(): string {
        return this.determineExecutionType() + '_script_failure';
    }
}<|MERGE_RESOLUTION|>--- conflicted
+++ resolved
@@ -22,15 +22,11 @@
 import type { UpsertSummary } from '../../models/Data.js';
 import { LogActionEnum } from '../../models/Activity.js';
 import type { Environment } from '../../models/Environment.js';
-<<<<<<< HEAD
-import * as recordsService from './data/records.service.js';
 import type { LogContext } from '@nangohq/logs';
 import { getExistingOperationContext } from '@nangohq/logs';
-=======
 import * as legacyRecordsService from './data/records.service.js';
 
 const logger = getLogger('run.service');
->>>>>>> 4c94a690
 
 interface BigQueryClientInterface {
     insert(row: RunScriptRow): void;
