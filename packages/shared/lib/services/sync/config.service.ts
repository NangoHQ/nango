--- conflicted
+++ resolved
@@ -58,11 +58,7 @@
     const activityLogId = await createActivityLog(log);
 
     for (const sync of syncs) {
-<<<<<<< HEAD
-        const { syncName, providerConfigKey, fileBody, models, track_deletes, runs, version: optionalVersion, model_schema } = sync;
-        if (!syncName || !providerConfigKey || !fileBody || !models || !runs) {
-=======
-        const { syncName, providerConfigKey, fileBody, models, runs, version: optionalVersion, model_schema, type = SyncConfigType.SYNC } = sync;
+        const { syncName, providerConfigKey, fileBody, models, runs, version: optionalVersion, model_schema, type = SyncConfigType.SYNC, track_deletes } = sync;
         if (type === SyncConfigType.SYNC && !runs) {
             const error = new NangoError('missing_required_fields_on_deploy');
 
@@ -70,7 +66,6 @@
         }
 
         if (!syncName || !providerConfigKey || !fileBody || !models) {
->>>>>>> ee7174b9
             const error = new NangoError('missing_required_fields_on_deploy');
 
             return { success: false, error, response: null };
