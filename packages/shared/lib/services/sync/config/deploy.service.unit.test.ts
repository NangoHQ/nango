--- conflicted
+++ resolved
@@ -139,11 +139,7 @@
                 updated_at: new Date(),
                 missing_fields: [],
                 forward_webhooks: true,
-<<<<<<< HEAD
-                user_defined: true
-=======
                 shared_credentials_id: null
->>>>>>> 26f5f02d
             });
         });
 
