import { expect, describe, it, beforeAll, afterAll } from 'vitest';
import db from '../../db/database.js';
import SyncRun from './run.service.js';
import { SyncStatus, SyncType } from '../../models/Sync.js';
import * as database from '../../db/database.js';
import * as dataMocks from './data/mocks.js';
import * as dataService from './data/data.service.js';
import * as legacyRecordsService from './data/records.service.js';
import * as jobService from './job.service.js';
import type { CustomerFacingDataRecord, IntegrationServiceInterface, Sync, Job as SyncJob, SyncResult } from '../../models/Sync.js';
import type { DataResponse } from '../../models/Data.js';
import type { Connection } from '../../models/Connection.js';
<<<<<<< HEAD
import { LogContext } from '@nangohq/logs';
=======
import { records as recordsService } from '@nangohq/records';
>>>>>>> 4c94a690

class integrationServiceMock implements IntegrationServiceInterface {
    async runScript() {
        return {
            success: true
        };
    }
    async cancelScript() {
        return;
    }
}

const integrationService = new integrationServiceMock();

describe('Running sync', () => {
    beforeAll(async () => {
        await database.multipleMigrations();
    });

    afterAll(async () => {
        await clearDb();
    });

    describe(`with track_deletes=false`, () => {
        const trackDeletes = false;
        it(`should report no records have changed`, async () => {
            const rawRecords = [
                { id: '1', name: 'a' },
                { id: '2', name: 'b' }
            ];
            const expectedResult = { added: 0, updated: 0, deleted: 0 };
            const { records } = await verifySyncRun(rawRecords, rawRecords, trackDeletes, expectedResult);
            records.forEach((record) => {
                expect(record._nango_metadata.first_seen_at).toEqual(record._nango_metadata.last_modified_at);
                expect(record._nango_metadata.deleted_at).toBeNull();
                expect(record._nango_metadata.last_action).toEqual('ADDED');
            });
        });

        it(`should report one record has been added and one modified`, async () => {
            const rawRecords = [
                { id: '1', name: 'a' },
                { id: '2', name: 'b' }
            ];
            const newRecords = [
                { id: '1', name: 'A' },
                { id: '3', name: 'c' }
            ];
            const expectedResult = { added: 1, updated: 1, deleted: 0 };
            const { records } = await verifySyncRun(rawRecords, newRecords, trackDeletes, expectedResult);

            const record1 = records.find((record) => record.id == 1);
            if (!record1) throw new Error('record1 is not defined');
            expect(record1['name']).toEqual('A');
            expect(record1._nango_metadata.first_seen_at < record1._nango_metadata.last_modified_at).toBeTruthy();
            expect(record1._nango_metadata.deleted_at).toBeNull();
            expect(record1._nango_metadata.last_action).toEqual('UPDATED');

            const record2 = records.find((record) => record.id == 2);
            if (!record2) throw new Error('record2 is not defined');
            expect(record2._nango_metadata.first_seen_at).toEqual(record2._nango_metadata.last_modified_at);
            expect(record2._nango_metadata.last_action).toEqual('ADDED'); // record was added as part of the initial save
            const record3 = records.find((record) => record.id == 3);
            if (!record3) throw new Error('record3 is not defined');
            expect(record3._nango_metadata.first_seen_at).toEqual(record3._nango_metadata.last_modified_at);
            expect(record3._nango_metadata.last_action).toEqual('ADDED');
        });
    });
    describe(`with track_deletes=true`, () => {
        const trackDeletes = true;
        it(`should report no records have changed`, async () => {
            const rawRecords = [
                { id: '1', name: 'a' },
                { id: '2', name: 'b' }
            ];
            const expectedResult = { added: 0, updated: 0, deleted: 0 };
            const { records } = await verifySyncRun(rawRecords, rawRecords, trackDeletes, expectedResult);
            expect(records).lengthOf(2);
            records.forEach((record) => {
                expect(record._nango_metadata.first_seen_at).toEqual(record._nango_metadata.last_modified_at);
                expect(record._nango_metadata.deleted_at).toBeNull();
                expect(record._nango_metadata.last_action).toEqual('ADDED');
            });
        });

        it(`should report one record has been added, one updated and one deleted`, async () => {
            const rawRecords = [
                { id: '1', name: 'a' },
                { id: '2', name: 'b' }
            ];
            const newRecords = [
                { id: '1', name: 'A' },
                { id: '3', name: 'c' }
            ];
            const expectedResult = { added: 1, updated: 1, deleted: 1 };
            const { records } = await verifySyncRun(rawRecords, newRecords, trackDeletes, expectedResult);
            const record1 = records.find((record) => record.id == 1);
            if (!record1) throw new Error('record1 is not defined');
            expect(record1['name']).toEqual('A');
            expect(record1._nango_metadata.first_seen_at < record1._nango_metadata.last_modified_at).toBeTruthy();
            expect(record1._nango_metadata.deleted_at).toBeNull();
            expect(record1._nango_metadata.last_action).toEqual('UPDATED');
            const record2 = records.find((record) => record.id == 2);
            if (!record2) throw new Error('record2 is not defined');
            expect(record2._nango_metadata.first_seen_at < record2._nango_metadata.last_modified_at).toBeTruthy();
            expect(record2._nango_metadata.deleted_at).not.toBeNull();
            expect(record2._nango_metadata.last_action).toEqual('DELETED');
            const record3 = records.find((record) => record.id == 3);
            if (!record3) throw new Error('record3 is not defined');
            expect(record3._nango_metadata.first_seen_at).toEqual(record3._nango_metadata.last_modified_at);
            expect(record3._nango_metadata.last_action).toEqual('ADDED');
        });
        it(`should undelete record`, async () => {
            const initialRecords = [
                { id: '1', name: 'a' },
                { id: '2', name: 'b' }
            ];
            const expectedResult = { added: 0, updated: 0, deleted: 0 };
            const { connection, sync, model, activityLogId } = await verifySyncRun(initialRecords, initialRecords, false, expectedResult);

            // records '2' is going to be deleted
            const newRecords = [{ id: '1', name: 'a' }];
            await runJob(newRecords, activityLogId, model, connection, sync, trackDeletes, false);

            const records = await getRecords(connection, model);
            const record = records.find((record) => record.id == 2);
            if (!record) throw new Error('record is not defined');
            expect(record._nango_metadata.first_seen_at < record._nango_metadata.last_modified_at).toBeTruthy();
            expect(record._nango_metadata.deleted_at).not.toBeNull();
            expect(record._nango_metadata.last_action).toEqual('DELETED');

            // records '2' should be back
            const result = await runJob(initialRecords, activityLogId, model, connection, sync, trackDeletes, false);
            expect(result).toEqual({ added: 1, updated: 0, deleted: 0 });

            const recordsAfter = await getRecords(connection, model);
            const recordAfter = recordsAfter.find((record) => record.id == 2);
            if (!recordAfter) throw new Error('record is not defined');
            expect(recordAfter._nango_metadata.first_seen_at).toEqual(recordAfter._nango_metadata.last_modified_at);
            expect(recordAfter._nango_metadata.deleted_at).toBeNull();
            expect(recordAfter._nango_metadata.last_action).toEqual('ADDED');
        });
    });
    describe(`with softDelete=true`, () => {
        const softDelete = true;
        it(`should report records have been deleted`, async () => {
            const rawRecords = [
                { id: '1', name: 'a' },
                { id: '2', name: 'b' }
            ];
            const expectedResult = { added: 0, updated: 0, deleted: 2 };
            const { records } = await verifySyncRun(rawRecords, rawRecords, false, expectedResult, softDelete);
            expect(records).lengthOf(2);
            records.forEach((record) => {
                expect(record._nango_metadata.deleted_at).toEqual(record._nango_metadata.last_modified_at);
                expect(record._nango_metadata.deleted_at).not.toBeNull();
                expect(record._nango_metadata.last_action).toEqual('DELETED');
            });
        });
    });
});

describe('SyncRun', () => {
    it('should initialize correctly', () => {
        const config = {
            integrationService: integrationService as unknown as IntegrationServiceInterface,
            recordsService: recordsService,
            writeToDb: true,
            nangoConnection: {
                id: 1,
                connection_id: '1234',
                provider_config_key: 'test_key',
                environment_id: 1
            },
            syncName: 'test_sync',
            syncType: SyncType.INCREMENTAL,
            syncId: 'some-sync',
            syncJobId: 123,
            activityLogId: 123,
            loadLocation: '/tmp',
            debug: true
        };

        const syncRun = new SyncRun(config);

        expect(syncRun).toBeTruthy();
        expect(syncRun.writeToDb).toEqual(true);
        expect(syncRun.nangoConnection.connection_id).toEqual('1234');
        expect(syncRun.syncName).toEqual('test_sync');
        expect(syncRun.syncType).toEqual(SyncType.INCREMENTAL);
        expect(syncRun.syncId).toEqual('some-sync');
        expect(syncRun.syncJobId).toEqual(123);
        expect(syncRun.activityLogId).toEqual(123);
        expect(syncRun.loadLocation).toEqual('/tmp');
        expect(syncRun.debug).toEqual(true);
    });
});

const clearDb = async () => {
    await db.knex.raw(`DROP SCHEMA nango CASCADE`);
};

const runJob = async (
    rawRecords: DataResponse[],
    activityLogId: number,
    model: string,
    connection: Connection,
    sync: Sync,
    trackDeletes: boolean,
    softDelete: boolean
): Promise<SyncResult> => {
    // create new sync job
    const syncJob = (await jobService.createSyncJob(sync.id, SyncType.INCREMENTAL, SyncStatus.RUNNING, 'test-job-id', connection)) as SyncJob;
    if (!syncJob) {
        throw new Error('Fail to create sync job');
    }
    const config = {
        integrationService: integrationService,
        recordsService: recordsService,
        writeToDb: true,
        nangoConnection: connection,
        syncName: sync.name,
        syncType: SyncType.INITIAL,
        syncId: sync.id,
        syncJobId: syncJob.id,
        activityLogId
    };
    const syncRun = new SyncRun(config);

    // format and upsert records
    const { response: records } = legacyRecordsService.formatDataRecords(rawRecords, connection.id!, model, sync.id, syncJob.id, softDelete);
    if (!records) {
        throw new Error(`failed to format records`);
    }

    const logCtx = new LogContext({ parentId: String(activityLogId) }, { dryRun: true, logToConsole: false });
    const { error: upsertError, summary } = await dataService.upsert(
        records,
        connection.id!,
        model,
        activityLogId,
        connection.environment_id,
        softDelete,
        logCtx
    );
    if (upsertError) {
        throw new Error(`failed to upsert records: ${upsertError}`);
    }
    const updatedResults = {
        [model]: {
            added: summary?.addedKeys.length as number,
            updated: summary?.updatedKeys.length as number,
            deleted: summary?.deletedKeys?.length as number
        }
    };
    await jobService.updateSyncJobResult(syncJob.id, updatedResults, model);
    // finish the sync
    await syncRun.finishFlow([model], new Date(), `v1`, 10, trackDeletes);

    const syncJobResult = await jobService.getLatestSyncJob(sync.id);
    return {
        added: syncJobResult?.result?.[model]?.added || 0,
        updated: syncJobResult?.result?.[model]?.updated || 0,
        deleted: syncJobResult?.result?.[model]?.deleted || 0
    };
};

const verifySyncRun = async (
    initialRecords: DataResponse[],
    newRecords: DataResponse[],
    trackDeletes: boolean,
    expectedResult: SyncResult,
    softDelete: boolean = false
): Promise<{ connection: Connection; model: string; sync: Sync; activityLogId: number; records: CustomerFacingDataRecord[] }> => {
    // Write initial records
    const { connection, model, sync, activityLogId } = await dataMocks.upsertRecords(initialRecords);

    // Run job to save new records
    const result = await runJob(newRecords, activityLogId, model, connection, sync, trackDeletes, softDelete);

    expect(result).toEqual(expectedResult);

    const records = await getRecords(connection, model);
    return { connection, model, sync, activityLogId, records };
};

const getRecords = async (connection: Connection, model: string) => {
    const { response } = await legacyRecordsService.getAllDataRecords(
        connection.connection_id,
        connection.provider_config_key,
        connection.environment_id,
        model
    );
    if (response) {
        return response.records;
    }
    throw new Error('cannot fetch records');
};<|MERGE_RESOLUTION|>--- conflicted
+++ resolved
@@ -10,11 +10,8 @@
 import type { CustomerFacingDataRecord, IntegrationServiceInterface, Sync, Job as SyncJob, SyncResult } from '../../models/Sync.js';
 import type { DataResponse } from '../../models/Data.js';
 import type { Connection } from '../../models/Connection.js';
-<<<<<<< HEAD
 import { LogContext } from '@nangohq/logs';
-=======
 import { records as recordsService } from '@nangohq/records';
->>>>>>> 4c94a690
 
 class integrationServiceMock implements IntegrationServiceInterface {
     async runScript() {
