--- conflicted
+++ resolved
@@ -70,11 +70,8 @@
     | JwtCredentials
     | ApiKeyCredentials
     | BasicApiCredentials
-<<<<<<< HEAD
-    | AppCredentials;
-=======
+    | AppCredentials
     | AppStoreCredentials;
->>>>>>> 7e0dffb4
 
 export interface AppCredentials {
     type?: 'APP';
