import type { HTTP_VERB } from './Generic.js';
import type { SyncType, SyncConfigType, NangoConfigMetadata } from './Sync.js';

export interface NangoIntegrationDataV1 {
    type?: SyncConfigType;
    runs: string;
    returns: string[];
    input?: string;
    track_deletes?: boolean;
    auto_start?: boolean;
    attributes?: object;
    metadata?: NangoConfigMetadata;
    fileLocation?: string;
    version?: string;
    sync_config_id?: number;
    pre_built?: boolean;
    is_public?: boolean;
    endpoint?: string | string[];
}

export interface NangoIntegrationDataV2 extends NangoIntegrationDataV1 {
    sync_type?: SyncType;
    description?: string;
<<<<<<< HEAD
    updated_at?: string;
=======
    'webhook-subscriptions'?: string[];
>>>>>>> 31d53d7f
    scopes?: string[];
    output?: string | string[];
    id?: number;
}

export interface NangoIntegrationV1 {
    // providerConfigKey
    [key: string]: {
        // flow name
        [key: string]: NangoIntegrationDataV1;
    };
}

export interface NangoV2IntegrationContents {
    provider?: string;
    syncs?: NangoIntegrationDataV2[];
    actions?: NangoIntegrationDataV2[];
}

export interface NangoV2Integration {
    // providerConfigKey
    [key: string]: NangoV2IntegrationContents;
}

export interface NangoModelV1 {
    // modelName
    [key: string]: {
        // field name
        [key: string]: string | Record<string, string>;
    };
}

export interface ModelSchema {
    [key: string]: {
        description?: string;
        type: string | Record<string, string>;
    };
}

interface Extends {
    __extends: string;
}

export interface NangoModelV2Contents {
    description?: string;
    schema: ModelSchema | Extends;
}

export interface NangoModelV2 {
    [key: string]: NangoModelV2Contents;
}

export interface NangoConfigV1 {
    integrations: NangoIntegrationV1;
    models: NangoModelV1;
}

export interface NangoConfigV2 {
    integrations: NangoV2Integration;
    models: NangoModelV1;
}

export type NangoConfig = NangoConfigV1 | NangoConfigV2;
export type NangoModel = NangoModelV1;
export type NangoIntegrationData = NangoIntegrationDataV1 | NangoIntegrationDataV2;
export type NangoIntegration = NangoIntegrationV1 | NangoV2Integration;

interface NangoSyncModelField {
    name: string;
    type: string;
    description?: string;
}

export interface NangoSyncModel {
    name: string;
    description?: string;
    fields: NangoSyncModelField[];
}

export type NangoSyncEndpoint = {
    [key in HTTP_VERB]?: string;
};

export interface NangoSyncConfig {
    name: string;
    type?: SyncConfigType;
    runs: string;
    auto_start?: boolean;
    attributes?: object;
    description?: string;
    scopes?: string[];
    metadata?: NangoConfigMetadata;
    track_deletes?: boolean;
    returns: string[];
    models: NangoSyncModel[];
    endpoints: NangoSyncEndpoint[];
    is_public?: boolean;
    pre_built?: boolean;
    version?: string | undefined;
    last_deployed?: string | undefined;
    id?: number;

    // v2 additions
    input?: NangoSyncModel;
    sync_type?: SyncType;
<<<<<<< HEAD
    nango_yaml_version?: string;
=======
    webhookSubscriptions?: string[];
>>>>>>> 31d53d7f
}

export interface StandardNangoConfig {
    providerConfigKey: string;
    rawName?: string;
    provider?: string;
    syncs: NangoSyncConfig[];
    actions: NangoSyncConfig[];
}<|MERGE_RESOLUTION|>--- conflicted
+++ resolved
@@ -21,11 +21,8 @@
 export interface NangoIntegrationDataV2 extends NangoIntegrationDataV1 {
     sync_type?: SyncType;
     description?: string;
-<<<<<<< HEAD
     updated_at?: string;
-=======
     'webhook-subscriptions'?: string[];
->>>>>>> 31d53d7f
     scopes?: string[];
     output?: string | string[];
     id?: number;
@@ -131,11 +128,8 @@
     // v2 additions
     input?: NangoSyncModel;
     sync_type?: SyncType;
-<<<<<<< HEAD
     nango_yaml_version?: string;
-=======
     webhookSubscriptions?: string[];
->>>>>>> 31d53d7f
 }
 
 export interface StandardNangoConfig {
