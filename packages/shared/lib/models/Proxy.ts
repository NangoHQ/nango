<<<<<<< HEAD
import type { HTTP_METHOD } from './Generic.js';
import type {
    BasicApiCredentials,
    ApiKeyCredentials,
    AppCredentials,
    TbaCredentials,
    TableauCredentials,
    JwtCredentials,
    SignatureCredentials
} from './Auth.js';
import type { DBConnectionDecrypted, Provider, TwoStepCredentials } from '@nangohq/types';

export interface File {
    fieldname: string;
    originalname: string;
    encoding: string;
    mimetype: string;
    size: number;
    destination: string;
    filename: string;
    path: string;
    buffer: Buffer;
}

interface BaseProxyConfiguration {
    providerConfigKey: string;
    connectionId: string;
    endpoint: string;
    retries?: number;
    data?: unknown;
    files?: File[];
    headers?: Record<string, string>;
    params?: string | Record<string, string | number>;
    baseUrlOverride?: string;
    responseType?: ResponseType;
    retryHeader?: RetryHeaderConfig;
    retryOn?: number[] | null;
    includeAuthentication?: boolean | string;
}

export interface UserProvidedProxyConfiguration extends BaseProxyConfiguration {
    decompress?: boolean | string;
    method?: 'GET' | 'POST' | 'PATCH' | 'PUT' | 'DELETE' | 'get' | 'post' | 'patch' | 'put' | 'delete';
    paginate?: Partial<CursorPagination> | Partial<LinkPagination> | Partial<OffsetPagination>;
}

export interface ApplicationConstructedProxyConfiguration extends BaseProxyConfiguration {
    decompress?: boolean;
    method: HTTP_METHOD;
    providerName: string;
    token:
        | string
        | BasicApiCredentials
        | ApiKeyCredentials
        | AppCredentials
        | TbaCredentials
        | TableauCredentials
        | JwtCredentials
        | TwoStepCredentials
        | SignatureCredentials;
    provider: Provider;
    connection: Pick<DBConnectionDecrypted, 'connection_id' | 'connection_config' | 'credentials' | 'metadata'>;
}

=======
>>>>>>> 9f9ff3e2
export type ResponseType = 'arraybuffer' | 'blob' | 'document' | 'json' | 'text' | 'stream';

export interface RetryHeaderConfig {
    at?: string;
    after?: string;
    remaining?: string;
    error_code?: number;
}

export enum PaginationType {
    CURSOR = 'cursor',
    LINK = 'link',
    OFFSET = 'offset'
}

export interface Pagination {
    type: string;
    limit?: number;
    response_path?: string;
    limit_name_in_request: string;
    in_body?: boolean;
}

export interface CursorPagination extends Pagination {
    cursor_path_in_response: string;
    cursor_name_in_request: string;
}

export interface LinkPagination extends Pagination {
    link_rel_in_response_header?: string;
    link_path_in_response_body?: string;
}

export type OffsetCalculationMethod = 'per-page' | 'by-response-size';

export interface OffsetPagination extends Pagination {
    offset_name_in_request: string;
    offset_start_value?: number;
    offset_calculation_method?: OffsetCalculationMethod;
}<|MERGE_RESOLUTION|>--- conflicted
+++ resolved
@@ -1,70 +1,3 @@
-<<<<<<< HEAD
-import type { HTTP_METHOD } from './Generic.js';
-import type {
-    BasicApiCredentials,
-    ApiKeyCredentials,
-    AppCredentials,
-    TbaCredentials,
-    TableauCredentials,
-    JwtCredentials,
-    SignatureCredentials
-} from './Auth.js';
-import type { DBConnectionDecrypted, Provider, TwoStepCredentials } from '@nangohq/types';
-
-export interface File {
-    fieldname: string;
-    originalname: string;
-    encoding: string;
-    mimetype: string;
-    size: number;
-    destination: string;
-    filename: string;
-    path: string;
-    buffer: Buffer;
-}
-
-interface BaseProxyConfiguration {
-    providerConfigKey: string;
-    connectionId: string;
-    endpoint: string;
-    retries?: number;
-    data?: unknown;
-    files?: File[];
-    headers?: Record<string, string>;
-    params?: string | Record<string, string | number>;
-    baseUrlOverride?: string;
-    responseType?: ResponseType;
-    retryHeader?: RetryHeaderConfig;
-    retryOn?: number[] | null;
-    includeAuthentication?: boolean | string;
-}
-
-export interface UserProvidedProxyConfiguration extends BaseProxyConfiguration {
-    decompress?: boolean | string;
-    method?: 'GET' | 'POST' | 'PATCH' | 'PUT' | 'DELETE' | 'get' | 'post' | 'patch' | 'put' | 'delete';
-    paginate?: Partial<CursorPagination> | Partial<LinkPagination> | Partial<OffsetPagination>;
-}
-
-export interface ApplicationConstructedProxyConfiguration extends BaseProxyConfiguration {
-    decompress?: boolean;
-    method: HTTP_METHOD;
-    providerName: string;
-    token:
-        | string
-        | BasicApiCredentials
-        | ApiKeyCredentials
-        | AppCredentials
-        | TbaCredentials
-        | TableauCredentials
-        | JwtCredentials
-        | TwoStepCredentials
-        | SignatureCredentials;
-    provider: Provider;
-    connection: Pick<DBConnectionDecrypted, 'connection_id' | 'connection_config' | 'credentials' | 'metadata'>;
-}
-
-=======
->>>>>>> 9f9ff3e2
 export type ResponseType = 'arraybuffer' | 'blob' | 'document' | 'json' | 'text' | 'stream';
 
 export interface RetryHeaderConfig {
