--- conflicted
+++ resolved
@@ -27,11 +27,8 @@
             at?: string;
             after?: string;
         };
-<<<<<<< HEAD
+        decompress?: boolean;
         paginate?: NextUrlPagination | CursorPagination;
-=======
-        decompress?: boolean;
->>>>>>> 6b44c283
     };
     authorization_url: string;
     authorization_params?: Record<string, string>;
