--- conflicted
+++ resolved
@@ -17,11 +17,7 @@
     missing_fields: string[];
     display_name: string | null;
     forward_webhooks: boolean;
-<<<<<<< HEAD
-    user_defined: boolean;
-=======
     shared_credentials_id: number | null;
->>>>>>> 26f5f02d
 }
 
 export interface IntegrationWithCreds extends Integration {
