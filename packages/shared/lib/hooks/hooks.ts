--- conflicted
+++ resolved
@@ -63,16 +63,6 @@
         }
     });
 
-<<<<<<< HEAD
-    const providerVerification = template?.proxy?.verification;
-
-    if (!providerVerification) {
-        return resultOk(true);
-    }
-=======
-    span.setTag('nango.provider', provider).setTag('nango.providerConfigKey', providerConfigKey).setTag('nango.connectionId', connectionId);
->>>>>>> aae9ba78
-
     const { method, endpoint } = providerVerification;
 
     const connection: Connection = {
