--- conflicted
+++ resolved
@@ -2,13 +2,6 @@
 import { fileURLToPath } from 'url';
 
 import get from 'lodash-es/get.js';
-<<<<<<< HEAD
-=======
-
-import { cloudHost, isEnterprise, isProd, isStaging, localhostUrl, stagingHost } from '@nangohq/utils';
-
-import type { DBConnection, Provider } from '@nangohq/types';
->>>>>>> d0f4def0
 
 import { cloudHost, isEnterprise, isProd, isStaging, localhostUrl, stagingHost } from '@nangohq/utils';
 
