--- conflicted
+++ resolved
@@ -451,7 +451,6 @@
     const cleanTemplate = template.replace(/connectionConfig\./g, '');
     const encodedParams = skipEncodeKeys.includes('base_url') ? config : encodeParameters(config);
     const interpolatedUrl = interpolateStringFromObject(cleanTemplate, removeEmptyValues(encodedParams));
-<<<<<<< HEAD
 
     if (interpolatedUrl.includes('${')) {
         throw new Error(`Failed to interpolate URL template: ${template}. Missing config parameters.`);
@@ -465,15 +464,6 @@
         } catch {
             throw new Error(`Invalid URL after interpolation: ${interpolatedUrl}. Template: ${template}`);
         }
-=======
-    if (interpolatedUrl.includes('${')) {
-        throw new Error(`Failed to interpolate URL template: ${template}. Missing config parameters.`);
-    }
-    try {
-        return new URL(interpolatedUrl);
-    } catch {
-        throw new Error(`Invalid URL after interpolation: ${interpolatedUrl}. Template: ${template}`);
->>>>>>> 1f3d6060
     }
 }
 
@@ -528,4 +518,14 @@
         }
     }
     return cleaned;
+}
+
+function removeEmptyValues(obj: Record<string, any>): Record<string, any> {
+    const cleaned: Record<string, any> = {};
+    for (const [key, value] of Object.entries(obj)) {
+        if (value !== '' && value !== undefined && value !== null) {
+            cleaned[key] = typeof value === 'object' && !Array.isArray(value) ? removeEmptyValues(value) : value;
+        }
+    }
+    return cleaned;
 }