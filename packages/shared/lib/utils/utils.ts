import path from 'path';
import { fileURLToPath } from 'url';
import { isEnterprise, isStaging, isProd, localhostUrl, cloudHost, stagingHost } from '@nangohq/utils';
import get from 'lodash-es/get.js';
<<<<<<< HEAD
import type { Provider } from '@nangohq/types';
=======
import type { DBConnection } from '@nangohq/types';
>>>>>>> f5fba905

export enum UserType {
    Local = 'localhost',
    SelfHosted = 'self-hosted',
    Cloud = 'cloud'
}

export enum NodeEnv {
    Dev = 'development',
    Staging = 'staging',
    Prod = 'production'
}

export function getPort() {
    if (process.env['SERVER_PORT']) {
        return +process.env['SERVER_PORT'];
    } else if (process.env['PORT']) {
        return +process.env['PORT']; // For Heroku (dynamic port)
    } else if (process.env['NANGO_PORT']) {
        return +process.env['NANGO_PORT']; // more friendly cli port name
    } else {
        return 3003;
    }
}

export function getServerPort() {
    if (process.env['SERVER_PORT']) {
        return +process.env['SERVER_PORT'];
    } else if (process.env['PORT']) {
        return +process.env['PORT']; // For Heroku (dynamic port)
    } else if (process.env['NANGO_PORT']) {
        return +process.env['NANGO_PORT']; // more friendly cli port name
    } else {
        return 3003;
    }
}

export function getPersistAPIUrl() {
    return process.env['PERSIST_SERVICE_URL'] || 'http://localhost:3007';
}

export function getJobsUrl() {
    return process.env['JOBS_SERVICE_URL'] || 'http://localhost:3005';
}

function getServerHost() {
    return process.env['SERVER_HOST'] || process.env['SERVER_RUN_MODE'] === 'DOCKERIZED' ? 'http://nango-server' : 'http://localhost';
}

export function getServerBaseUrl() {
    return getServerHost() + `:${getServerPort()}`;
}

export function getRedisUrl() {
    return process.env['NANGO_REDIS_URL'] || undefined;
}

export function getOrchestratorUrl() {
    return process.env['ORCHESTRATOR_SERVICE_URL'] || `http://localhost:${process.env['NANGO_ORCHESTRATOR_PORT'] || 3008}`;
}

export function isValidHttpUrl(str: string) {
    try {
        new URL(str);
        return true;
    } catch {
        return false;
    }
}

export function dirname(thisFile?: string) {
    return path.dirname(fileURLToPath(thisFile || import.meta.url));
}

export function parseTokenExpirationDate(expirationDate: any): Date {
    if (expirationDate instanceof Date) {
        return expirationDate;
    }

    // UNIX timestamp
    if (typeof expirationDate === 'number') {
        return new Date(expirationDate * 1000);
    }

    // ISO 8601 string
    return new Date(expirationDate);
}

export function parseTableauTokenExpirationDate(timeStr: string): Date | undefined {
    // sample estimatedTimeToExpire: "estimatedTimeToExpiration": "177:05:38"
    const [days, hours, minutes] = timeStr.split(':').map(Number);

    if (days && hours && minutes) {
        const milliseconds = ((days * 24 + hours) * 60 + minutes) * 60 * 1000;
        return new Date(Date.now() + milliseconds);
    }

    return undefined;
}

export function isTokenExpired(expireDate: Date, bufferInSeconds: number): boolean {
    const currDate = new Date();
    const dateDiffMs = expireDate.getTime() - currDate.getTime();
    return dateDiffMs < bufferInSeconds * 1000;
}

/**
 * Get Oauth callback url base url.
 * @desc for ease of use with APIs that require a secure redirect
 * redirectmeto is automatically used. This is intentioned
 * for local development
 * @see https://github.com/kodie/redirectmeto
 */
export function getLocalOAuthCallbackUrlBaseUrl() {
    return 'https://redirectmeto.com/' + localhostUrl;
}

export function getApiUrl() {
    if (isStaging) {
        return stagingHost;
    } else if (isEnterprise) {
        return process.env['NANGO_SERVER_URL'] as string;
    } else if (isProd) {
        return cloudHost;
    }
    return getServerBaseUrl();
}

export function getProvidersUrl() {
    return `${getApiUrl()}/providers.json`;
}

export function getGlobalOAuthCallbackUrl() {
    const baseUrl = process.env['NANGO_SERVER_URL'] || getLocalOAuthCallbackUrlBaseUrl();
    return baseUrl + '/oauth/callback';
}

export function getGlobalWebhookReceiveUrl() {
    const baseUrl = process.env['NANGO_SERVER_URL'] || getLocalOAuthCallbackUrlBaseUrl();
    return baseUrl + '/webhook';
}

/**
 * Get any custom path for the websockets server.
 * Defaults to '/' for backwards compatibility
 *
 * @returns the path for the websockets server
 */
export function getWebsocketsPath(): string {
    return process.env['NANGO_SERVER_WEBSOCKETS_PATH'] || '/';
}

/**
 * A helper function to interpolate a string.
 * interpolateString('Hello ${name} of ${age} years", {name: 'Tester', age: 234}) -> returns 'Hello Tester of age 234 years'
 *
 * @remarks
 * Copied from https://stackoverflow.com/a/1408373/250880
 */
export function interpolateString(str: string, replacers: Record<string, any>) {
    return str.replace(/\${([^{}]*)}/g, (a, b) => {
        if (b === 'now') {
            return new Date().toISOString();
        }
        const r = replacers[b];
        return typeof r === 'string' || typeof r === 'number' ? (r as string) : a; // Typecast needed to make TypeScript happy
    });
}

export function interpolateStringFromObject(str: string, replacers: Record<string, any>) {
    return str.replace(/\${([^{}]*)}/g, (a, b) => {
        const r = b.split('.').reduce((o: Record<string, any>, i: string) => o[i], replacers);
        return typeof r === 'string' || typeof r === 'number' ? (r as string) : a;
    });
}

export function interpolateObjectValues(obj: Record<string, string | undefined>, connectionConfig: Record<string, any>): Record<string, string | undefined> {
    const interpolated: Record<string, string | undefined> = {};
    for (const [key, value] of Object.entries(obj)) {
        if (typeof value === 'string') {
            interpolated[key] = interpolateStringFromObject(value, { connectionConfig });
        } else {
            interpolated[key] = value;
        }
    }
    return interpolated;
}

export function interpolateObject(obj: Record<string, any>, dynamicValues: Record<string, any>): Record<string, any> {
    const interpolated: Record<string, any> = {};

    for (const [key, value] of Object.entries(obj)) {
        if (typeof value === 'string') {
            interpolated[key] = interpolateString(value, dynamicValues);
        } else if (typeof value === 'object' && value !== null) {
            interpolated[key] = interpolateObject(value, dynamicValues);
        } else {
            interpolated[key] = value;
        }
    }

    return interpolated;
}

export function stripCredential(obj: any): any {
    if (typeof obj === 'string') {
        return obj.replace(/credential\./g, '');
    } else if (typeof obj === 'object' && obj !== null) {
        const strippedObject: any = {};
        for (const [key, value] of Object.entries(obj)) {
            strippedObject[key] = stripCredential(value);
        }
        return strippedObject;
    }
    return obj;
}

export function stripStepResponse(obj: any, step: Record<string, any>): any {
    if (typeof obj === 'string') {
        return obj.replace(/\${step\d+\.(.*?)}/g, (_, key) => {
            return step[key] || '';
        });
    } else if (typeof obj === 'object' && obj !== null) {
        const strippedObject: any = {};
        for (const [key, value] of Object.entries(obj)) {
            strippedObject[key] = stripStepResponse(value, step);
        }
        return strippedObject;
    }
    return obj;
}

export function extractStepNumber(str: string): number | null {
    const match = str.match(/\${step(\d+)\..*?}/);

    if (match && match[1]) {
        const stepNumber = parseInt(match[1], 10);
        return stepNumber;
    }

    return null;
}

export function getStepResponse(stepNumber: number, stepResponses: any[]): Record<string, any> {
    if (stepResponses && stepResponses.length > stepNumber - 1 && stepResponses[stepNumber - 1]) {
        return stepResponses[stepNumber - 1];
    }
    return {};
}

export function extractValueByPath(obj: Record<string, any>, path: string): any {
    return get(obj, path);
}

export function connectionCopyWithParsedConnectionConfig(connection: Pick<DBConnection, 'connection_config'>) {
    const connectionCopy = Object.assign({}, connection);

    const rawConfig: Record<string, string> = connectionCopy.connection_config;

    if (!rawConfig || Object.keys(rawConfig).length === 0) {
        return connectionCopy;
    }

    const parsedConfig: Record<string, string> = {};

    Object.keys(rawConfig).forEach(function (key) {
        const newKey = key.replace('connectionConfig.', '');
        const value = rawConfig[key];

        if (newKey && value) {
            parsedConfig[newKey] = value;
        }
    });

    connectionCopy.connection_config = parsedConfig;
    return connectionCopy;
}

export function mapProxyBaseUrlInterpolationFormat(baseUrl: string | undefined): string | undefined {
    // Maps the format that is used in providers.yaml (inherited from oauth), to the format of the Connection model.
    return baseUrl ? baseUrl.replace(/connectionConfig/g, 'connection_config') : baseUrl;
}

export function interpolateIfNeeded(str: string, replacers: Record<string, any>) {
    if (str.includes('${')) {
        if (str.includes('||')) {
            const parts = str.split('||');
            const firstPart = parts[0] ? interpolateStringFromObject(parts[0].trim(), replacers) : undefined;
            const secondPart = parts[1] ? interpolateStringFromObject(parts[1].trim(), replacers) : undefined;
            return (firstPart || secondPart) as string;
        } else {
            return interpolateStringFromObject(str, replacers);
        }
    } else {
        return str;
    }
}

export function getConnectionConfig(queryParams: any): Record<string, string> {
    const arr = Object.entries(queryParams).filter(([, v]) => typeof v === 'string'); // Filter strings
    return Object.fromEntries(arr) as Record<string, string>;
}

export function encodeParameters(params: Record<string, any>): Record<string, string> {
    return Object.fromEntries(Object.entries(params).map(([key, value]) => [key, encodeURIComponent(String(value))]));
}

/**
 * A helper function to extract the additional connection metadata returned from the Provider in the token response.
 * It can parse booleans or strings only
 */
export function getConnectionMetadataFromTokenResponse(params: any, provider: Provider): Record<string, any> {
    if (!params || !provider.token_response_metadata) {
        return {};
    }

    const whitelistedKeys = provider.token_response_metadata;

    const getValueFromDotNotation = (obj: any, key: string): any => {
        return key.split('.').reduce((o, k) => (o && o[k] !== undefined ? o[k] : undefined), obj);
    };

    // Filter out non-strings, non-booleans & non-whitelisted keys.
    const arr = Object.entries(params).filter(([k, v]) => {
        const isStringValueOrBoolean = typeof v === 'string' || typeof v === 'boolean';
        if (isStringValueOrBoolean && whitelistedKeys.includes(k)) {
            return true;
        }
        // Check for dot notation keys
        const dotNotationValue = getValueFromDotNotation(params, k);
        return isStringValueOrBoolean && whitelistedKeys.includes(dotNotationValue);
    });

    // Add support for dot notation keys
    const dotNotationArr = whitelistedKeys
        .map((key) => {
            const value = getValueFromDotNotation(params, key);
            const isStringValueOrBoolean = typeof value === 'string' || typeof value === 'boolean';
            return isStringValueOrBoolean ? [key, value] : null;
        })
        .filter(Boolean);

    const combinedArr: [string, any][] = [...arr, ...dotNotationArr].filter((item) => item !== null) as [string, any][];

    return combinedArr.length > 0 ? (Object.fromEntries(combinedArr) as Record<string, any>) : {};
}<|MERGE_RESOLUTION|>--- conflicted
+++ resolved
@@ -2,11 +2,7 @@
 import { fileURLToPath } from 'url';
 import { isEnterprise, isStaging, isProd, localhostUrl, cloudHost, stagingHost } from '@nangohq/utils';
 import get from 'lodash-es/get.js';
-<<<<<<< HEAD
 import type { Provider } from '@nangohq/types';
-=======
-import type { DBConnection } from '@nangohq/types';
->>>>>>> f5fba905
 
 export enum UserType {
     Local = 'localhost',
