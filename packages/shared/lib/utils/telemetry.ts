--- conflicted
+++ resolved
@@ -34,30 +34,6 @@
     INCOMING_WEBHOOK_FAILED_PROCESSING = 'incoming_webhook_failed_processing'
 }
 
-<<<<<<< HEAD
-export enum MetricTypes {
-    ACTION_TRACK_RUNTIME = 'action_track_runtime',
-    SYNC_TRACK_RUNTIME = 'sync_script_track_runtime',
-    WEBHOOK_TRACK_RUNTIME = 'webhook_track_runtime',
-    RUNNER_SDK = 'nango.runner.sdk',
-    JOBS_CLEAN_ACTIVITY_LOGS = 'nango.jobs.cron.cleanActivityLogs',
-    JOBS_DELETE_SYNCS_DATA = 'nango.jobs.cron.deleteSyncsData',
-    JOBS_DELETE_SYNCS_DATA_JOBS = 'nango.jobs.cron.deleteSyncsData.jobs',
-    JOBS_DELETE_SYNCS_DATA_SCHEDULES = 'nango.jobs.cron.deleteSyncsData.schedules',
-    JOBS_DELETE_SYNCS_DATA_RECORDS = 'nango.jobs.cron.deleteSyncsData.records',
-    JOBS_DELETE_SYNCS_DATA_DELETES = 'nango.jobs.cron.deleteSyncsData.deletes',
-    PERSIST_RECORDS_COUNT = 'nango.persist.records.count',
-    PERSIST_RECORDS_SIZE_IN_BYTES = 'nango.persist.records.sizeInBytes',
-    AUTH_GET_ENV_BY_SECRET_KEY = 'nango.auth.getEnvBySecretKey',
-    GET_CONNECTION = 'nango.server.getConnection',
-    PROXY = 'nango.server.proxy',
-    SYNC_EXECUTION = 'nango.jobs.syncExecution',
-    ACTION_EXECUTION = 'nango.jobs.actionExecution',
-    WEBHOOK_EXECUTION = 'nango.jobs.webhookExecution'
-}
-
-=======
->>>>>>> b4edbb2c
 export enum SpanTypes {
     CONNECTION_TEST = 'nango.server.hooks.connectionTest',
     JOBS_IDLE_DEMO = 'nango.jobs.cron.idleDemos',
@@ -95,63 +71,6 @@
 
         await this.logInstance?.submitLog(params);
     }
-<<<<<<< HEAD
-
-    public increment(metricName: MetricTypes, value = 1, dimensions?: Record<string, string | number>): void {
-        tracer.dogstatsd.increment(metricName, value, dimensions ?? {});
-    }
-
-    public decrement(metricName: MetricTypes, value? = 1, dimensions?: Record<string, string | number>): void {
-        tracer.dogstatsd.decrement(metricName, value, dimensions ?? {});
-    }
-
-    public duration(metricName: MetricTypes, value: number): void {
-        tracer.dogstatsd.distribution(metricName, value);
-    }
-
-    public time<T, E, F extends (...args: E[]) => Promise<T>>(metricName: MetricTypes, func: F): F {
-        // eslint-disable-next-line @typescript-eslint/no-this-alias
-        const that = this;
-
-        const duration = (start: [number, number]) => {
-            const durationComponents = process.hrtime(start);
-            const seconds = durationComponents[0];
-            const nanoseconds = durationComponents[1];
-            const duration = seconds * 1000 + nanoseconds / 1e6;
-
-            that.duration(metricName, duration);
-        };
-
-        // This function should handle both async/sync function
-        // So it's try/catch regular execution and use .then() for async
-        // @ts-expect-error can't fix this
-        return function wrapped(...args: any) {
-            const start = process.hrtime();
-
-            try {
-                const res = func(...args);
-                if (res[Symbol.toStringTag] === 'Promise') {
-                    return res.then(
-                        (v) => {
-                            duration(start);
-                            return v;
-                        },
-                        (err) => {
-                            duration(start);
-                            throw err;
-                        }
-                    );
-                }
-
-                return res;
-            } catch (err) {
-                duration(start);
-                throw err;
-            }
-        };
-    }
-=======
->>>>>>> b4edbb2c
 }
 
 export default new Telemetry();