--- conflicted
+++ resolved
@@ -115,11 +115,7 @@
                 'info-500': '#0c2a75',
 
                 // -----
-<<<<<<< HEAD
-                // Design system v3
-=======
                 // Design system 2025
->>>>>>> 57d4952e
                 //
                 black: '#000000',
                 'primary-1': '#012a29',
@@ -132,10 +128,7 @@
                 'primary-8': '#91f0ed',
                 'primary-9': '#b6faf8',
                 'primary-10': '#e5fefd',
-<<<<<<< HEAD
-=======
-
->>>>>>> 57d4952e
+
                 'grayscale-1': '#0D0D0D',
                 'grayscale-2': '#161616',
                 'grayscale-3': '#1C1C1C',
@@ -150,21 +143,13 @@
                 'grayscale-12': '#C7CCD5',
                 'grayscale-13': '#E4E9F2',
                 'grayscale-14': '#F8FAFE',
-<<<<<<< HEAD
-=======
-
->>>>>>> 57d4952e
+
                 'info-1': '#f0fafe',
                 'info-2': '#d7f1fd',
                 'info-3': '#c2dcfd',
                 'info-4': '#509af8',
                 'info-5': '#0c2a75',
-                'info-4b': '#509af8',
-                'info-5b': '#0c2a75',
-<<<<<<< HEAD
-=======
-
->>>>>>> 57d4952e
+
                 'alert-1': '#fef6f1',
                 'alert-2': '#fce8db',
                 'alert-3': '#f3d1cd',
@@ -172,34 +157,19 @@
                 'alert-5': '#dc564c',
                 'alert-6': '#c8453d',
                 'alert-7': '#71192f',
-<<<<<<< HEAD
-                'alert-4b': '#ef665b',
-                'alert-7b': '#71192f',
-=======
-                'alert-7b': '#71192f',
-
->>>>>>> 57d4952e
+
                 'warning-1': '#fffcf0',
                 'warning-2': '#fef7d1',
                 'warning-3': '#fcebc2',
                 'warning-4': '#f7c752',
                 'warning-5': '#e6a70d',
-<<<<<<< HEAD
-                'warning-4b': '#f7c752',
-=======
-
->>>>>>> 57d4952e
+
                 'success-1': '#f9fef1',
                 'success-2': '#edfbd8',
                 'success-3': '#d4f1c5',
                 'success-4': '#84d65a',
                 'success-5': '#2b641e',
-<<<<<<< HEAD
-                'success-4b': '#84d65a',
-                'success-5b': '#2b641e',
-=======
-
->>>>>>> 57d4952e
+
                 'border-1': '#050506',
                 'border-2': '#0b0d0e',
                 'border-3': '#151719',
@@ -212,10 +182,7 @@
                 'border-10': '#a0a8b1',
                 'border-11': '#c7ccd1',
                 'border-12': '#e3e5e8',
-<<<<<<< HEAD
-=======
-
->>>>>>> 57d4952e
+
                 'text-1': '#050506',
                 'text-2': '#0b0d0e',
                 'text-3': '#151719',
@@ -228,10 +195,7 @@
                 'text-10': '#a0a8b1',
                 'text-11': '#c7ccd1',
                 'text-12': '#e3e5e8',
-<<<<<<< HEAD
-=======
-
->>>>>>> 57d4952e
+
                 'data-success': '#5bb98b',
                 'data-failure': '#e5484d',
                 'code-mint': '#6ed6ac',
