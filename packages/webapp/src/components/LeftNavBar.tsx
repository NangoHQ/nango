import { useEffect, useMemo, useState } from 'react';
import { Link, useNavigate } from 'react-router-dom';
import {
    SquaresPlusIcon,
    LinkIcon,
    QueueListIcon,
    AdjustmentsHorizontalIcon,
    EllipsisHorizontalIcon,
    UserCircleIcon,
    UserGroupIcon,
    ArrowRightOnRectangleIcon as LogoutIcon
} from '@heroicons/react/24/outline';

import { useStore } from '../store';
import { useMeta } from '../hooks/useMeta';
import { useSignout } from '../utils/user';
import { HomeIcon, RocketIcon } from '@radix-ui/react-icons';
import { useEnvironment } from '../hooks/useEnvironment';
import { useConnectionsCount } from '../hooks/useConnections';
import { useUser } from '../hooks/useUser';
import { globalEnv } from '../utils/env';

export enum LeftNavBarItems {
    Homepage,
    Integrations,
    Connections,
    EnvironmentSettings,
    Syncs,
    TeamSettings,
    UserSettings,
    InteractiveDemo,
    Logs
}

export interface LeftNavBarProps {
    selectedItem: LeftNavBarItems;
}
interface MenuItem {
    name: string;
    value: LeftNavBarItems;
    icon: React.FC<{ className?: string }>;
    link: string;
}

const navTextColor = 'text-gray-400';
const navActiveBg = 'bg-active-gray';
const navHoverBg = 'hover:bg-hover-gray';

export default function LeftNavBar(props: LeftNavBarProps) {
    const [showUserSettings, setShowUserSettings] = useState<boolean>(false);
    const navigate = useNavigate();
    const signout = useSignout();
    const { meta } = useMeta();
    const { user: me } = useUser();
    const env = useStore((state) => state.env);
    const { data } = useConnectionsCount(env);
    const setEnv = useStore((state) => state.setEnv);
    const { mutate } = useEnvironment(env);
    const showInteractiveDemo = useStore((state) => state.showInteractiveDemo);

    useEffect(() => {
        const closeUserSettings = (e: MouseEvent) => {
            if (showUserSettings && !(e.target as HTMLElement).closest('.user-settings')) {
                setShowUserSettings(false);
            }
        };

        document.addEventListener('click', closeUserSettings);

        return () => {
            document.removeEventListener('click', closeUserSettings);
        };
    }, [showUserSettings]);

    const items = useMemo(() => {
        const list: MenuItem[] = [{ name: 'Home', icon: HomeIcon, value: LeftNavBarItems.Homepage, link: `/${env}` }];
        if (meta && showInteractiveDemo && !meta.onboardingComplete) {
            list.push({ name: 'Interactive Demo', icon: RocketIcon, value: LeftNavBarItems.InteractiveDemo, link: `/${env}/interactive-demo` });
        }

        list.push({ name: 'Integrations', icon: SquaresPlusIcon, value: LeftNavBarItems.Integrations, link: `/${env}/integrations` });
        list.push({ name: 'Connections', icon: LinkIcon, value: LeftNavBarItems.Connections, link: `/${env}/connections` });
        list.push({ name: 'Logs', icon: QueueListIcon, value: LeftNavBarItems.Logs, link: `/${env}/logs` });
        list.push({
            name: 'Environment Settings',
            icon: AdjustmentsHorizontalIcon,
            value: LeftNavBarItems.EnvironmentSettings,
            link: `/${env}/environment-settings`
        });

        return list;
    }, [env, showInteractiveDemo, meta]);

    const handleEnvChange = (e: React.ChangeEvent<HTMLSelectElement>) => {
        const newEnv = e.target.value;
        setEnv(newEnv);
        void mutate();

        const pathSegments = window.location.pathname.split('/').filter(Boolean);

        pathSegments[0] = newEnv;

        let newPath = `/${pathSegments.join('/')}`;

        // If on 'integration' or 'connections' subpages beyond the second level, redirect to their parent page
        if (pathSegments[1] === 'integrations' && pathSegments.length > 2) {
            newPath = `/${newEnv}/integrations`;
        } else if (pathSegments[1] === 'connections' && pathSegments.length > 2) {
            newPath = `/${newEnv}/connections`;
        }

        navigate(newPath);
    };

    if (!meta || !me) {
        return null;
    }

    return (
        <div className="bg-pure-black h-screen w-full">
            <div className="flex-1 ml-3 pr-4 h-full border-r border-border-gray flex flex-col bg-pure-black z-20 justify-between">
                <div className="mt-4">
                    <div className="flex items-center mb-8">
                        <img className="h-6" src="/logo-dark.svg" alt="Nango" />
                        <img className="mt-1 h-5 ml-1" src="/logo-text.svg" alt="Nango" />
                        <span className="ml-3 text-xs text-black mono">{meta.version}</span>
                    </div>
                    {meta.environments.length === 0 && (
                        <div className="mb-8">
                            <select className="border-border-gray bg-active-gray text-text-light-gray block w-full appearance-none rounded-md border px-3 py-2 shadow-sm active:outline-none focus:outline-none active:border-white focus:border-white"></select>
                        </div>
                    )}
                    {meta.environments.length > 0 && (
                        <div className="mb-6">
                            <select
                                id="environment"
                                name="env"
                                className="border-border-gray bg-active-gray text-sm text-white block w-full appearance-none rounded-md border px-3 py-1 shadow-sm active:outline-none focus:outline-none active:border-white focus:border-white"
                                onChange={handleEnvChange}
                                value={env}
                            >
                                {meta.environments.map((env) => (
                                    <option key={env.name} value={env.name}>
                                        {env.name.slice(0, 1).toUpperCase() + env.name.slice(1)}
                                    </option>
                                ))}
                            </select>
                        </div>
                    )}
                    <div className="flex flex-col gap-1">
                        {items.map((item) => {
                            const Icon = item.icon;
                            return (
                                <Link
                                    key={item.value}
                                    to={item.link}
                                    className={`relative flex h-9 p-2 gap-x-3 items-center rounded-md text-sm ${navTextColor} ${
                                        props.selectedItem === item.value ? `${navActiveBg} text-white` : `text-gray-400 ${navHoverBg}`
                                    }`}
                                >
                                    <Icon className="w-[18px] h-[18px]" />
<<<<<<< HEAD
                                    {item.name === 'Connections' && data?.data.withError !== undefined && data.data.withError > 0 && (
=======
                                    {item.name === 'Connections' && data?.data.withAuthError !== undefined && data.data.withAuthError > 0 && (
>>>>>>> 7f4a42c3
                                        <span className="absolute top-[9.5px] left-[23px] bg-red-base h-1.5 w-1.5 rounded-full"></span>
                                    )}
                                    <p>{item.name}</p>
                                </Link>
                            );
                        })}
                    </div>
                </div>
                <div>
                    <div
                        className="flex mb-5 py-2 w-full user-settings px-2 justify-between relative rounded items-center hover:bg-hover-gray cursor-pointer"
                        onClick={() => setShowUserSettings(!showUserSettings)}
                    >
                        <div className="flex items-center">
                            <div className="flex items-center justify-center w-6 h-6 rounded-full bg-transparent text-sm border border-gray-400 text-gray-400 mr-3">
                                {me?.email.slice(0, 1).toUpperCase()}
                            </div>
                            <span className="items-center w-32 text-gray-400 justify-center text-left text-sm truncate">{me?.email}</span>
                        </div>
                        <EllipsisHorizontalIcon className="flex h-5 w-5 ml-3 text-gray-400 cursor-pointer" />
                        {globalEnv.features.auth && showUserSettings && (
                            <div className="absolute bottom-[45px] text-sm left-0 group-hover:block border border-neutral-700 w-[223px] bg-pure-black z-10 rounded">
                                <ul className="text-gray-400 space-y-1 p-0.5 px-1">
                                    <li
                                        className={`flex items-center w-full px-2 py-2.5 hover:text-white hover:bg-hover-gray rounded p-1 ${props.selectedItem === LeftNavBarItems.UserSettings ? 'text-white bg-active-gray' : ''}`}
                                        onClick={() => navigate(`/${env}/user-settings`)}
                                    >
                                        <UserCircleIcon className="h-5 w-5 mr-2" />
                                        <span>Profile</span>
                                    </li>
                                    <li
                                        className={`flex items-center w-full px-2 py-2.5 hover:text-white hover:bg-hover-gray rounded p-1 ${props.selectedItem === LeftNavBarItems.TeamSettings ? 'text-white bg-active-gray' : ''}`}
                                        onClick={() => navigate(`/${env}/team-settings`)}
                                    >
                                        <UserGroupIcon className="h-5 w-5 mr-2" />
                                        <span>Team</span>
                                    </li>

                                    {showInteractiveDemo && meta.onboardingComplete && (
                                        <Link
                                            to="/dev/interactive-demo"
                                            className={`flex h-9 p-2 gap-x-3 items-center rounded-md text-sm ${navTextColor} ${
                                                props.selectedItem === LeftNavBarItems.InteractiveDemo
                                                    ? `${navActiveBg} text-white`
                                                    : `text-gray-400 ${navHoverBg}`
                                            }`}
                                        >
                                            <RocketIcon />
                                            <p>Interactive Demo</p>
                                        </Link>
                                    )}
                                    <li
                                        className="flex items-center w-full px-2 py-2.5 hover:text-white hover:bg-hover-gray rounded p-1"
                                        onClick={async () => await signout()}
                                    >
                                        <LogoutIcon className="h-5 w-5 mr-2" />
                                        <span>Log Out</span>
                                    </li>
                                </ul>
                            </div>
                        )}
                    </div>
                </div>
            </div>
        </div>
    );
}<|MERGE_RESOLUTION|>--- conflicted
+++ resolved
@@ -159,11 +159,7 @@
                                     }`}
                                 >
                                     <Icon className="w-[18px] h-[18px]" />
-<<<<<<< HEAD
-                                    {item.name === 'Connections' && data?.data.withError !== undefined && data.data.withError > 0 && (
-=======
                                     {item.name === 'Connections' && data?.data.withAuthError !== undefined && data.data.withAuthError > 0 && (
->>>>>>> 7f4a42c3
                                         <span className="absolute top-[9.5px] left-[23px] bg-red-base h-1.5 w-1.5 rounded-full"></span>
                                     )}
                                     <p>{item.name}</p>
