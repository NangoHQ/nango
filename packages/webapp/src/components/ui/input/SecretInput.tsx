--- conflicted
+++ resolved
@@ -26,12 +26,6 @@
     const value = optionalValue === null ? '' : optionalValue || changedValue;
     const updateValue = setOptionalValue || setChangedValue;
 
-<<<<<<< HEAD
-    const toggleSecretVisibility = useCallback(() => setIsSecretVisible(!isSecretVisible), [isSecretVisible, setIsSecretVisible]);
-
-    return (
-        <div className={`relative flex grow ${props.additionalclass ?? ''}`}>
-=======
     const toggleSecretVisibility: React.MouseEventHandler<HTMLButtonElement> = (e) => {
         e.preventDefault();
         setIsSecretVisible(!isSecretVisible);
@@ -39,7 +33,6 @@
 
     return (
         <div className={`relative flex grow ${props.additionalClass ?? ''}`}>
->>>>>>> ecf1ca69
             <Input
                 type={isSecretVisible ? 'text' : 'password'}
                 ref={ref}
@@ -49,19 +42,11 @@
                 onChange={(e) => updateValue(e.currentTarget.value)}
                 {...props}
                 after={
-<<<<<<< HEAD
-                    <div className={`flex items-center gap-2`}>
-                        <Button variant="icon" size={'xs'} onClick={toggleSecretVisibility}>
-                            {isSecretVisible ? <EyeSlashIcon className="w-4 h-4" /> : <EyeIcon className="w-4 h-4" />}
-                        </Button>
-                        {copy && <CopyButton text={(props.value || optionalvalue || defaultValue)?.toString() || ''} />}
-=======
                     <div className={`flex items-center gap-1 bg-active-gray`}>
                         <Button variant="icon" size={'xs'} onClick={toggleSecretVisibility}>
                             {isSecretVisible ? <EyeSlashIcon className="w-4 h-4" /> : <EyeIcon className="w-4 h-4" />}
                         </Button>
                         {copy && <CopyButton text={(props.value || optionalValue || defaultValue)?.toString() || ''} />}
->>>>>>> ecf1ca69
                         {refresh && <ArrowPathIcon className="flex h-4 w-4 cursor-pointer text-gray-500" onClick={refresh} />}
                     </div>
                 }
