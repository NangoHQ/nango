--- conflicted
+++ resolved
@@ -3,19 +3,7 @@
 
 import { APIError, apiFetch } from '../utils/api';
 
-<<<<<<< HEAD
-import type { ApiError, ApiPlan, GetPlans, PostPlanExtendTrial } from '@nangohq/types';
-
-export class APIError extends Error {
-    details;
-    constructor(details: { res: Response; json: Record<string, any> | ApiError<any> }) {
-        super('err');
-        this.details = details;
-    }
-}
-=======
 import type { ApiPlan, GetPlans, PostPlanExtendTrial } from '@nangohq/types';
->>>>>>> 26a13fd5
 
 export async function apiPostPlanExtendTrial(env: string) {
     const res = await apiFetch(`/api/v1/plans/trial/extension?env=${env}`, {
@@ -29,11 +17,7 @@
 }
 
 export function useApiGetPlans(env: string) {
-<<<<<<< HEAD
-    return useQuery({
-=======
     return useQuery<GetPlans['Success'], APIError>({
->>>>>>> 26a13fd5
         enabled: Boolean(env),
         queryKey: ['plans'],
         queryFn: async (): Promise<GetPlans['Success']> => {
