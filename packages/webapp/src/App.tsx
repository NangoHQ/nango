--- conflicted
+++ resolved
@@ -26,6 +26,7 @@
 import ResetPassword from './pages/Account/ResetPassword';
 import { VerifyEmail } from './pages/Account/VerifyEmail';
 import { VerifyEmailByExpiredToken } from './pages/Account/VerifyEmailByExpiredToken';
+import { EmailVerified } from './pages/Account/EmailVerified';
 import Activity from './pages/Activity';
 import AuthLink from './pages/AuthLink';
 import AccountSettings from './pages/AccountSettings';
@@ -33,11 +34,7 @@
 import { Homepage } from './pages/Homepage';
 import { NotFound } from './pages/NotFound';
 import { LogsSearch } from './pages/Logs/Search';
-<<<<<<< HEAD
-import { EmailVerified } from './pages/Account/EmailVerified';
-=======
 import { TooltipProvider } from '@radix-ui/react-tooltip';
->>>>>>> 377a54db
 
 Sentry.init({
     dsn: process.env.REACT_APP_PUBLIC_SENTRY_KEY,
@@ -116,36 +113,17 @@
                                 <Route path="/signup/:token" element={<InviteSignup />} />
                                 <Route path="/forgot-password" element={<ForgotPassword />} />
                                 <Route path="/reset-password/:token" element={<ResetPassword />} />
+                                <Route path="/verify-email/:uuid" element={<VerifyEmail />} />
+                                <Route path="/verify-email/expired/:token" element={<VerifyEmailByExpiredToken />} />
+                                <Route path="/signup/verification/:token" element={<EmailVerified />} />
                             </>
                         )}
-<<<<<<< HEAD
-                    </Route>
-                    <Route path="/auth-link" element={<AuthLink />} />
-                    {true && <Route path="/hn-demo" element={<Navigate to={'/signup'} />} />}
-                    {AUTH_ENABLED && (
-                        <>
-                            <Route path="/signin" element={<Signin />} />
-                            <Route path="/signup/:token" element={<InviteSignup />} />
-                            <Route path="/forgot-password" element={<ForgotPassword />} />
-                            <Route path="/reset-password/:token" element={<ResetPassword />} />
-                            <Route path="/verify-email/:uuid" element={<VerifyEmail />} />
-                            <Route path="/verify-email/expired/:token" element={<VerifyEmailByExpiredToken />} />
-                            <Route path="/signup/verification/:token" element={<EmailVerified />} />
-                        </>
-                    )}
-                    {(isCloud() || isLocal()) && <Route path="/signup" element={<Signup />} />}
-                    <Route path="*" element={<NotFound />} />
-                </SentryRoutes>
-            </SWRConfig>
-            <ToastContainer />
-=======
                         {(isCloud() || isLocal()) && <Route path="/signup" element={<Signup />} />}
                         <Route path="*" element={<NotFound />} />
                     </SentryRoutes>
                 </SWRConfig>
                 <ToastContainer />
             </TooltipProvider>
->>>>>>> 377a54db
         </MantineProvider>
     );
 };
