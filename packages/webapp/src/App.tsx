import React, { useEffect } from 'react';
import { SWRConfig } from 'swr';
import { Routes, Route, Navigate, useLocation, useNavigationType, createRoutesFromChildren, matchRoutes } from 'react-router-dom';
import { MantineProvider } from '@mantine/core';
import * as Sentry from '@sentry/react';
import { useSignout } from './utils/user';
import { ToastContainer } from 'react-toastify';
import 'react-toastify/dist/ReactToastify.css';
import { AUTH_ENABLED, isCloud, isLocal } from './utils/utils';
import { fetcher } from './utils/api';
import { useStore } from './store';

import Signup from './pages/Signup';
import InviteSignup from './pages/InviteSignup';
import Signin from './pages/Signin';
import { InteractiveDemo } from './pages/InteractiveDemo';
import IntegrationList from './pages/Integration/List';
import CreateIntegration from './pages/Integration/Create';
import ShowIntegration from './pages/Integration/Show';
import ConnectionList from './pages/Connection/List';
import Connection from './pages/Connection/Show';
import ConnectionCreate from './pages/Connection/Create';
import ProjectSettings from './pages/ProjectSettings';
import PrivateRoute from './components/PrivateRoute';
import ForgotPassword from './pages/ForgotPassword';
import ResetPassword from './pages/ResetPassword';
import Activity from './pages/Activity';
import AuthLink from './pages/AuthLink';
import AccountSettings from './pages/AccountSettings';
import UserSettings from './pages/UserSettings';

Sentry.init({
    dsn: process.env.REACT_APP_PUBLIC_SENTRY_KEY,
    integrations: [
        new Sentry.BrowserTracing({
            routingInstrumentation: Sentry.reactRouterV6Instrumentation(React.useEffect, useLocation, useNavigationType, createRoutesFromChildren, matchRoutes)
        })
    ],
    tracesSampleRate: 0.1
});

const VALID_PATHS = [
    'interactive-demo',
    'integration',
    'integrations',
    'syncs',
    'connections',
    'activity',
    'project-settings',
    'user-settings',
    'account-settings'
];

const App = () => {
    const SentryRoutes = Sentry.withSentryReactRouterV6Routing(Routes);
    const env = useStore((state) => state.cookieValue);
    const signout = useSignout();
    const setShowInteractiveDemo = useStore((state) => state.setShowInteractiveDemo);
    const showInteractiveDemo = useStore((state) => state.showInteractiveDemo);

    useEffect(() => {
        setShowInteractiveDemo(env === 'dev' && (isCloud() || isLocal()));
    }, [env, setShowInteractiveDemo]);

    const correctPage = (): string => {
        const url = new URL(window.location.href);
        const pathSegments = url.pathname.split('/').filter(Boolean);

        const rawUrl = window.location.href;

        if (VALID_PATHS.some((path) => rawUrl.includes(path))) {
            const newPathSegments = [env, ...pathSegments];
            url.pathname = '/' + newPathSegments.join('/');

            return url.pathname;
        }

        return showInteractiveDemo ? '/dev/interactive-demo' : `/${env}/integrations`;
    };

    return (
        <MantineProvider
            theme={{
                globalStyles: () => ({
                    '.transparent-code .language-json': {
                        backgroundColor: 'transparent !important'
                    },
                    '.transparent-code .language-typescript': {
                        backgroundColor: 'transparent !important'
                    },
                    '.break-all-words .token.string': {
                        wordBreak: 'break-all',
                        whiteSpace: 'normal'
                    },
                    '.mantine-Prism-code': {
                        fontFamily: 'Roboto Mono'
                    }
                })
            }}
        >
            <SWRConfig
                value={{
                    refreshInterval: 15 * 60000,
                    // Our server is not well configured if we enable that it will just fetch all the time
                    revalidateIfStale: false,
                    revalidateOnFocus: false,
                    revalidateOnReconnect: true,
                    fetcher,
                    onError: (error) => {
                        if (error.status === 401) {
                            return signout();
                        }
                    }
                }}
            >
                <SentryRoutes>
                    <Route path="/" element={<Navigate to={correctPage()} replace />} />
<<<<<<< HEAD
=======
                    {showInteractiveDemo && (
                        <Route path="/dev/interactive-demo" element={<PrivateRoute />}>
                            <Route path="/dev/interactive-demo" element={<InteractiveDemo />} />
                        </Route>
                    )}
>>>>>>> 0b8874ce
                    <Route path="/:env/integrations" element={<PrivateRoute />}>
                        {showGettingStarted && (
                            <Route path="/dev/getting-started" element={<PrivateRoute />}>
                                <Route path="/dev/getting-started" element={<GettingStarted />} />
                            </Route>
                        )}
                        <Route path="/:env/integrations" element={<IntegrationList />} />
                        <Route path="/:env/integration/create" element={<CreateIntegration />} />
                        <Route path="/:env/integration/:providerConfigKey" element={<ShowIntegration />} />
                        <Route path="/:env/connections" element={<ConnectionList />} />
                        <Route path="/:env/connections/create" element={<ConnectionCreate />} />
                        <Route path="/:env/connections/create/:providerConfigKey" element={<ConnectionCreate />} />
                        <Route path="/:env/connections/:providerConfigKey/:connectionId" element={<Connection />} />
                        <Route path="/:env/activity" element={<Activity />} />
                        <Route path="/:env/project-settings" element={<ProjectSettings />} />
                        {AUTH_ENABLED && (
                            <>
                                <Route path="/:env/account-settings" element={<AccountSettings />} />
                                <Route path="/:env/user-settings" element={<UserSettings />} />
                            </>
                        )}
                    </Route>
                    <Route path="/auth-link" element={<AuthLink />} />
                    {AUTH_ENABLED && (
                        <>
                            <Route path="/signin" element={<Signin />} />
                            <Route path="/signup/:token" element={<InviteSignup />} />
                            <Route path="/forgot-password" element={<ForgotPassword />} />
                            <Route path="/reset-password/:token" element={<ResetPassword />} />
                        </>
                    )}
                    {(isCloud() || isLocal()) && <Route path="/signup" element={<Signup />} />}
                    <Route path="*" element={<Navigate to="/" replace />} />
                </SentryRoutes>
            </SWRConfig>
            <ToastContainer />
        </MantineProvider>
    );
};

export default App;<|MERGE_RESOLUTION|>--- conflicted
+++ resolved
@@ -115,18 +115,10 @@
             >
                 <SentryRoutes>
                     <Route path="/" element={<Navigate to={correctPage()} replace />} />
-<<<<<<< HEAD
-=======
-                    {showInteractiveDemo && (
-                        <Route path="/dev/interactive-demo" element={<PrivateRoute />}>
-                            <Route path="/dev/interactive-demo" element={<InteractiveDemo />} />
-                        </Route>
-                    )}
->>>>>>> 0b8874ce
                     <Route path="/:env/integrations" element={<PrivateRoute />}>
-                        {showGettingStarted && (
-                            <Route path="/dev/getting-started" element={<PrivateRoute />}>
-                                <Route path="/dev/getting-started" element={<GettingStarted />} />
+                        {showInteractiveDemo && (
+                            <Route path="/dev/interactive-demo" element={<PrivateRoute />}>
+                                <Route path="/dev/interactive-demo" element={<InteractiveDemo />} />
                             </Route>
                         )}
                         <Route path="/:env/integrations" element={<IntegrationList />} />
