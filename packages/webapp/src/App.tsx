--- conflicted
+++ resolved
@@ -115,14 +115,10 @@
                 <Route path="/flow/create" element={<PrivateRoute />}>
                     <Route path="/flow/create" element={<FlowCreate />} />
                 </Route>
-<<<<<<< HEAD
                 <Route path="/integration/:providerConfigKey/:flowName" element={<PrivateRoute />}>
                     <Route path="/integration/:providerConfigKey/:flowName" element={<FlowPage />} />
                 </Route>
-                {isCloud() && (
-=======
                 {(isCloud() || isEnterprise()) && (
->>>>>>> 31d53d7f
                     <>
                         <Route path="/account-settings" element={<AccountSettings />} />
                         <Route path="/user-settings" element={<UserSettings />} />
