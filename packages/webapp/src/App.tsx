--- conflicted
+++ resolved
@@ -34,11 +34,8 @@
 import { SentryRoutes } from './utils/sentry';
 import { TeamSettings } from './pages/Team/Settings';
 import { UserSettings } from './pages/User/Settings';
-<<<<<<< HEAD
 import { Root } from './pages/Root';
-=======
 import { globalEnv } from './utils/env';
->>>>>>> a4a43a7f
 
 const theme = createTheme({
     fontFamily: 'Inter'
