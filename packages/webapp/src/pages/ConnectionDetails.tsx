--- conflicted
+++ resolved
@@ -486,7 +486,6 @@
                                                         <li className="w-36 ml-1 text-gray-500 text-sm">{formatDateToUSFormat(sync.latest_sync.updated_at)}</li>
                                                     )}
                                                 </Tooltip>
-<<<<<<< HEAD
                                                 {sync.schedule_status === 'RUNNING' && (
                                                     <>
                                                         {interpretNextRun(sync.futureActionTimes) === '-' ? (
@@ -503,12 +502,6 @@
                                                 )}
                                                 {sync.schedule_status !== 'RUNNING' && (
                                                     <li className="ml-4 w-36 text-sm text-gray-500">-</li>
-=======
-                                                {sync.schedule_status === 'RUNNING' && sync.offset && (
-                                                    <li className="ml-4 w-36 text-sm text-gray-500">
-                                                        {computeNextRun(new Date(), sync.frequency, sync.offset)}
-                                                    </li>
->>>>>>> 465ca157
                                                 )}
                                                 {sync.schedule_status === 'RUNNING' && !sync.offset && <li className="ml-4 w-36 text-sm text-gray-500">-</li>}
                                                 {sync.schedule_status !== 'RUNNING' && <li className="ml-4 w-36 text-sm text-gray-500">-</li>}
