import { useParams } from 'react-router-dom';
import { useNavigate, useLocation } from 'react-router';
import { Loading } from '@geist-ui/core';
import { useState, useEffect } from 'react';
import useSWR from 'swr';

import { LeftNavBarItems } from '../../components/LeftNavBar';
import DashboardLayout from '../../layout/DashboardLayout';
import APIReference from './APIReference';
import EndpointReference from './EndpointReference';
import FlowPage from './FlowPage';
import Button from '../../components/ui/button/Button';
import { LinkIcon, BookOpenIcon } from '@heroicons/react/24/outline';
import IntegrationLogo from '../../components/ui/IntegrationLogo';
import Scripts from './Scripts';
import AuthSettings from './AuthSettings';
import { IntegrationConfig, Flow, Account } from '../../types';
import { useStore } from '../../store';
import { requestErrorToast } from '../../utils/api';

export enum Tabs {
    API,
    Scripts,
    Auth
}

export enum SubTabs {
    Reference,
    Flow
}

export interface FlowConfiguration {
    provider: string;
    providerConfigKey: string;
    syncs: Flow[];
    actions: Flow[];
    rawName?: string;
}

export interface EndpointResponse {
    enabledFlows: FlowConfiguration | null;
    unEnabledFlows?: FlowConfiguration;
}

export default function ShowIntegration() {
    const { providerConfigKey } = useParams();

    const [loaded, setLoaded] = useState(true);
    const { data, error } = useSWR<{ config: IntegrationConfig; flows: EndpointResponse }>(
        `/api/v1/integration/${providerConfigKey}?include_creds=true&include_flows=true&loaded=${loaded}`
    );
    const { data: accountData, error: accountError } = useSWR<{ account: Account }>(`/api/v1/environment`);

    const [activeTab, setActiveTab] = useState<Tabs>(Tabs.API);
    const [subTab, setSubTab] = useState<SubTabs | null>(null);
    const [currentFlow, setCurrentFlow] = useState<Flow | null>(null);
    const [flowConfig, setFlowConfig] = useState<FlowConfiguration | null>(null);
    const navigate = useNavigate();
    const location = useLocation();
    const env = useStore((state) => state.cookieValue);

    useEffect(() => {
        if (location.hash === '#api') {
            setActiveTab(Tabs.API);
        }
        if (location.hash === '#scripts') {
            setActiveTab(Tabs.Scripts);
        }
        if (location.hash === '#auth') {
            setActiveTab(Tabs.Auth);
        }
    }, [location]);

    if (error || accountError) {
        requestErrorToast();
        return (
            <DashboardLayout selectedItem={LeftNavBarItems.Connections}>
                <Loading spaceRatio={2.5} className="-top-36" />
            </DashboardLayout>
        );
    }

    if (!data || !accountData)
        return (
            <DashboardLayout selectedItem={LeftNavBarItems.Integrations}>
                <Loading spaceRatio={2.5} className="-top-36" />
            </DashboardLayout>
        );

    const { config: integration, flows: endpoints } = data;
    const { account } = accountData;

    const showDocs = () => {
        window.open(integration?.docs, '_blank');
    };

    const updateTab = (tab: Tabs) => {
        setActiveTab(tab);
        setSubTab(null);
    };

    return (
        <DashboardLayout selectedItem={LeftNavBarItems.Integrations}>
            <div>
                {integration && (
                    <div className="mx-auto">
                        <div className="flex justify-between items-center">
                            <div className="flex">
                                <IntegrationLogo
                                    provider={integration?.provider}
                                    height={24}
                                    width={24}
                                    classNames="mr-2 p-1 border border-border-gray rounded-xl"
                                />
                                <div className="mt-3 ml-6">
                                    <span className="text-left text-xl font-semibold tracking-tight text-gray-400">Integration</span>
                                    <div className="flex items-center -mt-2">
                                        <h2 className="text-left text-3xl font-semibold tracking-tight text-white">{providerConfigKey}</h2>
                                        <BookOpenIcon onClick={() => showDocs()} className="ml-4 h-8 w-8 text-gray-400 cursor-pointer hover:text-white" />
                                    </div>
                                </div>
                            </div>
                            <Button
                                variant="zinc"
                                size="sm"
                                className="flex cursor-pointer text-gray-400 neutral-700 items-center"
                                onClick={() => {
                                    navigate(`/${env}/connections/create/${providerConfigKey}`);
                                }}
<<<<<<< HEAD
                            >
                                <BuildingOfficeIcon className="flex h-5 w-5" />
                                <span className="px-1">Connect</span>
=======
                                >
                                <LinkIcon className="flex h-5 w-5" />
                                <span className="px-1">Add Connection</span>
>>>>>>> 55e84e29
                            </Button>
                        </div>
                    </div>
                )}
                <section className="mt-14">
                    <ul className="flex text-gray-400 space-x-2 text-sm cursor-pointer">
                        <li
                            className={`p-2 rounded ${activeTab === Tabs.API ? 'bg-active-gray text-white' : 'hover:bg-hover-gray'}`}
                            onClick={() => updateTab(Tabs.API)}
                        >
                            API Reference
                        </li>
                        <li
                            className={`p-2 rounded ${activeTab === Tabs.Scripts ? 'bg-active-gray text-white' : 'hover:bg-hover-gray'}`}
                            onClick={() => updateTab(Tabs.Scripts)}
                        >
                            Scripts
                        </li>
                        <li
                            className={`p-2 rounded ${activeTab === Tabs.Auth ? 'bg-active-gray text-white' : 'hover:bg-hover-gray'}`}
                            onClick={() => setActiveTab(Tabs.Auth)}
                        >
                            Settings
                        </li>
                    </ul>
                </section>
                <section className="mt-10">
                    {activeTab === Tabs.API && integration && endpoints && account && (
                        <>
                            {subTab === SubTabs.Reference ? (
                                <EndpointReference
                                    account={account}
                                    integration={integration}
                                    activeFlow={currentFlow}
                                    setActiveTab={setActiveTab}
                                    setSubTab={setSubTab}
                                />
                            ) : (
                                <APIReference
                                    integration={integration}
                                    setActiveTab={setActiveTab}
                                    endpoints={endpoints}
                                    account={account}
                                    setSubTab={setSubTab}
                                    setFlow={setCurrentFlow}
                                />
                            )}
                        </>
                    )}
                    {activeTab === Tabs.Scripts && integration && endpoints && (
                        <>
                            {subTab === SubTabs.Flow ? (
                                <FlowPage
                                    integration={integration}
                                    account={account}
                                    flow={currentFlow}
                                    flowConfig={flowConfig}
                                    reload={() => setLoaded(!loaded)}
                                    endpoints={endpoints}
                                    setFlow={setCurrentFlow}
                                    setActiveTab={setActiveTab}
                                    setSubTab={setSubTab}
                                />
                            ) : (
                                <Scripts
                                    integration={integration}
                                    endpoints={endpoints}
                                    reload={() => setLoaded(!loaded)}
                                    setFlow={setCurrentFlow}
                                    setFlowConfig={setFlowConfig}
                                    setSubTab={setSubTab}
                                />
                            )}
                        </>
                    )}
                    {activeTab === Tabs.Auth && integration && account && <AuthSettings integration={integration} account={account} />}
                </section>
            </div>
        </DashboardLayout>
    );
}<|MERGE_RESOLUTION|>--- conflicted
+++ resolved
@@ -127,15 +127,9 @@
                                 onClick={() => {
                                     navigate(`/${env}/connections/create/${providerConfigKey}`);
                                 }}
-<<<<<<< HEAD
-                            >
-                                <BuildingOfficeIcon className="flex h-5 w-5" />
-                                <span className="px-1">Connect</span>
-=======
                                 >
                                 <LinkIcon className="flex h-5 w-5" />
                                 <span className="px-1">Add Connection</span>
->>>>>>> 55e84e29
                             </Button>
                         </div>
                     </div>
