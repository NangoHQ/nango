import { useParams, Link, useNavigate, useLocation } from 'react-router-dom';
import { Helmet } from 'react-helmet';
import { Loading, useModal, Modal } from '@geist-ui/core';
import { useState, useEffect } from 'react';
import { toast } from 'react-toastify';

import { useGetConnectionDetailsAPI, useDeleteConnectionAPI, useGetSyncAPI } from '../../utils/api';
import { LeftNavBarItems } from '../../components/LeftNavBar';
import ActionModal from '../../components/ui/ActionModal';
import { TrashIcon } from '@heroicons/react/24/outline';
import DashboardLayout from '../../layout/DashboardLayout';
import Info from '../../components/ui/Info';
import IntegrationLogo from '../../components/ui/IntegrationLogo';
import Button from '../../components/ui/button/Button';
import Syncs from './Syncs';
import Authorization from './Authorization';
<<<<<<< HEAD
import { SyncResponse, Connection } from '../../types';
import PageNotFound from '../PageNotFound';
=======
import type { SyncResponse, Connection } from '../../types';

>>>>>>> f1bf2dbe
import { useStore } from '../../store';

export enum Tabs {
    Syncs,
    Authorization
}

export default function ShowIntegration() {
    const [loaded, setLoaded] = useState(false);
    const [connection, setConnection] = useState<Connection | null>(null);
    const [syncs, setSyncs] = useState<SyncResponse[] | null>(null);
    const [syncLoaded, setSyncLoaded] = useState(false);
    const [, setFetchingRefreshToken] = useState(false);
    const [serverErrorMessage, setServerErrorMessage] = useState('');
    const [modalShowSpinner, setModalShowSpinner] = useState(false);
    const [pageNotFound, setPageNotFound] = useState(false);
    const [activeTab, setActiveTab] = useState<Tabs>(Tabs.Syncs);
    const getConnectionDetailsAPI = useGetConnectionDetailsAPI();
    const deleteConnectionAPI = useDeleteConnectionAPI();
    const getSyncAPI = useGetSyncAPI();

    const env = useStore((state) => state.cookieValue);
    const navigate = useNavigate();
    const location = useLocation();
    const { setVisible, bindings } = useModal();
    const { setVisible: setErrorVisible, bindings: errorBindings } = useModal();
    const { connectionId, providerConfigKey } = useParams();

    useEffect(() => {
        if (location.hash === '#models' || location.hash === '#syncs') {
            setActiveTab(Tabs.Syncs);
        }
        if (location.hash === '#authorization') {
            setActiveTab(Tabs.Authorization);
        }
    }, [location]);

    useEffect(() => {
        if (!connectionId || !providerConfigKey) return;

        const getConnections = async () => {
            const res = await getConnectionDetailsAPI(connectionId, providerConfigKey, false);
            if (res?.status === 400) {
                setPageNotFound(true);
            } else if (res?.status === 200) {
                const data = await res.json();
                setConnection(data['connection']);
            } else if (res != null) {
                setServerErrorMessage(`
We could not retrieve and/or refresh your access token due to the following error:
\n\n${(await res.json()).error}
`);
                setConnection({
                    providerConfigKey,
                    connectionId
                } as Connection);
            }
        };

        if (!loaded) {
            setLoaded(true);
            getConnections();
        }
    }, [connectionId, providerConfigKey, getConnectionDetailsAPI, loaded, setLoaded]);

    useEffect(() => {
        if (!connectionId || !providerConfigKey) return;

        const getSyncs = async () => {
            const res = await getSyncAPI(connectionId, providerConfigKey);

            if (res?.status === 200) {
                try {
                    const data = await res.json();
                    setSyncs(data);
                } catch (e) {
                    console.log(e);
                }
                setSyncLoaded(true);
            }
        };

        if (!syncLoaded) {
            setSyncLoaded(true);
            getSyncs();
        }
    }, [getSyncAPI, syncLoaded, setLoaded, connectionId, providerConfigKey]);

    const deleteButtonClicked = async () => {
        if (!connectionId || !providerConfigKey) return;

        setModalShowSpinner(true);
        const res = await deleteConnectionAPI(connectionId, providerConfigKey);
        setModalShowSpinner(false);

        if (res?.status === 204) {
            toast.success('Connection deleted!', { position: toast.POSITION.BOTTOM_CENTER });
            navigate(`/${env}/connections`, { replace: true });
        }
    };

    const forceRefresh = async () => {
        if (!connectionId || !providerConfigKey) return;

        setFetchingRefreshToken(true);

        const res = await getConnectionDetailsAPI(connectionId, providerConfigKey, true);

        if (res?.status === 200) {
            const data = await res.json();
            setConnection(data['connection']);

            toast.success('Token refresh success!', { position: toast.POSITION.BOTTOM_CENTER });
        } else if (res != null) {
            setServerErrorMessage(`
             We could not retrieve and/or refresh your access token due to the following error:
             \n\n${(await res.json()).error}
            `);
            toast.error('Failed to refresh token!', { position: toast.POSITION.BOTTOM_CENTER });
        }
        setTimeout(() => {
            setFetchingRefreshToken(false);
        }, 400);
    };

    if (pageNotFound) {
        return <PageNotFound />;
    }

    if (!loaded || !syncLoaded) {
        return (
            <DashboardLayout selectedItem={LeftNavBarItems.Connections}>
                <Loading spaceRatio={2.5} className="-top-36" />
            </DashboardLayout>
        );
    }

    return (
        <DashboardLayout selectedItem={LeftNavBarItems.Connections}>
            <ActionModal
                bindings={bindings}
                modalTitle="Delete connection?"
                modalContent="All credentials & synced data associated with this connection will be deleted."
                modalAction={() => deleteButtonClicked()}
                modalShowSpinner={modalShowSpinner}
                modalTitleColor="text-red-500"
                setVisible={setVisible}
            />
            <Modal {...errorBindings} wrapClassName="!h-[600px] !w-[550px] !max-w-[550px] !bg-[#0E1014] no-border-modal">
                <div className="flex justify-between text-sm">
                    <div>
                        <Modal.Content className="overflow-scroll max-w-[550px] !text-sm text-white font-mono">{serverErrorMessage}</Modal.Content>
                    </div>
                </div>
                <Modal.Action
                    placeholder={null}
                    passive
                    className="!flex !justify-end !text-sm !bg-[#0E1014] !border-0 !h-[100px]"
                    onClick={() => setErrorVisible(false)}
                >
                    <Button className="!text-text-light-gray" variant="zombieGray">
                        Close
                    </Button>
                </Modal.Action>
            </Modal>
            <div className="mx-auto">
                <div className="flex justify-between items-center">
                    <div className="flex">
                        <Link to={`/${env}/integration/${connection?.providerConfigKey}`}>
                            {connection?.provider && (
                                <IntegrationLogo
                                    provider={connection?.provider}
                                    height={24}
                                    width={24}
                                    classNames="mr-2 cursor-pointer p-1 border border-border-gray rounded-xl"
                                />
                            )}
                        </Link>
                        <div className="mt-3 ml-6">
                            <span className="text-left text-xl font-semibold tracking-tight text-gray-400 mb-12">Connection</span>
                            <h2 className="text-left text-3xl font-semibold tracking-tight text-white">{connectionId}</h2>
                        </div>
                    </div>
                    <Button
                        variant="zinc"
                        size="sm"
                        className="flex cursor-pointer text-gray-400 neutral-700 items-center"
                        onClick={() => {
                            setVisible(true);
                        }}
                    >
                        <TrashIcon className="flex h-5 w-5" />
                        <span className="px-1">Delete</span>
                    </Button>
                </div>
            </div>

            <section className="mt-14">
                <ul className="flex text-gray-400 space-x-2 font-semibold text-sm cursor-pointer">
                    <li
                        className={`p-2 rounded ${activeTab === Tabs.Syncs ? 'bg-active-gray text-white' : 'hover:bg-hover-gray'}`}
                        onClick={() => setActiveTab(Tabs.Syncs)}
                    >
                        Syncs
                    </li>
                    <li
                        className={`p-2 rounded ${activeTab === Tabs.Authorization ? 'bg-active-gray text-white' : 'hover:bg-hover-gray'}`}
                        onClick={() => setActiveTab(Tabs.Authorization)}
                    >
                        Authorization
                    </li>
                </ul>
            </section>

            {serverErrorMessage && (
                <div className="flex my-12">
                    <Info size={14} padding="px-4 py-1.5" color="red">
                        There was an error refreshing the credentials{' '}
                        <span onClick={() => setErrorVisible(true)} className="cursor-pointer text-white underline">
                            (show details)
                        </span>
                        .
                    </Info>
                </div>
            )}

            <section className="mt-10">
                {activeTab === Tabs.Syncs && (
                    <Syncs syncs={syncs} connection={connection} setSyncLoaded={setSyncLoaded} loaded={loaded} syncLoaded={syncLoaded} env={env} />
                )}
                {activeTab === Tabs.Authorization && (
                    <Authorization connection={connection} forceRefresh={forceRefresh} loaded={loaded} syncLoaded={syncLoaded} />
                )}
            </section>
            <Helmet>
                <style>{'.no-border-modal footer { border-top: none !important; }'}</style>
            </Helmet>
        </DashboardLayout>
    );
}<|MERGE_RESOLUTION|>--- conflicted
+++ resolved
@@ -14,13 +14,9 @@
 import Button from '../../components/ui/button/Button';
 import Syncs from './Syncs';
 import Authorization from './Authorization';
-<<<<<<< HEAD
 import { SyncResponse, Connection } from '../../types';
 import PageNotFound from '../PageNotFound';
-=======
-import type { SyncResponse, Connection } from '../../types';
-
->>>>>>> f1bf2dbe
+
 import { useStore } from '../../store';
 
 export enum Tabs {
