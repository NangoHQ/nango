import type { ColumnDef } from '@tanstack/react-table';
import { flexRender, getCoreRowModel, useReactTable } from '@tanstack/react-table';
import { Input } from '../../../components/ui/input/Input';
import { useSearchMessages } from '../../../hooks/useLogs';
import type { SearchMessages, SearchOperationsData } from '@nangohq/types';
import { formatDateToLogFormat, formatQuantity } from '../../../utils/utils';
import { useStore } from '../../../store';
import * as Table from '../../../components/ui/Table';
import Spinner from '../../../components/ui/Spinner';
import Info from '../../../components/ui/Info';
import { LevelTag } from './LevelTag';
import { MessageRow } from './MessageRow';
import { ChevronRightIcon, MagnifyingGlassIcon } from '@radix-ui/react-icons';
import { useEffect, useMemo, useRef, useState } from 'react';
import { useDebounce, useIntersection, useInterval } from 'react-use';
import { Tag } from './Tag';
import { Skeleton } from '../../../components/ui/Skeleton';
import Button from '../../../components/ui/button/Button';

export const columns: ColumnDef<SearchOperationsData>[] = [
    {
        accessorKey: 'createdAt',
        header: 'Timestamp',
        size: 170,
        cell: ({ row }) => {
            return <div className="font-code text-s">{formatDateToLogFormat(row.original.createdAt)}</div>;
        }
    },
    {
        accessorKey: 'type',
        header: 'Type',
        size: 80,
        cell: ({ row }) => {
            return <Tag>{row.original.type === 'log' ? 'Message' : 'HTTP'}</Tag>;
        }
    },
    {
        accessorKey: 'level',
        header: 'Level',
        size: 70,
        cell: ({ row }) => {
            return <LevelTag level={row.original.level} />;
        }
    },
    {
        accessorKey: 'message',
        header: 'Additional Info',
        size: 'auto' as unknown as number,
        cell: ({ row }) => {
            return <div className="truncate">{row.original.message}</div>;
        }
    },
    {
        accessorKey: 'id',
        header: '',
        size: 40,
        cell: () => {
            return (
                <div className="-ml-2">
                    <ChevronRightIcon />
                </div>
            );
        }
    }
];

const limit = 50;

export const SearchInOperation: React.FC<{ operationId: string; isLive: boolean }> = ({ operationId, isLive }) => {
    const env = useStore((state) => state.env);

    // --- Data fetch
    const [search, setSearch] = useState<string | undefined>();
    const [debouncedSearch, setDebouncedSearch] = useState<string | undefined>();
    const cursorBefore = useRef<SearchMessages['Body']['cursorBefore']>();
    const cursorAfter = useRef<SearchMessages['Body']['cursorAfter']>();
    const [hasLoadedMore, setHasLoadedMore] = useState<boolean>(false);
    const [readyToDisplay, setReadyToDisplay] = useState<boolean>(false);
    const { data, error, loading, trigger, manualFetch } = useSearchMessages(env, { limit, operationId, search: debouncedSearch });
    const [messages, setMessages] = useState<SearchOperationsData[]>([]);

    useDebounce(() => setDebouncedSearch(search), 250, [search]);
    useEffect(() => {
        // Data aggregation to enable infinite scroll
        // Because states are changing we need to deduplicate and update rows
        setMessages((prev) => {
            if (prev.length <= 0 || !data?.data) {
                return data?.data || [];
            }

            const next = data.data;
            for (const item of prev) {
                if (next.find((n) => n.id === item.id)) {
                    continue;
                }
                next.push(item);
            }

            return next;
        });
        if (data?.pagination.cursorBefore) {
            cursorBefore.current = data?.pagination.cursorBefore;
        }
        setReadyToDisplay(true);
    }, [data?.data]);
    useEffect(() => {
        if (data?.pagination.cursorAfter && !hasLoadedMore) {
            // We set the cursor only on first page (if we haven't hit a next page)
            // Otherwise the live refresh will erase
            cursorAfter.current = data.pagination.cursorAfter;
        }
    }, [hasLoadedMore, data]);
    useDebounce(
        () => {
            // We clear the cursor because it's a brand new search
            cursorAfter.current = null;
            // Debounce the trigger to avoid spamming the backend and avoid conflict with rapid filter change
            trigger({});
        },
        200,
        []
    );

    // --- Table Display
    const table = useReactTable({
        data: messages,
        columns,
        getCoreRowModel: getCoreRowModel()
    });
    const totalHumanReadable = useMemo(() => {
        if (!data?.pagination) {
            return 0;
        }
        return formatQuantity(data.pagination.total);
    }, [data?.pagination]);

    // --- Live // auto refresh
    useInterval(
        function onAutoRefresh() {
            trigger({ cursorBefore: cursorBefore.current });
        },
        isLive && !loading ? 5000 : null
    );

    // --- Infinite scroll
    // We use the cursor manually because we want to keep refreshing the head even we add stuff to the tail
    const bottomScrollRef = useRef(null);
    const bottomScroll = useIntersection(bottomScrollRef, {
        root: null,
        rootMargin: '0px',
        threshold: 1
    });
    const appendItems = async () => {
        if (!cursorAfter.current) {
            return;
        }
        const rows = await manualFetch({ cursorAfter: cursorAfter.current });
        if (!rows || 'error' in rows) {
            return;
        }

        cursorAfter.current = rows.res.pagination.cursorAfter;
        setHasLoadedMore(true);
        setMessages((prev) => [...prev, ...rows.res.data]);
    };
    useEffect(() => {
        // when the load more button is fully in view
        if (!bottomScroll || !bottomScroll.isIntersecting) {
            return;
        }
        if (cursorAfter.current && !loading) {
            void appendItems();
        }
    }, [bottomScroll, loading, bottomScrollRef]);

    const loadMore = () => {
        if (!loading) {
            void appendItems();
        }
    };

    if (!data && loading) {
        return (
            <div>
                <div className="flex justify-between items-center">
                    <h4 className="font-semibold text-sm flex items-center gap-2">Logs</h4>
                </div>
                <Skeleton className="mt-2 w-[250px]" />
            </div>
        );
    }

    return (
        <div className="flex-grow-0 overflow-hidden flex flex-col">
            <div className="flex justify-between items-center">
                <h4 className="font-semibold text-sm flex items-center gap-2">Logs {loading && <Spinner size={1} />}</h4>
                <div className="text-white text-xs">{totalHumanReadable} logs found</div>
            </div>
            <header className="mt-4">
                <Input
                    before={<MagnifyingGlassIcon className="w-4" />}
                    placeholder="Search logs..."
                    className="border-border-gray-400"
                    onChange={(e) => setSearch(e.target.value)}
                />
            </header>
            <main className="flex flex-col overflow-hidden">
                {error && (
                    <Info color="red" classNames="text-xs" padding="p-2" size={20}>
                        An error occurred
                    </Info>
                )}
                <Table.Table className="mt-6 table-fixed flex flex-col overflow-hidden">
                    <Table.Header className="w-full table table-fixed">
                        {table.getHeaderGroups().map((headerGroup) => (
                            <Table.Row key={headerGroup.id}>
                                {headerGroup.headers.map((header) => {
                                    return (
                                        <Table.Head
                                            key={header.id}
                                            style={{
                                                width: header.getSize()
                                            }}
                                            className="bg-pure-black"
                                        >
                                            {header.isPlaceholder ? null : flexRender(header.column.columnDef.header, header.getContext())}
                                        </Table.Head>
                                    );
                                })}
                            </Table.Row>
                        ))}
                    </Table.Header>
                    <Table.Body className="overflow-y-scroll block w-full">
                        {table.getRowModel().rows?.length ? (
<<<<<<< HEAD
                            table.getRowModel().rows.map((row) => <MessageRow key={row.id} row={row} />)
                        ) : messages.length <= 0 && !loading && readyToDisplay ? (
=======
                            table.getRowModel().rows.map((row) => <MessageRow key={row.original.id} row={row} />)
                        ) : (
>>>>>>> 7c2f317e
                            <Table.Row>
                                <Table.Cell colSpan={columns.length} className="h-24 text-center">
                                    No results.
                                </Table.Cell>
                            </Table.Row>
                        ) : (
                            <Table.Row>
                                {table.getAllColumns().map((col, i) => {
                                    return (
                                        <Table.Cell key={i}>
                                            <Skeleton style={{ width: col.getSize() }} />
                                        </Table.Cell>
                                    );
                                })}
                            </Table.Row>
                        )}

                        {data && data.pagination.total > 0 && data.data.length > 0 && data.pagination && cursorAfter.current && readyToDisplay && (
                            <div ref={bottomScrollRef}>
                                <Button disabled={loading} variant="active" className="w-full justify-center" onClick={() => loadMore()}>
                                    {loading && <Spinner size={1} />} Load More
                                </Button>
                            </div>
                        )}
                    </Table.Body>
                </Table.Table>
            </main>
        </div>
    );
};<|MERGE_RESOLUTION|>--- conflicted
+++ resolved
@@ -232,13 +232,8 @@
                     </Table.Header>
                     <Table.Body className="overflow-y-scroll block w-full">
                         {table.getRowModel().rows?.length ? (
-<<<<<<< HEAD
-                            table.getRowModel().rows.map((row) => <MessageRow key={row.id} row={row} />)
+                            table.getRowModel().rows.map((row) => <MessageRow key={row.original.id} row={row} />)
                         ) : messages.length <= 0 && !loading && readyToDisplay ? (
-=======
-                            table.getRowModel().rows.map((row) => <MessageRow key={row.original.id} row={row} />)
-                        ) : (
->>>>>>> 7c2f317e
                             <Table.Row>
                                 <Table.Cell colSpan={columns.length} className="h-24 text-center">
                                     No results.
