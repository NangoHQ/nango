import { BookOpenIcon } from '@heroicons/react/24/outline';
<<<<<<< HEAD
import { Pencil1Icon, PlusIcon } from '@radix-ui/react-icons';
import { useEffect, useRef, useState } from 'react';
import { Helmet } from 'react-helmet';
import { Route, Routes, useLocation, useParams } from 'react-router-dom';
import { mutate } from 'swr';

import { EndpointsShow } from './Endpoints/Show';
import { SettingsShow } from './Settings/Show';
import { ErrorPageComponent } from '../../../components/ErrorComponent';
import { LeftNavBarItems } from '../../../components/LeftNavBar';
import IntegrationLogo from '../../../components/ui/IntegrationLogo';
import { Skeleton } from '../../../components/ui/Skeleton';
import { Button, ButtonLink } from '../../../components/ui/button/Button';
import { Input } from '../../../components/ui/input/Input';
import { apiPatchIntegration, useGetIntegration } from '../../../hooks/useIntegration';
import { useToast } from '../../../hooks/useToast';
import DashboardLayout from '../../../layout/DashboardLayout';
import { useStore } from '../../../store';
import PageNotFound from '../../PageNotFound';
=======
import { PlusIcon } from '@radix-ui/react-icons';
import { IconBolt, IconRefresh } from '@tabler/icons-react';
import { useEffect, useRef, useState } from 'react';
import { Helmet } from 'react-helmet';
import { Link, Route, Routes, useLocation, useParams } from 'react-router-dom';

import { Skeleton } from '../../../components/ui/Skeleton';
import PageNotFound from '../../PageNotFound';
import { EndpointsShow } from './Endpoints/Show';
import { SettingsShow } from './Settings/Show';
import { ErrorCircle } from '../../../components/ErrorCircle';
import { ErrorPageComponent } from '../../../components/ErrorComponent';
import { LeftNavBarItems } from '../../../components/LeftNavBar';
import IntegrationLogo from '../../../components/ui/IntegrationLogo';
import { Button, ButtonLink } from '../../../components/ui/button/Button';
import { Tag } from '../../../components/ui/label/Tag';
import { useEnvironment } from '../../../hooks/useEnvironment';
import { useGetIntegration } from '../../../hooks/useIntegration';
import { apiPostPlanExtendTrial, useTrial } from '../../../hooks/usePlan';
import { useToast } from '../../../hooks/useToast';
import DashboardLayout from '../../../layout/DashboardLayout';
import { useStore } from '../../../store';
>>>>>>> b6d73da0

export const ShowIntegration: React.FC = () => {
    const { toast } = useToast();
    const { providerConfigKey } = useParams();
    const location = useLocation();
    const ref = useRef<HTMLDivElement>(null);

    const env = useStore((state) => state.env);
    const { data, loading: loadingIntegration, error } = useGetIntegration(env, providerConfigKey!);
    const { toast } = useToast();

<<<<<<< HEAD
    const [tab, setTab] = useState<string>('');
    const [showEditCustomDisplayName, setShowEditCustomDisplayName] = useState(false);
    const [customDisplayName, setCustomDisplayName] = useState('');
    const [loadingSave, setLoadingSave] = useState(false);
=======
    const { plan, mutate } = useEnvironment(env);
    const { data, loading, error } = useGetIntegration(env, providerConfigKey!);
    const [tab, setTab] = useState<string>('');
    const [trialLoading, setTrialLoading] = useState(false);
>>>>>>> b6d73da0

    useEffect(() => {
        if (location.pathname.match(/\/settings/)) {
            setTab('settings');
        } else {
            setTab('home');
        }
    }, [location]);

    useEffect(() => {
        // Scroll top on path change, because list of endpoints can be long and the body is not scrollable
        // So clicking an endpoint will display the bottom of the next page without this
        if (ref.current && ref.current.scrollTop > 150) {
            ref.current.scrollTo({ top: 150 });
        }
    }, [location]);

<<<<<<< HEAD
    useEffect(() => {
        if (data?.integration?.display_name) {
            setCustomDisplayName(data.integration.display_name);
        }
    }, [data]);

    const onSaveCustomDisplayName = async () => {
        if (!data) {
            return;
        }
        setLoadingSave(true);
        const updated = await apiPatchIntegration(env, data.integration.unique_key, { customDisplayName });
        setLoadingSave(false);
        if ('error' in updated.json) {
            toast({ title: updated.json.error.message || 'Failed to update, an error occurred', variant: 'error' });
        } else {
            toast({ title: "Successfully updated integration's name", variant: 'success' });
            setShowEditCustomDisplayName(false);
            void mutate((key) => typeof key === 'string' && key.startsWith(`/api/v1/integrations`), undefined);
        }
    };

    if (loadingIntegration) {
=======
    const { isTrial, isTrialOver, daysRemaining } = useTrial(plan);

    const onClickTrialExtend = async () => {
        setTrialLoading(true);
        const res = await apiPostPlanExtendTrial(env);
        setTrialLoading(false);

        if ('error' in res.json) {
            toast({ title: 'There was an issue extending your trial', variant: 'error' });
            return;
        }

        void mutate();

        toast({ title: 'Your trial was extended successfully!', variant: 'success' });
    };

    if (loading) {
>>>>>>> b6d73da0
        return (
            <DashboardLayout selectedItem={LeftNavBarItems.Integrations}>
                <Helmet>
                    <title>Integration - Nango</title>
                </Helmet>
                <div className="flex gap-4 justify-between">
                    <div className="flex gap-6">
                        <div className="shrink-0">
                            <div className="w-[80px] h-[80px] p-5 border border-border-gray rounded-xl">
                                <Skeleton className="w-[40px] h-[40px]" />
                            </div>
                        </div>
                        <div className="my-3 flex flex-col gap-4">
                            <div className="text-left text-lg font-semibold text-gray-400">
                                <Skeleton className="w-[150px]" />
                            </div>
                            <div className="flex gap-4 items-center">
                                <Skeleton className="w-[250px]" />
                            </div>
                        </div>
                    </div>
                </div>
            </DashboardLayout>
        );
    }

    if (error) {
        return <ErrorPageComponent title="Integration" error={error} page={LeftNavBarItems.Integrations} />;
    }

    if (!data) {
        return null;
    }

    return (
        <DashboardLayout selectedItem={LeftNavBarItems.Integrations} ref={ref}>
            <Helmet>
                <title>{data.integration.unique_key} - Integration - Nango</title>
            </Helmet>
            <div className="flex gap-4 justify-between">
                <div className="flex gap-6">
                    <div className="shrink-0">
                        <div className="w-[80px] h-[80px] p-4 border border-border-gray rounded-xl">
                            <IntegrationLogo provider={data.integration.provider} height={16} width={16} />
                        </div>
                    </div>
                    <div className="my-2">
                        <div className="text-left text-lg font-semibold text-gray-400">Integration</div>
                        {showEditCustomDisplayName ? (
                            <div className="flex gap-2 grow">
                                <Input
                                    value={customDisplayName}
                                    variant={'flat'}
                                    inputSize="lg"
                                    onChange={(e) => {
                                        setCustomDisplayName(e.target.value);
                                    }}
                                    onKeyDown={(e) => {
                                        if (e.key === 'Enter') {
                                            void onSaveCustomDisplayName();
                                        }
                                    }}
                                />
                                <div className="flex justify-end gap-2 items-center">
                                    <Button
                                        size={'sm'}
                                        variant={'emptyFaded'}
                                        onClick={() => {
                                            setCustomDisplayName(data.integration.display_name || '');
                                            setShowEditCustomDisplayName(false);
                                            setLoadingSave(false);
                                        }}
                                    >
                                        Cancel
                                    </Button>
                                    <Button size={'sm'} variant={'primary'} onClick={() => onSaveCustomDisplayName()} isLoading={loadingSave}>
                                        Save
                                    </Button>
                                </div>
                            </div>
                        ) : (
                            <div className="flex gap-4 items-center">
                                <h2 className="text-left text-3xl font-semibold text-white break-all">
                                    {data.integration.display_name ?? data.template.display_name}
                                </h2>
                                <div className="flex items-center">
                                    <Button variant={'icon'} onClick={() => setShowEditCustomDisplayName(true)} size={'xs'}>
                                        <Pencil1Icon />
                                    </Button>
                                    {data.template.docs && (
                                        <ButtonLink to={data.template.docs} target="_blank" variant="icon" size={'xs'}>
                                            <BookOpenIcon className="h-5 w-5" />
                                        </ButtonLink>
                                    )}
                                </div>
                            </div>
                        )}
                    </div>
                </div>
                <div className="shrink-0">
                    <ButtonLink to={`/${env}/connections/create?integration_id=${data.integration.unique_key}`}>
                        <PlusIcon className="flex h-5 w-5 mr-2 text-black" />
                        Add Test Connection
                    </ButtonLink>
                </div>
            </div>

            <nav className="flex gap-2 my-11">
                <ButtonLink to="./" variant={tab === 'home' ? 'active' : 'zombie'}>
                    Endpoints
                </ButtonLink>
                <ButtonLink to="./settings" variant={tab === 'settings' ? 'active' : 'zombie'}>
                    Settings
                    {data.integration.missing_fields.length > 0 && <span className="ml-2 bg-yellow-base h-1.5 w-1.5 rounded-full inline-block"></span>}
                </ButtonLink>
            </nav>
            {isTrial && (
                <div className="mb-7 rounded-md bg-grayscale-900 border border-grayscale-600 p-4 flex gap-2 justify-between items-center">
                    <div className="flex gap-2 items-center">
                        <div className="flex gap-3 items-center">
                            <ErrorCircle icon="clock" variant="warning" />
                            <Tag variant={'warning'}>{isTrialOver ? 'Trial expired' : 'Trial'}</Tag>
                            {!isTrialOver && <span className="text-white font-semibold">{daysRemaining} days left!</span>}
                        </div>
                        <div className="text-grayscale-400 text-sm">Actions & syncs are subject to a 2-week trial</div>
                    </div>
                    <div className="flex gap-2">
                        <Button size={'sm'} variant={'tertiary'} onClick={onClickTrialExtend} isLoading={trialLoading}>
                            <IconRefresh stroke={1} size={18} />
                            {isTrialOver ? 'Restart trial' : 'Extend trial'}
                        </Button>
                        <Link to={`mailto:upgrade@nango.dev?subject=Upgrade%20my%20plan%20`}>
                            <Button size={'sm'} variant={'secondary'}>
                                <IconBolt stroke={1} size={18} />
                                Upgrade plan
                            </Button>
                        </Link>
                    </div>
                </div>
            )}
            <Routes>
                <Route path="/*" element={<EndpointsShow integration={data} />} />
                <Route path="/settings" element={<SettingsShow data={data} />} />
                <Route path="*" element={<PageNotFound />} />
            </Routes>
        </DashboardLayout>
    );
};<|MERGE_RESOLUTION|>--- conflicted
+++ resolved
@@ -1,39 +1,17 @@
 import { BookOpenIcon } from '@heroicons/react/24/outline';
-<<<<<<< HEAD
-import { Pencil1Icon, PlusIcon } from '@radix-ui/react-icons';
-import { useEffect, useRef, useState } from 'react';
-import { Helmet } from 'react-helmet';
-import { Route, Routes, useLocation, useParams } from 'react-router-dom';
-import { mutate } from 'swr';
-
-import { EndpointsShow } from './Endpoints/Show';
-import { SettingsShow } from './Settings/Show';
-import { ErrorPageComponent } from '../../../components/ErrorComponent';
-import { LeftNavBarItems } from '../../../components/LeftNavBar';
-import IntegrationLogo from '../../../components/ui/IntegrationLogo';
-import { Skeleton } from '../../../components/ui/Skeleton';
-import { Button, ButtonLink } from '../../../components/ui/button/Button';
-import { Input } from '../../../components/ui/input/Input';
-import { apiPatchIntegration, useGetIntegration } from '../../../hooks/useIntegration';
-import { useToast } from '../../../hooks/useToast';
-import DashboardLayout from '../../../layout/DashboardLayout';
-import { useStore } from '../../../store';
-import PageNotFound from '../../PageNotFound';
-=======
 import { PlusIcon } from '@radix-ui/react-icons';
 import { IconBolt, IconRefresh } from '@tabler/icons-react';
 import { useEffect, useRef, useState } from 'react';
 import { Helmet } from 'react-helmet';
 import { Link, Route, Routes, useLocation, useParams } from 'react-router-dom';
 
-import { Skeleton } from '../../../components/ui/Skeleton';
-import PageNotFound from '../../PageNotFound';
 import { EndpointsShow } from './Endpoints/Show';
 import { SettingsShow } from './Settings/Show';
 import { ErrorCircle } from '../../../components/ErrorCircle';
 import { ErrorPageComponent } from '../../../components/ErrorComponent';
 import { LeftNavBarItems } from '../../../components/LeftNavBar';
 import IntegrationLogo from '../../../components/ui/IntegrationLogo';
+import { Skeleton } from '../../../components/ui/Skeleton';
 import { Button, ButtonLink } from '../../../components/ui/button/Button';
 import { Tag } from '../../../components/ui/label/Tag';
 import { useEnvironment } from '../../../hooks/useEnvironment';
@@ -42,7 +20,7 @@
 import { useToast } from '../../../hooks/useToast';
 import DashboardLayout from '../../../layout/DashboardLayout';
 import { useStore } from '../../../store';
->>>>>>> b6d73da0
+import PageNotFound from '../../PageNotFound';
 
 export const ShowIntegration: React.FC = () => {
     const { toast } = useToast();
@@ -51,20 +29,11 @@
     const ref = useRef<HTMLDivElement>(null);
 
     const env = useStore((state) => state.env);
+    const { plan, mutate: mutateEnv } = useEnvironment(env);
     const { data, loading: loadingIntegration, error } = useGetIntegration(env, providerConfigKey!);
-    const { toast } = useToast();
 
-<<<<<<< HEAD
-    const [tab, setTab] = useState<string>('');
-    const [showEditCustomDisplayName, setShowEditCustomDisplayName] = useState(false);
-    const [customDisplayName, setCustomDisplayName] = useState('');
-    const [loadingSave, setLoadingSave] = useState(false);
-=======
-    const { plan, mutate } = useEnvironment(env);
-    const { data, loading, error } = useGetIntegration(env, providerConfigKey!);
     const [tab, setTab] = useState<string>('');
     const [trialLoading, setTrialLoading] = useState(false);
->>>>>>> b6d73da0
 
     useEffect(() => {
         if (location.pathname.match(/\/settings/)) {
@@ -82,31 +51,6 @@
         }
     }, [location]);
 
-<<<<<<< HEAD
-    useEffect(() => {
-        if (data?.integration?.display_name) {
-            setCustomDisplayName(data.integration.display_name);
-        }
-    }, [data]);
-
-    const onSaveCustomDisplayName = async () => {
-        if (!data) {
-            return;
-        }
-        setLoadingSave(true);
-        const updated = await apiPatchIntegration(env, data.integration.unique_key, { customDisplayName });
-        setLoadingSave(false);
-        if ('error' in updated.json) {
-            toast({ title: updated.json.error.message || 'Failed to update, an error occurred', variant: 'error' });
-        } else {
-            toast({ title: "Successfully updated integration's name", variant: 'success' });
-            setShowEditCustomDisplayName(false);
-            void mutate((key) => typeof key === 'string' && key.startsWith(`/api/v1/integrations`), undefined);
-        }
-    };
-
-    if (loadingIntegration) {
-=======
     const { isTrial, isTrialOver, daysRemaining } = useTrial(plan);
 
     const onClickTrialExtend = async () => {
@@ -119,13 +63,12 @@
             return;
         }
 
-        void mutate();
+        void mutateEnv();
 
         toast({ title: 'Your trial was extended successfully!', variant: 'success' });
     };
 
-    if (loading) {
->>>>>>> b6d73da0
+    if (loadingIntegration) {
         return (
             <DashboardLayout selectedItem={LeftNavBarItems.Integrations}>
                 <Helmet>
@@ -174,55 +117,19 @@
                     </div>
                     <div className="my-2">
                         <div className="text-left text-lg font-semibold text-gray-400">Integration</div>
-                        {showEditCustomDisplayName ? (
-                            <div className="flex gap-2 grow">
-                                <Input
-                                    value={customDisplayName}
-                                    variant={'flat'}
-                                    inputSize="lg"
-                                    onChange={(e) => {
-                                        setCustomDisplayName(e.target.value);
-                                    }}
-                                    onKeyDown={(e) => {
-                                        if (e.key === 'Enter') {
-                                            void onSaveCustomDisplayName();
-                                        }
-                                    }}
-                                />
-                                <div className="flex justify-end gap-2 items-center">
-                                    <Button
-                                        size={'sm'}
-                                        variant={'emptyFaded'}
-                                        onClick={() => {
-                                            setCustomDisplayName(data.integration.display_name || '');
-                                            setShowEditCustomDisplayName(false);
-                                            setLoadingSave(false);
-                                        }}
-                                    >
-                                        Cancel
-                                    </Button>
-                                    <Button size={'sm'} variant={'primary'} onClick={() => onSaveCustomDisplayName()} isLoading={loadingSave}>
-                                        Save
-                                    </Button>
-                                </div>
+
+                        <div className="flex gap-4 items-center">
+                            <h2 className="text-left text-3xl font-semibold text-white break-all">
+                                {data.integration.display_name ?? data.template.display_name}
+                            </h2>
+                            <div className="flex items-center">
+                                {data.template.docs && (
+                                    <ButtonLink to={data.template.docs} target="_blank" variant="icon" size={'xs'}>
+                                        <BookOpenIcon className="h-5 w-5" />
+                                    </ButtonLink>
+                                )}
                             </div>
-                        ) : (
-                            <div className="flex gap-4 items-center">
-                                <h2 className="text-left text-3xl font-semibold text-white break-all">
-                                    {data.integration.display_name ?? data.template.display_name}
-                                </h2>
-                                <div className="flex items-center">
-                                    <Button variant={'icon'} onClick={() => setShowEditCustomDisplayName(true)} size={'xs'}>
-                                        <Pencil1Icon />
-                                    </Button>
-                                    {data.template.docs && (
-                                        <ButtonLink to={data.template.docs} target="_blank" variant="icon" size={'xs'}>
-                                            <BookOpenIcon className="h-5 w-5" />
-                                        </ButtonLink>
-                                    )}
-                                </div>
-                            </div>
-                        )}
+                        </div>
                     </div>
                 </div>
                 <div className="shrink-0">
