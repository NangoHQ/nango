--- conflicted
+++ resolved
@@ -3,11 +3,7 @@
 import { CopyButton } from '../../../../../components/ui/button/CopyButton';
 import { Tag } from '../../../../../components/ui/label/Tag';
 import type { NangoSyncConfigWithEndpoint } from './List';
-<<<<<<< HEAD
 import { useEffect, useMemo, useState } from 'react';
-=======
-import { useMemo, useState } from 'react';
->>>>>>> 9f8ae666
 import type { GetIntegration, NangoModel } from '@nangohq/types';
 import { fieldToTypescript, getSyncResponse, modelToString } from '../../../../../utils/scripts';
 import { httpSnippet, nodeActionSnippet, nodeSyncSnippet } from '../../../../../utils/language-snippets';
@@ -47,7 +43,6 @@
     const [openConfiguration, setOpenConfiguration] = useState(false);
 
     const { environmentAndAccount } = useEnvironment(env);
-<<<<<<< HEAD
     const [language, setLanguage] = useLocalStorage<'node' | 'curl' | 'go' | 'javascript'>('nango:snippet:language', 'node');
     const [requestSnippet, setRequestSnippet] = useState('');
     const [responseSnippet, setResponseSnippet] = useState('');
@@ -59,40 +54,7 @@
 
             const activeEndpointIndex = flow.endpoints.findIndex((endpoint) => {
                 const obj = Object.entries(endpoint)[0];
-                return obj[0] === flow.endpoint.verb && obj[1] === flow.endpoint.path;
-=======
-    const [language, setLanguage] = useLocalStorage<'node' | 'curl'>('nango:snippet:language', 'node');
-
-    const [requestSnippet, responseSnippet] = useMemo(() => {
-        let req = '';
-        let res = '';
-
-        const activeEndpointIndex = flow.endpoints.findIndex((endpoint) => {
-            const obj = Object.entries(endpoint)[0];
-            return obj[0] === flow.endpoint.method && obj[1] === flow.endpoint.path;
-        });
-        const outputModelName = Array.isArray(flow.returns) ? flow.returns[activeEndpointIndex] : flow.returns;
-        // This code is completely valid but webpack is complaining for some obscure reason
-        const outputModel = (flow.models as unknown as NangoModel[]).find((m) => m.name === outputModelName);
-
-        const providerConfigKey = integration.integration.unique_key;
-        const secretKey = environmentAndAccount!.environment.secret_key;
-
-        // Request
-        if (language === 'node') {
-            req =
-                flow.type === 'sync'
-                    ? nodeSyncSnippet({ modelName: outputModel!.name, secretKey, connectionId, providerConfigKey })
-                    : nodeActionSnippet({ actionName: flow.name, secretKey, connectionId, providerConfigKey, input: flow.input });
-        } else {
-            req = curlSnippet({
-                baseUrl,
-                endpoint: flow.endpoints[activeEndpointIndex],
-                secretKey,
-                connectionId,
-                providerConfigKey,
-                input: flow.input
->>>>>>> 9f8ae666
+                return obj[0] === flow.endpoint.method && obj[1] === flow.endpoint.path;
             });
             const outputModelName = Array.isArray(flow.returns) ? flow.returns[activeEndpointIndex] : flow.returns;
             // This code is completely valid but webpack is complaining for some obscure reason
