--- conflicted
+++ resolved
@@ -116,11 +116,7 @@
                 tooltipContent={
                     <div className="max-w-96">
                         Nango endpoints are powered by integration functions. Some of the following configurations can only be changed by modifying this
-<<<<<<< HEAD
                         underlying function. If the source is a reference implementation, you will need to extend it to change certain configurations (
-=======
-                        underlying script. If the source is a template, you will need to extend it to change certain configurations (
->>>>>>> d1c84c91
                         <Link to="https://docs.nango.dev/implementation-guides/building-integrations/extend-reference-implementation" className="underline">
                             guide
                         </Link>
