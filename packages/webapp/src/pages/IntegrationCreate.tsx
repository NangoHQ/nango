import { useNavigate, useParams } from 'react-router-dom';
import { toast } from 'react-toastify';
import { useState, useEffect } from 'react';

import {
    useGetIntegrationDetailsAPI,
    useGetProvidersAPI,
    useGetProjectInfoAPI,
    useEditIntegrationAPI,
    useCreateIntegrationAPI,
    useDeleteIntegrationAPI
} from '../utils/api';
import AlertOverLay from '../components/AlertOverLay';
import { Info, HelpCircle } from '@geist-ui/icons';
import { Tooltip } from '@geist-ui/core';
import { defaultCallback } from '../utils/utils';
import { Prism } from '@mantine/prism';
import { LeftNavBarItems } from '../components/LeftNavBar';
import DashboardLayout from '../layout/DashboardLayout';
import SecretInput from '../components/ui/input/SecretInput';
import TagsInput from '../components/ui/input/TagsInput';
import { AuthModes } from '../types';

interface Integration {
    uniqueKey: string;
    provider: string;
    clientId: string;
    clientSecret: string;
    scopes: string;
}

interface Providers {
    name: string;
    defaultScopes: string[];
    authMode: AuthModes;
}

export default function IntegrationCreate() {
    const [loaded, setLoaded] = useState(false);
    const [serverErrorMessage, setServerErrorMessage] = useState('');
    const [providers, setProviders] = useState<Providers[] | null>(null);
    const [integration, setIntegration] = useState<Integration | null>(null);
    const [deleteAlertState, setDeleteAlertState] = useState<boolean>(false);
    const navigate = useNavigate();
    const { providerConfigKey } = useParams();
    const [templateLogo, setTemplateLogo] = useState<string>('');
    const [callbackUrl, setCallbackUrl] = useState('');
    const getIntegrationDetailsAPI = useGetIntegrationDetailsAPI();
    const getProvidersAPI = useGetProvidersAPI();
    const getProjectInfoAPI = useGetProjectInfoAPI();
    const editIntegrationAPI = useEditIntegrationAPI();
    const createIntegrationAPI = useCreateIntegrationAPI();
    const deleteIntegrationAPI = useDeleteIntegrationAPI();
    const [selectedProvider, setSelectedProvider] = useState<string>('my-integration');
    const [providerDefaultScope, setProviderDefaultScope] = useState<string>('');
    const [authMode, setAuthMode] = useState<AuthModes>(AuthModes.OAuth2);

    useEffect(() => {
        const getProviders = async () => {
            if (providerConfigKey) {
                let res = await getIntegrationDetailsAPI(providerConfigKey);
                if (res?.status === 200) {
                    const data = await res.json();
                    setIntegration(data['config']);
                    const currentIntegration = data['config'];
<<<<<<< HEAD
                    if (currentIntegration.clientId === null && currentIntegration.clientSecret === null && currentIntegration.scopes === null) {
=======
                    if (currentIntegration.clientId === null && currentIntegration.clientSecret === null && currentIntegration.scopes === '') {
>>>>>>> 0623f9aa
                        // set to either api type to not have empty credentials fields
                        setAuthMode(AuthModes.Basic);
                    }
                }
            } else {
                let res = await getProvidersAPI();

                if (res?.status === 200) {
                    let data = await res.json();
                    setProviders(data);
                    setSelectedProvider(data[0].name);
                    setProviderDefaultScope(data[0].defaultScopes?.join(',') ?? '');
                    setAuthMode(data[0].authMode);
                }
            }
        };

        const getAccount = async () => {
            let res = await getProjectInfoAPI();

            if (res?.status === 200) {
                const account = (await res.json())['account'];
                setCallbackUrl(account.callback_url || defaultCallback());
            }
        };

        if (!loaded) {
            setLoaded(true);
            getProviders();
            getAccount();
        }
    }, [providerConfigKey, getIntegrationDetailsAPI, getProvidersAPI, getProjectInfoAPI, loaded, setLoaded]);

    const handleIntegrationProviderChange = (e: React.ChangeEvent<HTMLSelectElement>) => {
        let [provider, defaultScope, authMode] = e.target.value.split('|');
        setSelectedProvider(provider);
        setProviderDefaultScope(defaultScope ?? '');
        setAuthMode(authMode as AuthModes);
    };

    const handleSave = async (e: React.SyntheticEvent) => {
        e.preventDefault();
        setServerErrorMessage('');

        if (providerConfigKey) {
            if (!integration) {
                return;
            }

            const target = e.target as typeof e.target & {
                client_id: { value: string };
                client_secret: { value: string };
                scopes: { value: string };
            };

            let res = await editIntegrationAPI(
                integration.provider,
                authMode,
                providerConfigKey,
                target.client_id.value,
                target.client_secret.value,
                target.scopes.value
            );

            if (res?.status === 200) {
                toast.success('Integration updated!', { position: toast.POSITION.BOTTOM_CENTER });
                navigate('/integrations', { replace: true });
            }
        } else {
            const target = e.target as typeof e.target & {
                provider: { value: string };
                unique_key: { value: string };
                client_id: { value: string };
                client_secret: { value: string };
                scopes: { value: string };
            };
            const [provider] = target.provider.value.split('|');
            let res = await createIntegrationAPI(provider, authMode, target.unique_key?.value, target.client_id?.value, target.client_secret?.value, target.scopes?.value);

            if (res?.status === 200) {
                toast.success('Integration created!', { position: toast.POSITION.BOTTOM_CENTER });
                navigate('/integrations', { replace: true });
            } else if (res != null) {
                let payload = await res.json();
                toast.error(payload.type === 'duplicate_provider_config' ? 'Unique Key already exists.' : payload.error, {
                    position: toast.POSITION.BOTTOM_CENTER
                });
            }
        }
    };

    const deleteButtonClicked = async () => {
        setDeleteAlertState(true);
    };

    const acceptDeleteButtonClicked = async () => {
        if (!providerConfigKey) return;

        let res = await deleteIntegrationAPI(providerConfigKey);

        if (res?.status === 200) {
            toast.success('Integration deleted!', { position: toast.POSITION.BOTTOM_CENTER });
            navigate('/integrations', { replace: true });
        }
    };

    const rejectDeleteButtonClicked = () => {
        setDeleteAlertState(false);
    };

    if (integration != null && templateLogo === '') {
        setTemplateLogo(`images/template-logos/${integration.provider}.svg`);
    }

    return (
        <DashboardLayout selectedItem={LeftNavBarItems.Integrations} hideEnvironmentSelect>
            {deleteAlertState && (
                <AlertOverLay
                    message={'Deleting an integration will also permanently delete all associated connections. Are you sure you want to delete it?'}
                    title={`Delete ${providerConfigKey}!`}
                    onAccept={acceptDeleteButtonClicked}
                    onCancel={rejectDeleteButtonClicked}
                />
            )}
            {(providers || integration) && (
                <div className="mx-auto w-largebox pb-40">
                    <h2 className="mx-20 mt-16 text-left text-3xl font-semibold tracking-tight text-white mb-12">
                      {providerConfigKey && integration
                        ? 'Update Integration'
                        : 'Add New Integration'}
                    </h2>
                    <div className="mx-20 h-fit border border-border-gray rounded-md text-white text-sm py-14 px-8">
                        <form className="space-y-6" onSubmit={handleSave}>
                            {!providerConfigKey && providers && (
                                <div>
                                    <div>
                                        <div className="flex">
                                            <label htmlFor="provider" className="text-text-light-gray block text-sm font-semibold">
                                                Integration Provider
                                            </label>
                                        </div>
                                        <div className="mt-1">
                                            <select
                                                id="provider"
                                                name="provider"
                                                className="border-border-gray bg-bg-black text-text-light-gray block h-11 w-full appearance-none rounded-md border px-3 py-2 text-base shadow-sm active:outline-none focus:outline-none active:border-white focus:border-white"
                                                onChange={handleIntegrationProviderChange}
                                            >
                                                {providers.map((provider, key) => (
                                                    <option key={key} value={`${provider.name}|${provider.defaultScopes?.join(',') ?? ''}|${provider.authMode}`}>
                                                        {provider.name}
                                                    </option>
                                                ))}
                                            </select>
                                        </div>
                                    </div>
                                    <div>
                                        <div className="flex mt-6">
                                            <label htmlFor="unique_key" className="text-text-light-gray block text-sm font-semibold">
                                                Integration Unique Key
                                            </label>
                                            <Tooltip
                                                text={
                                                    <>
                                                        <div className="flex text-black text-sm">
                                                            <p>{`Choose a unique key for your integration. It can be the same as the Integration Provider (e.g. 'github').`}</p>
                                                        </div>
                                                    </>
                                                }
                                            >
                                                <HelpCircle color="gray" className="h-5 ml-1"></HelpCircle>
                                            </Tooltip>
                                        </div>

                                        <div className="mt-1" key={selectedProvider}>
                                            <input
                                                id="unique_key"
                                                name="unique_key"
                                                type="text"
                                                required
                                                defaultValue={selectedProvider}
                                                minLength={1}
                                                className="border-border-gray bg-bg-black text-text-light-gray focus:border-white focus:ring-white block h-11 w-full appearance-none rounded-md border px-3 py-2 text-base placeholder-gray-400 shadow-sm focus:outline-none"
                                            />
                                        </div>
                                    </div>
                                </div>
                            )}
                            {providerConfigKey && integration && (
                                <div>
                                    <div className="">
                                        <label htmlFor="email" className="text-text-light-gray block text-sm font-semibold">
                                            API Configuration
                                        </label>
                                        <div className="mt-3 mb-5 flex">
                                            {/* <img src={templateLogo} /> */}
                                            <p className="">{`${integration.provider}`}</p>
                                        </div>
                                    </div>
                                    <div>
                                        <label htmlFor="email" className="text-text-light-gray block text-sm font-semibold">
                                            Integration Unique Key
                                        </label>
                                        <p className="mt-3 mb-5">{`${providerConfigKey}`}</p>
                                    </div>
                                </div>
                            )}

                            {(authMode === AuthModes.Basic || authMode === AuthModes.ApiKey) && !providerConfigKey && (
                                <div className="flex items-center p-2 bg-gray-800 outline outline-blue-900 rounded">
                                    <Info className="h-8 mr-3 stroke-blue-900"></Info>
                                    <span>The "{selectedProvider}" integration provider uses {authMode === AuthModes.Basic ? 'basic auth' : 'API Keys'} for authentication (<a href="https://docs.nango.dev" rel="noreferrer" target="_blank">docs</a>).</span>
                                </div>
                            )}

                            {(authMode === AuthModes.OAuth1 || authMode === AuthModes.OAuth2) && (
                                <>
                                    <div>
                                        <div className="flex">
                                            <label htmlFor="client_id" className="text-text-light-gray block text-sm font-semibold">
                                                Client ID
                                            </label>
                                            <Tooltip
                                                text={
                                                    <>
                                                        <div className="flex text-black text-sm">
                                                            <p>{`Obtain the Client ID on the developer portal of the Integration Provider.`}</p>
                                                        </div>
                                                    </>
                                                }
                                            >
                                                <HelpCircle color="gray" className="h-5 ml-1"></HelpCircle>
                                            </Tooltip>
                                        </div>
                                        <div className="mt-1">
                                            <input
                                                id="client_id"
                                                name="client_id"
                                                type="text"
                                                defaultValue={integration ? integration.clientId : ''}
                                                required
                                                minLength={1}
                                                className="border-border-gray bg-bg-black text-text-light-gray focus:border-white focus:ring-white block h-11 w-full appearance-none rounded-md border px-3 py-2 text-base placeholder-gray-400 shadow-sm focus:outline-none"
                                            />
                                        </div>
                                    </div>

                                    <div>
                                        <div className="flex">
                                            <label htmlFor="client_id" className="text-text-light-gray block text-sm font-semibold">
                                                Client Secret
                                            </label>
                                            <Tooltip
                                                text={
                                                    <>
                                                        <div className="flex text-black text-sm">
                                                            <p>{`Obtain the Client Secret on the developer portal of the Integration Provider.`}</p>
                                                        </div>
                                                    </>
                                                }
                                            >
                                                <HelpCircle color="gray" className="h-5 ml-1"></HelpCircle>
                                            </Tooltip>
                                        </div>
                                        <div className="mt-1">
                                            <SecretInput
                                                copy={true}
                                                id="client_secret"
                                                name="client_secret"
                                                defaultValue={integration ? integration.clientSecret : ''}
                                                required
                                            />
                                        </div>
                                    </div>

                                    <div>
                                        <div className="flex">
                                            <label htmlFor="client_id" className="text-text-light-gray block text-sm font-semibold">
                                                Scopes
                                            </label>
                                            <Tooltip
                                                text={
                                                    <>
                                                        <div className="flex text-black text-sm">
                                                            <p>{`The list of scope should be found in the documentation of the external provider.`}</p>
                                                        </div>
                                                    </>
                                                }
                                            >
                                                <HelpCircle color="gray" className="h-5 ml-1"></HelpCircle>
                                            </Tooltip>
                                        </div>
                                        <div className="mt-1">
                                            <TagsInput
                                                id="scopes"
                                                name="scopes"
                                                type="text"
                                                defaultValue={integration ? integration.scopes : providerDefaultScope}
                                                minLength={1}
                                            />
                                        </div>
                                    </div>

                                    <div>
                                        <div>
                                            <div className="flex">
                                                <label htmlFor="client_id" className="text-text-light-gray block text-sm font-semibold">
                                                    Callback URL
                                                </label>
                                                <Tooltip
                                                    text={
                                                        <>
                                                            <div className="flex text-black text-sm">
                                                                <p>{`Register this callback URL on the developer portal of the Integration Provider.`}</p>
                                                            </div>
                                                        </>
                                                    }
                                                >
                                                    <HelpCircle color="gray" className="h-5 ml-1"></HelpCircle>
                                                </Tooltip>
                                            </div>
                                            <Prism language="bash" colorScheme="dark">
                                                {callbackUrl}
                                            </Prism>
                                        </div>
                                    </div>
                                </>
                            )}

                            <div>
                                <div className="flex justify-between">
                                    {((!providerConfigKey && !integration) || (authMode !== AuthModes.Basic && authMode !== AuthModes.ApiKey)) && (
                                        <button type="submit" className="bg-white mt-4 h-8 rounded-md hover:bg-gray-300 border px-3 pt-0.5 text-sm text-black">
                                            Save
                                        </button>
                                    )}
                                    {providerConfigKey && integration && (
                                        <button
                                            type="button"
                                            className="mt-4 flex h-8 rounded-md pl-3 pr-3 pt-1.5 text-sm text-white hover:bg-red-400 bg-red-600"
                                            onClick={deleteButtonClicked}
                                        >
                                            <p>Delete</p>
                                        </button>
                                    )}
                                </div>
                                {serverErrorMessage && <p className="mt-6 text-sm text-red-600">{serverErrorMessage}</p>}
                            </div>
                        </form>
                    </div>
                </div>
            )}
        </DashboardLayout>
    );
}<|MERGE_RESOLUTION|>--- conflicted
+++ resolved
@@ -63,11 +63,7 @@
                     const data = await res.json();
                     setIntegration(data['config']);
                     const currentIntegration = data['config'];
-<<<<<<< HEAD
-                    if (currentIntegration.clientId === null && currentIntegration.clientSecret === null && currentIntegration.scopes === null) {
-=======
                     if (currentIntegration.clientId === null && currentIntegration.clientSecret === null && currentIntegration.scopes === '') {
->>>>>>> 0623f9aa
                         // set to either api type to not have empty credentials fields
                         setAuthMode(AuthModes.Basic);
                     }
