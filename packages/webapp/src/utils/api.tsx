--- conflicted
+++ resolved
@@ -324,7 +324,7 @@
 
     return async () => {
         try {
-            const res = await apiFetch(`/api/v1/integration?env=${env}`);
+            const res = await apiFetch(`/api/v1/integrations?env=${env}`);
 
             if (res.status === 401) {
                 return signout();
@@ -346,187 +346,23 @@
 
     return async (providerConfigKey: string) => {
         try {
-            const res = await apiFetch(`/api/v1/integration/${encodeURIComponent(providerConfigKey)}?env=${env}&include_creds=true`);
-
-            if (res.status === 401) {
-                return signout();
-            }
-
-            if (res.status !== 200) {
-                return serverErrorToast();
-            }
-
-            return res;
-        } catch {
-            requestErrorToast();
-        }
-    };
-}
-
-<<<<<<< HEAD
-=======
-export function useCreateIntegrationAPI(env: string) {
-    const signout = useSignout();
-
-    return async (
-        provider: string,
-        authMode: AuthModeType,
-        providerConfigKey: string,
-        clientId: string,
-        clientSecret: string,
-        scopes: string,
-        app_link: string,
-        custom?: Record<string, string>
-    ) => {
-        try {
-            const options = {
-                method: 'POST',
-                body: JSON.stringify({
-                    auth_mode: authMode,
-                    provider: provider,
-                    provider_config_key: providerConfigKey,
-                    oauth_client_id: clientId,
-                    oauth_client_secret: clientSecret,
-                    oauth_scopes: scopes,
-                    app_link,
-                    custom
-                })
-            };
-
-            const res = await apiFetch(`/api/v1/integration?env=${env}`, options);
-
-            if (res.status === 401) {
-                return signout();
-            }
-
-            return res;
-        } catch {
-            requestErrorToast();
-        }
-    };
-}
-
-export function useCreateEmptyIntegrationAPI(env: string) {
-    const signout = useSignout();
-
-    return async (provider: string) => {
-        try {
-            const options = {
-                method: 'POST',
-                body: JSON.stringify({
-                    provider: provider
-                })
-            };
-
-            const res = await apiFetch(`/api/v1/integration/new?env=${env}`, options);
-
-            if (res.status === 401) {
-                return signout();
-            }
-
-            return res;
-        } catch {
-            requestErrorToast();
-        }
-    };
-}
-
-export function useEditIntegrationAPI(env: string) {
-    const signout = useSignout();
-
-    return async (
-        provider: string,
-        authMode: AuthModeType,
-        providerConfigKey: string,
-        clientId: string,
-        clientSecret: string,
-        scopes: string,
-        app_link: string,
-        custom?: Record<string, string>
-    ) => {
-        try {
-            const options = {
-                method: 'PUT',
-                body: JSON.stringify({
-                    auth_mode: authMode,
-                    provider: provider,
-                    provider_config_key: providerConfigKey,
-                    client_id: clientId,
-                    client_secret: clientSecret,
-                    scopes: scopes,
-                    app_link,
-                    custom
-                })
-            };
-
-            const res = await apiFetch(`/api/v1/integration?env=${env}`, options);
-
-            if (res.status === 401) {
-                return signout();
-            }
-
-            if (res.status !== 200) {
-                return serverErrorToast();
-            }
-
-            return res;
-        } catch {
-            requestErrorToast();
-        }
-    };
-}
-
-export function useEditIntegrationNameAPI(env: string) {
-    const signout = useSignout();
-
-    return async (providerConfigKey: string, name: string) => {
-        try {
-            const options = {
-                method: 'PUT',
-                body: JSON.stringify({
-                    oldProviderConfigKey: providerConfigKey,
-                    newProviderConfigKey: name
-                })
-            };
-
-            const res = await apiFetch(`/api/v1/integration/name?env=${env}`, options);
-
-            if (res.status === 401) {
-                return signout();
-            }
-
-            return res;
-        } catch {
-            requestErrorToast();
-        }
-    };
-}
-
-export function useDeleteIntegrationAPI(env: string) {
-    const signout = useSignout();
-
-    return async (providerConfigKey: string) => {
-        try {
-            const res = await apiFetch(`/api/v1/integration/${encodeURIComponent(providerConfigKey)}?env=${env}`, {
-                method: 'DELETE'
-            });
-
-            if (res.status === 401) {
-                return signout();
-            }
-
-            if (res.status !== 200) {
-                return serverErrorToast();
-            }
-
-            return res;
-        } catch {
-            requestErrorToast();
-        }
-    };
-}
-
->>>>>>> 83676cf7
+            const res = await apiFetch(`/api/v1/integrations/${encodeURIComponent(providerConfigKey)}?env=${env}&include_creds=true`);
+
+            if (res.status === 401) {
+                return signout();
+            }
+
+            if (res.status !== 200) {
+                return serverErrorToast();
+            }
+
+            return res;
+        } catch {
+            requestErrorToast();
+        }
+    };
+}
+
 export function useGetProvidersAPI(env: string) {
     const signout = useSignout();
 
@@ -852,7 +688,7 @@
 export function useGetConnectionAPI(env: string) {
     return async (providerConfigKey: string) => {
         try {
-            const res = await apiFetch(`/api/v1/integration/${providerConfigKey}/connections?env=${env}`, {
+            const res = await apiFetch(`/api/v1/integrations/${providerConfigKey}/connections?env=${env}`, {
                 method: 'GET'
             });
 
