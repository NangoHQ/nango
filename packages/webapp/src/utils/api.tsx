import { toast } from 'react-toastify';
import { useSignout } from './user';
import { AuthModes, RunSyncCommand, PreBuiltFlow } from '../types';

export async function fetcher(...args: Parameters<typeof fetch>) {
    const response = await fetch(...args);
    return response.json();
}

/**
 * Default SWR fetcher does not throw on HTTP error
 */
export async function swrFetcher<TBody>(url: string): Promise<TBody> {
    const res = await fetch(url);

    if (!res.ok) {
        throw { json: await res.json(), status: res.status };
    }

    return await res.json();
}

export function requestErrorToast() {
    toast.error('Request error...', { position: toast.POSITION.BOTTOM_CENTER });
}

function serverErrorToast() {
    toast.error('Server error...', { position: toast.POSITION.BOTTOM_CENTER });
}

function getHeaders(): Record<string, string> {
    return { 'Content-Type': 'application/json' };
}

export function useLogoutAPI() {
    return async () => {
        const options = {
            method: 'POST',
            headers: getHeaders()
        };

        await fetch('/api/v1/logout', options);
    };
}

export function useSignupAPI() {
    return async (name: string, email: string, password: string, account_id?: number, token?: string) => {
        try {
            const options = {
                method: 'POST',
                headers: getHeaders(),
                body: JSON.stringify({ name: name, email: email, password: password, account_id, token })
            };

            return fetch('/api/v1/signup', options);
        } catch {
            requestErrorToast();
        }
    };
}

export function useSigninAPI() {
    return async (email: string, password: string) => {
        try {
            const options = {
                method: 'POST',
                headers: getHeaders(),
                body: JSON.stringify({ email: email, password: password })
            };

            const res = await fetch('/api/v1/signin', options);

            if (res.status !== 200 && res.status !== 401) {
                return serverErrorToast();
            }

            return res;
        } catch {
            requestErrorToast();
        }
    };
}

export function useHostedSigninAPI() {
    return async () => {
        try {
            const res = await fetch('/api/v1/basic', { headers: getHeaders() });

            if (res.status !== 200 && res.status !== 401) {
                return serverErrorToast();
            }

            return res;
        } catch {
            requestErrorToast();
        }
    };
}

<<<<<<< HEAD
=======
export function useGetProjectInfoAPI() {
    const signout = useSignout();

    return async () => {
        try {
            const res = await fetch('/api/v1/environment', { headers: getHeaders() });

            if (res.status === 401) {
                return signout();
            }

            if (res.status !== 200) {
                return serverErrorToast();
            }

            return res;
        } catch {
            requestErrorToast();
        }
    };
}

>>>>>>> 1b5a295e
export function useEditCallbackUrlAPI() {
    const signout = useSignout();

    return async (callbackUrl: string) => {
        try {
            const options = {
                method: 'POST',
                headers: getHeaders(),
                body: JSON.stringify({ callback_url: callbackUrl })
            };

            const res = await fetch('/api/v1/environment/callback', options);

            if (res.status === 401) {
                return signout();
            }

            if (res.status !== 200) {
                return serverErrorToast();
            }

            return res;
        } catch {
            requestErrorToast();
        }
    };
}

export function useEditHmacEnabledAPI() {
    const signout = useSignout();

    return async (hmacEnabled: boolean) => {
        try {
            const options = {
                method: 'POST',
                headers: getHeaders(),
                body: JSON.stringify({ hmac_enabled: hmacEnabled })
            };

            const res = await fetch('/api/v1/environment/hmac-enabled', options);

            if (res.status === 401) {
                return signout();
            }

            if (res.status !== 200) {
                return serverErrorToast();
            }

            return res;
        } catch {
            requestErrorToast();
        }
    };
}

export function useEditAlwaysSendWebhookAPI() {
    const signout = useSignout();

    return async (alwaysSendWebhook: boolean) => {
        try {
            const options = {
                method: 'POST',
                headers: getHeaders(),
                body: JSON.stringify({ always_send_webhook: alwaysSendWebhook })
            };

            const res = await fetch('/api/v1/environment/webhook-send', options);

            if (res.status === 401) {
                return signout();
            }

            if (res.status !== 200) {
                return serverErrorToast();
            }

            return res;
        } catch {
            requestErrorToast();
        }
    };
}

export function useEditSendAuthWebhookAPI() {
    const signout = useSignout();

    return async (sendAuthWebhook: boolean) => {
        try {
            const options = {
                method: 'POST',
                headers: getHeaders(),
                body: JSON.stringify({ send_auth_webhook: sendAuthWebhook })
            };

            const res = await fetch('/api/v1/environment/webhook-auth-send', options);

            if (res.status === 401) {
                return signout();
            }

            if (res.status !== 200) {
                return serverErrorToast();
            }

            return res;
        } catch {
            requestErrorToast();
        }
    };
}

export function useEditHmacKeyAPI() {
    const signout = useSignout();

    return async (hmacKey: string) => {
        try {
            const options = {
                method: 'POST',
                headers: getHeaders(),
                body: JSON.stringify({ hmac_key: hmacKey })
            };

            const res = await fetch('/api/v1/environment/hmac-key', options);

            if (res.status === 401) {
                return signout();
            }

            if (res.status !== 200) {
                return serverErrorToast();
            }

            return res;
        } catch {
            requestErrorToast();
        }
    };
}

export function useEditEnvVariablesAPI() {
    const signout = useSignout();

    return async (envVariables: Record<string, string>[]) => {
        try {
            const options = {
                method: 'POST',
                headers: getHeaders(),
                body: JSON.stringify(envVariables)
            };

            const res = await fetch('/api/v1/environment/environment-variables', options);

            if (res.status === 401) {
                return signout();
            }

            if (res.status !== 200) {
                return serverErrorToast();
            }

            return res;
        } catch {
            requestErrorToast();
        }
    };
}

export function useEditWebhookUrlAPI() {
    const signout = useSignout();

    return async (webhookUrl: string) => {
        try {
            const options = {
                method: 'POST',
                headers: getHeaders(),
                body: JSON.stringify({ webhook_url: webhookUrl })
            };

            const res = await fetch('/api/v1/environment/webhook', options);

            if (res.status === 401) {
                return signout();
            }

            if (res.status !== 200) {
                return serverErrorToast();
            }

            return res;
        } catch {
            requestErrorToast();
        }
    };
}

export function useGetIntegrationListAPI() {
    const signout = useSignout();

    return async () => {
        try {
            const res = await fetch('/api/v1/integration', { headers: getHeaders() });

            if (res.status === 401) {
                return signout();
            }

            if (res.status !== 200) {
                return serverErrorToast();
            }

            return res;
        } catch {
            requestErrorToast();
        }
    };
}

export function useGetIntegrationDetailsAPI() {
    const signout = useSignout();

    return async (providerConfigKey: string) => {
        try {
            const res = await fetch(`/api/v1/integration/${encodeURIComponent(providerConfigKey)}?include_creds=true`, {
                headers: getHeaders()
            });

            if (res.status === 401) {
                return signout();
            }

            if (res.status !== 200) {
                return serverErrorToast();
            }

            return res;
        } catch {
            requestErrorToast();
        }
    };
}

export function useCreateIntegrationAPI() {
    const signout = useSignout();

    return async (
        provider: string,
        authMode: AuthModes,
        providerConfigKey: string,
        clientId: string,
        clientSecret: string,
        scopes: string,
        app_link: string,
        custom?: Record<string, string>
    ) => {
        try {
            const options = {
                method: 'POST',
                headers: getHeaders(),
                body: JSON.stringify({
                    auth_mode: authMode,
                    provider: provider,
                    provider_config_key: providerConfigKey,
                    oauth_client_id: clientId,
                    oauth_client_secret: clientSecret,
                    oauth_scopes: scopes,
                    app_link,
                    custom
                })
            };

            const res = await fetch('/api/v1/integration', options);

            if (res.status === 401) {
                return signout();
            }

            return res;
        } catch {
            requestErrorToast();
        }
    };
}

export function useCreateEmptyIntegrationAPI() {
    const signout = useSignout();

    return async (provider: string) => {
        try {
            const options = {
                method: 'POST',
                headers: getHeaders(),
                body: JSON.stringify({
                    provider: provider
                })
            };

            const res = await fetch('/api/v1/integration/new', options);

            if (res.status === 401) {
                return signout();
            }

            return res;
        } catch {
            requestErrorToast();
        }
    };
}

export function useEditIntegrationAPI() {
    const signout = useSignout();

    return async (
        provider: string,
        authMode: AuthModes,
        providerConfigKey: string,
        clientId: string,
        clientSecret: string,
        scopes: string,
        app_link: string,
        custom?: Record<string, string>
    ) => {
        try {
            const options = {
                method: 'PUT',
                headers: getHeaders(),
                body: JSON.stringify({
                    auth_mode: authMode,
                    provider: provider,
                    provider_config_key: providerConfigKey,
                    client_id: clientId,
                    client_secret: clientSecret,
                    scopes: scopes,
                    app_link,
                    custom
                })
            };

            const res = await fetch('/api/v1/integration', options);

            if (res.status === 401) {
                return signout();
            }

            if (res.status !== 200) {
                return serverErrorToast();
            }

            return res;
        } catch {
            requestErrorToast();
        }
    };
}

export function useEditIntegrationNameAPI() {
    const signout = useSignout();

    return async (providerConfigKey: string, name: string) => {
        try {
            const options = {
                method: 'PUT',
                headers: getHeaders(),
                body: JSON.stringify({
                    oldProviderConfigKey: providerConfigKey,
                    newProviderConfigKey: name
                })
            };

            const res = await fetch(`/api/v1/integration/name`, options);

            if (res.status === 401) {
                return signout();
            }

            return res;
        } catch {
            requestErrorToast();
        }
    };
}

export function useDeleteIntegrationAPI() {
    const signout = useSignout();

    return async (providerConfigKey: string) => {
        try {
            const res = await fetch(`/api/v1/integration/${encodeURIComponent(providerConfigKey)}`, {
                headers: getHeaders(),
                method: 'DELETE'
            });

            if (res.status === 401) {
                return signout();
            }

            if (res.status !== 204) {
                return serverErrorToast();
            }

            return res;
        } catch {
            requestErrorToast();
        }
    };
}

export function useGetProvidersAPI() {
    const signout = useSignout();

    return async () => {
        try {
            const res = await fetch('/api/v1/provider', { headers: getHeaders() });

            if (res.status === 401) {
                return signout();
            }

            if (res.status !== 200) {
                return serverErrorToast();
            }

            return res;
        } catch {
            requestErrorToast();
        }
    };
}

export function useGetConnectionListAPI() {
    const signout = useSignout();

    return async () => {
        try {
            const res = await fetch('/api/v1/connection', { headers: getHeaders() });

            if (res.status === 401) {
                return signout();
            }

            if (res.status !== 200) {
                return serverErrorToast();
            }

            return res;
        } catch {
            requestErrorToast();
        }
    };
}

export function useGetConnectionDetailsAPI() {
    const signout = useSignout();

    return async (connectionId: string, providerConfigKey: string, force_refresh: boolean) => {
        try {
            const res = await fetch(
                `/api/v1/connection/${encodeURIComponent(connectionId)}?provider_config_key=${encodeURIComponent(
                    providerConfigKey
                )}&force_refresh=${force_refresh}`,
                {
                    headers: getHeaders()
                }
            );

            if (res.status === 401) {
                return signout();
            }

            return res;
        } catch {
            requestErrorToast();
        }
    };
}

export function useDeleteConnectionAPI() {
    const signout = useSignout();

    return async (connectionId: string, providerConfigKey: string) => {
        try {
            const res = await fetch(`/api/v1/connection/${encodeURIComponent(connectionId)}?provider_config_key=${encodeURIComponent(providerConfigKey)}`, {
                headers: getHeaders(),
                method: 'DELETE'
            });

            if (res.status === 401) {
                return signout();
            }

            if (res.status !== 204) {
                return serverErrorToast();
            }

            return res;
        } catch {
            requestErrorToast();
        }
    };
}

export function useRequestPasswordResetAPI() {
    return async (email: string) => {
        try {
            const res = await fetch(`/api/v1/forgot-password`, {
                method: 'PUT',
                headers: getHeaders(),
                body: JSON.stringify({ email: email })
            });

            return res;
        } catch {
            requestErrorToast();
        }
    };
}

export function useResetPasswordAPI() {
    return async (token: string, password: string) => {
        try {
            const res = await fetch(`/api/v1/reset-password`, {
                method: 'PUT',
                headers: getHeaders(),
                body: JSON.stringify({ password: password, token: token })
            });

            return res;
        } catch {
            requestErrorToast();
        }
    };
}

export function useActivityAPI() {
    return async (limit: number, offset: number, status?: string, script?: string, integration?: string, connection?: string, date?: string) => {
        try {
            const res = await fetch(
                `/api/v1/activity?limit=${limit}&offset=${offset}` +
                    `${status ? `&status=${status}` : ''}` +
                    `${script ? `&script=${script}` : ''}` +
                    `${integration ? `&integration=${integration}` : ''}` +
                    `${connection ? `&connection=${connection}` : ''}` +
                    `${date ? `&date=${date}` : ''}`,
                {
                    method: 'GET',
                    headers: getHeaders()
                }
            );

            return res;
        } catch {
            requestErrorToast();
        }
    };
}

export function useGetSyncAPI() {
    return async (connectionId: string, providerConfigKey: string) => {
        try {
            const res = await fetch(`/api/v1/sync?connection_id=${connectionId}&provider_config_key=${providerConfigKey}`, {
                method: 'GET',
                headers: getHeaders()
            });

            return res;
        } catch {
            requestErrorToast();
        }
    };
}

export function useGetHmacAPI() {
    return async (providerConfigKey: string, connectionId: string) => {
        try {
            const res = await fetch(`/api/v1/environment/hmac?connection_id=${connectionId}&provider_config_key=${providerConfigKey}`, {
                method: 'GET',
                headers: getHeaders()
            });

            return res;
        } catch {
            requestErrorToast();
        }
    };
}

export function useGetAllSyncsAPI() {
    return async () => {
        try {
            const res = await fetch(`/api/v1/syncs`, {
                method: 'GET',
                headers: getHeaders()
            });

            return res;
        } catch {
            requestErrorToast();
        }
    };
}

export function useRunSyncAPI() {
    return async (command: RunSyncCommand, schedule_id: string, nango_connection_id: number, sync_id: string, sync_name: string, provider?: string) => {
        try {
            const res = await fetch(`/api/v1/sync/command`, {
                method: 'POST',
                headers: getHeaders(),
                body: JSON.stringify({ command, schedule_id, nango_connection_id, sync_id, sync_name, provider })
            });

            return res;
        } catch {
            requestErrorToast();
        }
    };
}

export function useGetAccountAPI() {
    const signout = useSignout();

    return async () => {
        try {
            const res = await fetch('/api/v1/account', { headers: getHeaders() });

            if (res.status === 401) {
                return signout();
            }

            return res;
        } catch {
            requestErrorToast();
        }
    };
}

export function useEditAccountNameAPI() {
    const signout = useSignout();

    return async (name: string) => {
        try {
            const res = await fetch('/api/v1/account', {
                method: 'PUT',
                headers: getHeaders(),
                body: JSON.stringify({ name })
            });

            if (res.status === 401) {
                return signout();
            }

            return res;
        } catch {
            requestErrorToast();
        }
    };
}

export function useGetUserAPI() {
    const signout = useSignout();

    return async () => {
        try {
            const res = await fetch('/api/v1/user', { headers: getHeaders() });

            if (res.status === 401) {
                return signout();
            }

            return res;
        } catch {
            requestErrorToast();
        }
    };
}

export function useEditUserNameAPI() {
    const signout = useSignout();

    return async (name: string) => {
        try {
            const res = await fetch('/api/v1/user/name', {
                method: 'PUT',
                headers: getHeaders(),
                body: JSON.stringify({ name })
            });

            if (res.status === 401) {
                return signout();
            }

            return res;
        } catch {
            requestErrorToast();
        }
    };
}

export function useEditUserPasswordAPI() {
    const signout = useSignout();

    return async (oldPassword: string, newPassword: string) => {
        try {
            const res = await fetch('/api/v1/user/password', {
                method: 'PUT',
                headers: getHeaders(),
                body: JSON.stringify({ oldPassword, newPassword })
            });

            if (res.status === 401) {
                return signout();
            }

            return res;
        } catch {
            requestErrorToast();
        }
    };
}

export function useInviteSignupAPI() {
    const signout = useSignout();

    return async (token: string) => {
        try {
            const res = await fetch(`/api/v1/signup/invite?token=${token}`, {
                method: 'GET',
                headers: getHeaders()
            });

            if (res.status === 401) {
                return signout();
            }

            return res;
        } catch {
            requestErrorToast();
        }
    };
}

export function useGetFlows() {
    return async () => {
        try {
            const res = await fetch(`/api/v1/flows`, {
                method: 'GET',
                headers: getHeaders()
            });

            return res;
        } catch {
            requestErrorToast();
        }
    };
}

export function useCreateFlow() {
    return async (flow: PreBuiltFlow[]) => {
        try {
            const res = await fetch(`/api/v1/flow/deploy/pre-built`, {
                method: 'POST',
                headers: getHeaders(),
                body: JSON.stringify(flow)
            });

            return res;
        } catch {
            requestErrorToast();
        }
    };
}

export function useGetIntegrationEndpointsAPI() {
    return async (integration: string, provider: string) => {
        try {
            const res = await fetch(`/api/v1/integration/${integration}/endpoints?provider=${provider}`, {
                method: 'GET',
                headers: getHeaders()
            });

            return res;
        } catch {
            requestErrorToast();
        }
    };
}

export function useGetFlowDetailsAPI() {
    return async (providerConfigKey: string, flowName: string) => {
        try {
            const res = await fetch(`/api/v1/flow/${flowName}?provider_config_key=${providerConfigKey}`, {
                method: 'GET',
                headers: getHeaders()
            });

            return res;
        } catch {
            requestErrorToast();
        }
    };
}

export function useUpdateSyncFrequency() {
    return async (syncId: number, frequency: string) => {
        try {
            const res = await fetch(`/api/v1/sync/${syncId}/frequency`, {
                method: 'PUT',
                headers: getHeaders(),
                body: JSON.stringify({ frequency })
            });

            return res;
        } catch {
            requestErrorToast();
        }
    };
}

export function useGetConnectionAPI() {
    return async (providerConfigKey: string) => {
        try {
            const res = await fetch(`/api/v1/integration/${providerConfigKey}/connections`, {
                method: 'GET',
                headers: getHeaders()
            });

            return res;
        } catch {
            requestErrorToast();
        }
    };
}<|MERGE_RESOLUTION|>--- conflicted
+++ resolved
@@ -97,31 +97,6 @@
     };
 }
 
-<<<<<<< HEAD
-=======
-export function useGetProjectInfoAPI() {
-    const signout = useSignout();
-
-    return async () => {
-        try {
-            const res = await fetch('/api/v1/environment', { headers: getHeaders() });
-
-            if (res.status === 401) {
-                return signout();
-            }
-
-            if (res.status !== 200) {
-                return serverErrorToast();
-            }
-
-            return res;
-        } catch {
-            requestErrorToast();
-        }
-    };
-}
-
->>>>>>> 1b5a295e
 export function useEditCallbackUrlAPI() {
     const signout = useSignout();
 
