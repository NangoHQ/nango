--- conflicted
+++ resolved
@@ -1,9 +1,6 @@
 import type { Endpoint } from '../api.js';
-<<<<<<< HEAD
+import type { ConnectUISettings } from '../connectUISettings/dto.js';
 import type { ApiEndUser } from '../endUser/index.js';
-=======
-import type { ConnectUISettings } from '../connectUISettings/dto.js';
->>>>>>> 0931b5f3
 
 export interface ConnectSessionInput {
     allowed_integrations?: string[] | undefined;
