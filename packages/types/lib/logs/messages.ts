--- conflicted
+++ resolved
@@ -138,11 +138,7 @@
         headers: Record<string, string>;
     } | null;
     meta: MessageMeta | null;
-<<<<<<< HEAD
-    retry:
-=======
     retry?:
->>>>>>> 05be287e
         | {
               attempt: number;
               max: number;
