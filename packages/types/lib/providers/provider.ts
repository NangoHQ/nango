--- conflicted
+++ resolved
@@ -203,11 +203,8 @@
     | ProviderApiKey
     | ProviderTableau
     | ProviderBill
-<<<<<<< HEAD
-    | ProviderGithubApp;
-=======
+    | ProviderGithubApp
     | ProviderAppleAppStore;
->>>>>>> 7e0dffb4
 
 export type RefreshableProvider = ProviderTwoStep | ProviderJwt | ProviderSignature | ProviderOAuth2; // TODO: fix this type
 export type TestableProvider = ProviderApiKey; // TODO: fix this type