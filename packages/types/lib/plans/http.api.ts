import type { BillingCustomer, BillingUsageMetric } from '../billing/types';
import type { ReplaceInObject } from '../utils';
import type { DBPlan } from './db.js';
import type { Endpoint } from '../api';

export type ApiPlan = ReplaceInObject<DBPlan, Date, string>;

export type PostPlanExtendTrial = Endpoint<{
    Method: 'POST';
    Path: '/api/v1/plans/trial/extension';
    Querystring: { env: string };
    Success: {
        data: { success: boolean };
    };
}>;

export interface PlanDefinition {
    code: string;
    title: string;
    description: string;
    canUpgrade: boolean;
<<<<<<< HEAD
    canDowngrade: boolean;
    orbId?: string;
    basePrice?: number;
=======
    canDowngrade: false;
    /**
     * OrbId is the custom external_plan_id that we can setup
     * It's handy because you can set the same id in staging and prod
     */
    orbId?: string;
>>>>>>> 715304af
    cta?: string;
    hidden?: boolean;
    flags: Omit<Partial<DBPlan>, 'id' | 'account_id'>;
    display?: {
        featuresHeading?: string;
        features: { title: string; sub?: string }[];
        sub?: string;
    };
}

export type GetPlans = Endpoint<{
    Method: 'GET';
    Path: '/api/v1/plans';
    Querystring: { env: string };
    Success: {
        data: PlanDefinition[];
    };
}>;

export type GetPlan = Endpoint<{
    Method: 'GET';
    Path: '/api/v1/plans/current';
    Querystring: { env: string };
    Success: {
        data: ApiPlan;
    };
}>;

export type GetUsage = Endpoint<{
    Method: 'GET';
    Path: '/api/v1/plans/usage';
    Querystring: { env: string };
    Success: {
        data: {
            customer: BillingCustomer;
            current: BillingUsageMetric[];
            previous: BillingUsageMetric[];
        };
    };
}>;

export type PostPlanChange = Endpoint<{
    Method: 'POST';
    Path: '/api/v1/plans/change';
    Querystring: { env: string };
    Body: { orbId: string; immediate: boolean };
    Success: {
        data: true;
    };
}>;<|MERGE_RESOLUTION|>--- conflicted
+++ resolved
@@ -19,18 +19,13 @@
     title: string;
     description: string;
     canUpgrade: boolean;
-<<<<<<< HEAD
     canDowngrade: boolean;
-    orbId?: string;
     basePrice?: number;
-=======
-    canDowngrade: false;
     /**
      * OrbId is the custom external_plan_id that we can setup
      * It's handy because you can set the same id in staging and prod
      */
     orbId?: string;
->>>>>>> 715304af
     cta?: string;
     hidden?: boolean;
     flags: Omit<Partial<DBPlan>, 'id' | 'account_id'>;
