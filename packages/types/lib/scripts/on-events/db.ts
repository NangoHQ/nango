--- conflicted
+++ resolved
@@ -8,9 +8,5 @@
     version: string;
     active: boolean;
     event: 'POST_CONNECTION_CREATION' | 'PRE_CONNECTION_DELETION';
-<<<<<<< HEAD
-    sdk_version: string | undefined;
-=======
     sdk_version: string | null;
->>>>>>> e5515e6e
 }