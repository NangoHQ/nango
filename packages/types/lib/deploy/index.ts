<<<<<<< HEAD
import type { ScriptTypeLiteral } from '../nangoYaml';
=======
import type { LegacySyncModelSchema } from './incomingFlow.js';
import type { ScriptTypeLiteral } from '../nangoYaml/index.js';
>>>>>>> 4f419ed1

// TODO split by type
// and fix id being optional
export interface SyncDeploymentResult {
    name: string;
    version?: string;
    providerConfigKey: string;
    type: ScriptTypeLiteral;
    last_deployed?: Date;
    input?: string | undefined | null;
    models: string | string[];
    id?: number | undefined;
    runs?: string | null;

    /** @deprecated legacy **/
    sync_name?: string;
    /** @deprecated legacy **/
    syncName?: string;
}<|MERGE_RESOLUTION|>--- conflicted
+++ resolved
@@ -1,9 +1,4 @@
-<<<<<<< HEAD
-import type { ScriptTypeLiteral } from '../nangoYaml';
-=======
-import type { LegacySyncModelSchema } from './incomingFlow.js';
 import type { ScriptTypeLiteral } from '../nangoYaml/index.js';
->>>>>>> 4f419ed1
 
 // TODO split by type
 // and fix id being optional
