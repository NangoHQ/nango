import type { ApiTimestamps, Endpoint } from '../api.js';
import type { IntegrationConfig } from './db.js';
import type { AuthModeType, AuthModes } from '../auth/api.js';
import type { NangoSyncConfig } from '../flow/index.js';
import type { Provider } from '../providers/provider.js';
import type { Merge } from 'type-fest';

export type ApiPublicIntegration = Merge<
    Pick<IntegrationConfig, 'created_at' | 'updated_at' | 'unique_key' | 'provider' | 'display_name' | 'forward_webhooks'>,
    ApiTimestamps
> & {
    logo: string;
} & ApiPublicIntegrationInclude;
export interface ApiPublicIntegrationInclude {
    webhook_url?: string | null;
    credentials?:
        | { type: AuthModes['OAuth2'] | AuthModes['OAuth1'] | AuthModes['TBA']; client_id: string | null; client_secret: string | null; scopes: string | null }
        | { type: AuthModes['App']; app_id: string | null; private_key: string | null; app_link: string | null }
        | null;
}

export type GetPublicListIntegrationsLegacy = Endpoint<{
    Method: 'GET';
    Path: '/config';
    Success: {
        configs: ApiPublicIntegration[];
    };
}>;

export type GetPublicListIntegrations = Endpoint<{
    Method: 'GET';
    Path: '/integrations';
    Querystring?: { connect_session_token: string };
    Success: {
        data: ApiPublicIntegration[];
    };
}>;

export type PostPublicIntegration = Endpoint<{
    Method: 'POST';
    Path: '/integrations';
    Body: {
        provider: string;
        unique_key: string;
        display_name?: string | undefined;
        credentials?: ApiPublicIntegrationCredentials | undefined;
        forward_webhooks?: boolean | undefined;
    };
    Success: {
        data: ApiPublicIntegration;
    };
}>;

export type GetPublicIntegration = Endpoint<{
    Method: 'GET';
    Path: '/integrations/:uniqueKey';
    Params: { uniqueKey: string };
    Querystring: { include?: ('webhook' | 'credentials')[] | undefined };
    Success: { data: ApiPublicIntegration };
}>;

export type PatchPublicIntegration = Endpoint<{
    Method: 'PATCH';
    Path: '/integrations/:uniqueKey';
    Params: { uniqueKey: string };
    Body: {
        unique_key?: string | undefined;
        display_name?: string | undefined;
        credentials?: ApiPublicIntegrationCredentials | undefined;
        forward_webhooks?: boolean | undefined;
    };
    Success: {
        data: ApiPublicIntegration;
    };
}>;

export type DeletePublicIntegration = Endpoint<{
    Method: 'DELETE';
    Path: '/integrations/:uniqueKey';
    Params: { uniqueKey: string };
    Success: { success: true };
}>;

export type DeletePublicIntegrationDeprecated = Endpoint<{
    Method: 'DELETE';
    Path: '/config/:providerConfigKey';
    Params: { providerConfigKey: string };
    Success: { success: true };
}>;

export type ApiIntegration = Omit<Merge<IntegrationConfig, ApiTimestamps>, 'oauth_client_secret_iv' | 'oauth_client_secret_tag'>;
export type ApiIntegrationList = ApiIntegration & {
    meta: {
        authMode: AuthModeType;
        scriptsCount: number;
        connectionCount: number;
        creationDate: string;
        missingFieldsCount: number;
        connectionConfigParams?: string[];
        credentialParams?: string[];
        displayName: string;
<<<<<<< HEAD
        requireClientCertificate?: boolean;
=======
        installation?: 'outbound';
>>>>>>> d395b1f6
    };
};

export type GetIntegrations = Endpoint<{
    Method: 'GET';
    Path: '/api/v1/integrations';
    Success: {
        data: ApiIntegrationList[];
    };
}>;

export type PostIntegration = Endpoint<{
    Method: 'POST';
    Path: '/api/v1/integrations';
    Querystring: { env: string };
    Body: { provider: string };
    Success: {
        data: ApiIntegration;
    };
}>;

export type GetIntegration = Endpoint<{
    Method: 'GET';
    Path: '/api/v1/integrations/:providerConfigKey';
    Querystring: { env: string };
    Params: { providerConfigKey: string };
    Success: {
        data: {
            integration: ApiIntegration;
            template: Provider;
            meta: {
                connectionsCount: number;
                webhookUrl: string | null;
                webhookSecret: string | null;
            };
        };
    };
}>;

export type PatchIntegration = Endpoint<{
    Method: 'PATCH';
    Path: '/api/v1/integrations/:providerConfigKey';
    Querystring: { env: string };
    Params: { providerConfigKey: string };
    Body:
        | { integrationId?: string | undefined; webhookSecret?: string | undefined; displayName?: string | undefined; forward_webhooks?: boolean | undefined }
        | {
              authType: Extract<AuthModeType, 'OAUTH1' | 'OAUTH2' | 'TBA'>;
              clientId: string;
              clientSecret: string;
              scopes?: string | undefined;
          }
        | {
              authType: Extract<AuthModeType, 'APP'>;
              appId: string;
              appLink: string;
              privateKey: string;
          }
        | {
              authType: Extract<AuthModeType, 'CUSTOM'>;
              clientId: string;
              clientSecret: string;
              appId: string;
              appLink: string;
              privateKey: string;
          };
    Success: {
        data: {
            success: boolean;
        };
    };
}>;

export type DeleteIntegration = Endpoint<{
    Method: 'DELETE';
    Path: '/api/v1/integrations/:providerConfigKey';
    Querystring: { env: string };
    Params: { providerConfigKey: string };
    Success: {
        data: { success: boolean };
    };
}>;

export type GetIntegrationFlows = Endpoint<{
    Method: 'GET';
    Path: '/api/v1/integrations/:providerConfigKey/flows';
    Querystring: { env: string };
    Params: { providerConfigKey: string };
    Success: {
        data: {
            flows: NangoSyncConfig[];
        };
    };
}>;

export type ApiPublicIntegrationCredentials =
    | {
          type: Extract<AuthModeType, 'OAUTH1' | 'OAUTH2' | 'TBA'>;
          client_id: string;
          client_secret: string;
          scopes?: string | undefined;
      }
    | {
          type: Extract<AuthModeType, 'APP'>;
          app_id: string;
          app_link: string;
          private_key: string;
      }
    | {
          type: Extract<AuthModeType, 'CUSTOM'>;
          client_id: string;
          client_secret: string;
          app_id: string;
          app_link: string;
          private_key: string;
      };<|MERGE_RESOLUTION|>--- conflicted
+++ resolved
@@ -99,11 +99,8 @@
         connectionConfigParams?: string[];
         credentialParams?: string[];
         displayName: string;
-<<<<<<< HEAD
         requireClientCertificate?: boolean;
-=======
         installation?: 'outbound';
->>>>>>> d395b1f6
     };
 };
 
