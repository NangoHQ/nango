import type { EndpointMethod } from './api';
import type { GetOperation, PostInsights, SearchFilters, SearchMessages, SearchOperations } from './logs/api';
import type { GetOnboardingStatus } from './onboarding/api';
import type { SetMetadata, UpdateMetadata } from './connection/api/metadata';
import type { PostDeploy, PostDeployConfirmation } from './deploy/api';
import type { DeleteTeamUser, GetTeam, PutTeam } from './team/api';
import type { PostForgotPassword, PutResetPassword, PostSignin, PostSignup } from './account/api';
import type { DeleteInvite, PostInvite } from './invitations/api';
import type { GetUser, PatchUser } from './user/api';
import type { GetListIntegrations } from './integration/api';
<<<<<<< HEAD
import type { GetPublicProvider, GetPublicProviders } from './providers/api';

export type PublicApiEndpoints = SetMetadata | UpdateMetadata | PostDeploy | PostDeployConfirmation | GetPublicProviders | GetPublicProvider;
=======
import type { PostPublicTableauAuthorization, PostPublicTbaAuthorization, PostPublicUnauthenticatedAuthorization } from './auth/http.api';

export type PublicApiEndpoints =
    | SetMetadata
    | UpdateMetadata
    | PostDeploy
    | PostDeployConfirmation
    | PostPublicTbaAuthorization
    | PostPublicTableauAuthorization
    | PostPublicUnauthenticatedAuthorization;
>>>>>>> e40a1d8d
export type PrivateApiEndpoints =
    | PostSignup
    | PostSignin
    | GetTeam
    | PutTeam
    | GetUser
    | PatchUser
    | PostInvite
    | DeleteInvite
    | DeleteTeamUser
    | PostInsights
    | PostForgotPassword
    | PutResetPassword
    | SearchOperations
    | GetOperation
    | SearchMessages
    | SearchFilters
    | GetOnboardingStatus
    | GetListIntegrations;
export type APIEndpoints = PrivateApiEndpoints | PublicApiEndpoints;

/**
 * Automatically narrow endpoints type with Method + Path
 */
export type APIEndpointsPicker<TMethod extends EndpointMethod, TPath extends APIEndpoints['Path']> = Extract<APIEndpoints, { Method: TMethod; Path: TPath }>;

/**
 * Automatically narrow endpoints type with Path
 * Useful to get allowed methods
 */
export type APIEndpointsPickerWithPath<TPath extends APIEndpoints['Path']> = Extract<APIEndpoints, { Path: TPath }>;<|MERGE_RESOLUTION|>--- conflicted
+++ resolved
@@ -8,12 +8,8 @@
 import type { DeleteInvite, PostInvite } from './invitations/api';
 import type { GetUser, PatchUser } from './user/api';
 import type { GetListIntegrations } from './integration/api';
-<<<<<<< HEAD
+import type { PostPublicTableauAuthorization, PostPublicTbaAuthorization, PostPublicUnauthenticatedAuthorization } from './auth/http.api';
 import type { GetPublicProvider, GetPublicProviders } from './providers/api';
-
-export type PublicApiEndpoints = SetMetadata | UpdateMetadata | PostDeploy | PostDeployConfirmation | GetPublicProviders | GetPublicProvider;
-=======
-import type { PostPublicTableauAuthorization, PostPublicTbaAuthorization, PostPublicUnauthenticatedAuthorization } from './auth/http.api';
 
 export type PublicApiEndpoints =
     | SetMetadata
@@ -22,8 +18,9 @@
     | PostDeployConfirmation
     | PostPublicTbaAuthorization
     | PostPublicTableauAuthorization
-    | PostPublicUnauthenticatedAuthorization;
->>>>>>> e40a1d8d
+    | PostPublicUnauthenticatedAuthorization
+    | GetPublicProviders
+    | GetPublicProvider;
 export type PrivateApiEndpoints =
     | PostSignup
     | PostSignin
