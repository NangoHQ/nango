--- conflicted
+++ resolved
@@ -3,11 +3,7 @@
 import type { GetOnboardingStatus } from './onboarding/api';
 import type { SetMetadata, UpdateMetadata } from './connection/api/metadata';
 
-<<<<<<< HEAD
-export type APIEndpoints = SearchOperations | GetOperation | SearchMessages | GetOnboardingStatus;
-=======
-export type APIEndpoints = SearchLogs | GetOperation | GetOnboardingStatus | SetMetadata | UpdateMetadata;
->>>>>>> 59ed95f9
+export type APIEndpoints = SearchOperations | GetOperation | SearchMessages | GetOnboardingStatus | SetMetadata | UpdateMetadata;
 
 /**
  * Automatically narrow endpoints type with Method + Path
