--- conflicted
+++ resolved
@@ -20,14 +20,9 @@
     PostPublicSignatureAuthorization,
     PostPublicTbaAuthorization,
     PostPublicTwoStepAuthorization,
-<<<<<<< HEAD
-    PostPublicUnauthenticatedAuthorization
-} from './auth/http.api.js';
-=======
     PostPublicUnauthenticatedAuthorization,
     PostPublicOauthOutboundAuthorization
-} from './auth/http.api';
->>>>>>> 086bf5ab
+} from './auth/http.api.js';
 import type {
     DeleteConnectSession,
     GetConnectSession,
