import type { EndpointMethod } from '../api.js';
import type {
    BasicApiCredentials,
    ApiKeyCredentials,
    AppCredentials,
    TbaCredentials,
    TableauCredentials,
    JwtCredentials,
    TwoStepCredentials,
    SignatureCredentials
} from '../auth/api.js';
import type { DBConnectionDecrypted } from '../connection/db.js';
import type { Provider } from '../providers/provider.js';

export interface ProxyFile {
    fieldname: string;
    originalname: string;
    encoding: string;
    mimetype: string;
    size: number;
    destination: string;
    filename: string;
    path: string;
    buffer: Buffer;
}

export interface BaseProxyConfiguration {
    providerConfigKey: string;
    connectionId: string;
    endpoint: string;
    retries?: number;
    data?: unknown;
<<<<<<< HEAD
    files?: ProxyFile[];
=======
    files?: ProxyFile[]; // TODO: only allow this from the API
>>>>>>> 05be287e
    headers?: Record<string, string>;
    params?: string | Record<string, string | number>;
    baseUrlOverride?: string;
    responseType?: ResponseType | undefined;
    retryHeader?: RetryHeaderConfig;
    retryOn?: number[] | null;
}

export interface UserProvidedProxyConfiguration extends BaseProxyConfiguration {
    decompress?: boolean | string;
    method?: 'GET' | 'POST' | 'PATCH' | 'PUT' | 'DELETE' | 'get' | 'post' | 'patch' | 'put' | 'delete';
    paginate?: Partial<CursorPagination> | Partial<LinkPagination> | Partial<OffsetPagination>;
}

export interface ApplicationConstructedProxyConfiguration extends BaseProxyConfiguration {
    decompress?: boolean;
    method: EndpointMethod;
    providerName: string;
    token:
        | string
        | BasicApiCredentials
        | ApiKeyCredentials
        | AppCredentials
        | TbaCredentials
        | TableauCredentials
        | JwtCredentials
        | TwoStepCredentials
        | SignatureCredentials;
    provider: Provider;
    connection: Pick<DBConnectionDecrypted, 'connection_id' | 'connection_config' | 'credentials' | 'metadata'>;
}

export type ResponseType = 'arraybuffer' | 'blob' | 'document' | 'json' | 'text' | 'stream';

export interface InternalProxyConfiguration {
    providerName: string;
    connection: Pick<DBConnectionDecrypted, 'connection_id' | 'connection_config' | 'credentials' | 'metadata'>;
    existingActivityLogId?: string | null | undefined;
}

export interface RetryHeaderConfig {
    at?: string;
    after?: string;
    remaining?: string;
    error_code?: number;
}

export enum PaginationType {
    CURSOR = 'cursor',
    LINK = 'link',
    OFFSET = 'offset'
}

export interface PaginationBase {
    limit?: number;
    response_path?: string;
    limit_name_in_request: string;
    in_body?: boolean;
}

export type Pagination = CursorPagination | LinkPagination | OffsetPagination;

export interface CursorPagination extends PaginationBase {
    type: 'cursor';
    cursor_path_in_response: string;
    cursor_name_in_request: string;
}

export interface LinkPagination extends PaginationBase {
    type: 'link';
    link_rel_in_response_header?: string;
    link_path_in_response_body?: string;
}

export type OffsetCalculationMethod = 'per-page' | 'by-response-size';

export interface OffsetPagination extends PaginationBase {
    type: 'offset';
    offset_name_in_request: string;
    offset_start_value?: number;
    offset_calculation_method?: OffsetCalculationMethod;
}<|MERGE_RESOLUTION|>--- conflicted
+++ resolved
@@ -30,11 +30,7 @@
     endpoint: string;
     retries?: number;
     data?: unknown;
-<<<<<<< HEAD
-    files?: ProxyFile[];
-=======
     files?: ProxyFile[]; // TODO: only allow this from the API
->>>>>>> 05be287e
     headers?: Record<string, string>;
     params?: string | Record<string, string | number>;
     baseUrlOverride?: string;
