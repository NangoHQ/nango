--- conflicted
+++ resolved
@@ -7,7 +7,6 @@
     AUTH_PUBLIC_KEY = 'nango.auth.publicKey',
     AUTH_SESSION = 'nango.auth.session',
     DB_POOL_ACQUISITION_DURATION = 'nango.db.pool.acquisition',
-    DB_POOL_FREE = 'nango.db.pool.free',
     DB_POOL_USED = 'nango.db.pool.used',
     DB_POOL_WAITING = 'nango.db.pool.waiting',
     GET_CONNECTION = 'nango.server.getConnection',
@@ -20,7 +19,6 @@
     LOGS_LOG = 'nango.logs.log',
     PERSIST_RECORDS_COUNT = 'nango.persist.records.count',
     PERSIST_RECORDS_SIZE_IN_BYTES = 'nango.persist.records.sizeInBytes',
-<<<<<<< HEAD
     PROXY = 'nango.server.proxyCall',
     REFRESH_TOKENS = 'nango.server.cron.refreshTokens',
     REFRESH_TOKENS_FAILED = 'nango.server.cron.refreshTokens.failed',
@@ -30,19 +28,6 @@
     SYNC_TRACK_RUNTIME = 'sync_script_track_runtime',
     WEBHOOK_EXECUTION = 'nango.jobs.webhookExecution',
     WEBHOOK_TRACK_RUNTIME = 'webhook_track_runtime'
-=======
-    AUTH_GET_ENV_BY_SECRET_KEY = 'nango.auth.getEnvBySecretKey',
-    AUTH_PUBLIC_KEY = 'nango.auth.publicKey',
-    AUTH_SESSION = 'nango.auth.session',
-    LOGS_LOG = 'nango.logs.log',
-    REFRESH_TOKENS = 'nango.server.cron.refreshTokens',
-    REFRESH_TOKENS_SUCCESS = 'nango.jobs.cron.refreshTokens.success',
-    REFRESH_TOKENS_FAILED = 'nango.jobs.cron.refreshTokens.failed',
-    DB_POOL_USED = 'nango.db.pool.used',
-    DB_POOL_FREE = 'nango.db.pool.free',
-    DB_POOL_WAITING = 'nango.db.pool.waiting',
-    DB_POOL_ACQUISITION_DURATION = 'nango.db.pool.acquisition'
->>>>>>> da3ae5b8
 }
 
 export function increment(metricName: Types, value = 1, dimensions?: Record<string, string | number>): void {
