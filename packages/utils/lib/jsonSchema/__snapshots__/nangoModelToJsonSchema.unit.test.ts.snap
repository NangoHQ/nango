--- conflicted
+++ resolved
@@ -281,23 +281,6 @@
       "type": "object",
     },
     "Field": {
-<<<<<<< HEAD
-      "properties": {
-        "__string": {
-          "oneOf": [
-            {
-              "$ref": "#/definitions/Field",
-            },
-            {
-              "type": "string",
-            },
-          ],
-        },
-      },
-      "required": [
-        "__string",
-      ],
-=======
       "additionalProperties": {
         "oneOf": [
           {
@@ -310,7 +293,6 @@
       },
       "properties": {},
       "required": [],
->>>>>>> ea70b980
       "type": "object",
     },
   },
