--- conflicted
+++ resolved
@@ -79,12 +79,8 @@
     RUNNER_MEMORY_WARNING_THRESHOLD: z.coerce.number().optional().default(85),
     RUNNER_PERSIST_MAX_SOCKET_MAX_LIFETIME_MS: z.coerce.number().optional().default(30_000),
     RUNNER_NAMESPACE: z.string().optional().default('nango'),
-<<<<<<< HEAD
     NAMESPACE_PER_RUNNER: z.stringbool().optional().default(false),
-=======
-    NAMESPACE_PER_RUNNER: bool,
     JOBS_NAMESPACE: z.string().optional().default('nango'),
->>>>>>> 991ac688
 
     // FLEET
     RUNNERS_DATABASE_URL: z.url().optional(),
