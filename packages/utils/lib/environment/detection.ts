--- conflicted
+++ resolved
@@ -20,9 +20,5 @@
 
 export const flagHasScripts = isLocal || isEnterprise || isCloud || isTest;
 export const flagHasAuth = isCloud || isEnterprise || isTest || process.env['FLAG_AUTH_ENABLED'] === 'true';
-<<<<<<< HEAD
-export const flagHasManagedAuth = isCloud || isLocal || process.env['FLAG_MANAGED_AUTH_ENABLED'] === 'true';
-=======
 export const flagHasManagedAuth =
-    (isCloud || isLocal || process.env['FLAG_MANAGED_AUTH_ENABLED'] === 'true') && process.env['WORKOS_API_KEY'] && process.env['WORKOS_CLIENT_ID'];
->>>>>>> 8b2deab4
+    (isCloud || isLocal || process.env['FLAG_MANAGED_AUTH_ENABLED'] === 'true') && process.env['WORKOS_API_KEY'] && process.env['WORKOS_CLIENT_ID'];