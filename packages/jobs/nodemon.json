{
<<<<<<< HEAD
    "watch": [
        "lib",
        "../shared/dist",
        "../utils/dist",
        "../data-ingestion/dist",
        "../logs/dist",
        "../../.env"
    ],
=======
    "watch": ["lib", "../shared/dist", "../utils/dist", "../records/dist", "../data-ingestion/dist", "../../.env"],
>>>>>>> 4c94a690
    "ext": "js,ts,json",
    "ignore": [
        "lib/**/*.spec.ts"
    ],
    "exec": "tsx -r dotenv/config lib/app.ts dotenv_config_path=./../../.env",
    "signal": "SIGTERM"
}<|MERGE_RESOLUTION|>--- conflicted
+++ resolved
@@ -1,20 +1,7 @@
 {
-<<<<<<< HEAD
-    "watch": [
-        "lib",
-        "../shared/dist",
-        "../utils/dist",
-        "../data-ingestion/dist",
-        "../logs/dist",
-        "../../.env"
-    ],
-=======
-    "watch": ["lib", "../shared/dist", "../utils/dist", "../records/dist", "../data-ingestion/dist", "../../.env"],
->>>>>>> 4c94a690
+    "watch": ["lib", "../shared/dist", "../utils/dist", "../records/dist", "../data-ingestion/dist", "../logs/dist", "../../.env"],
     "ext": "js,ts,json",
-    "ignore": [
-        "lib/**/*.spec.ts"
-    ],
+    "ignore": ["lib/**/*.spec.ts"],
     "exec": "tsx -r dotenv/config lib/app.ts dotenv_config_path=./../../.env",
     "signal": "SIGTERM"
 }