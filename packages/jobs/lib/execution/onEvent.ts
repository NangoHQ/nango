--- conflicted
+++ resolved
@@ -2,20 +2,13 @@
 import type { Result } from '@nangohq/utils';
 import type { TaskOnEvent } from '@nangohq/nango-orchestrator';
 import type { Config, SyncConfig, NangoConnection, NangoProps } from '@nangohq/shared';
-<<<<<<< HEAD
-import { configService, environmentService, getApiUrl, getEndUserByConnectionId, getRunnerFlags, NangoError } from '@nangohq/shared';
-=======
-import { configService, environmentService, featureFlags, getApiUrl, NangoError } from '@nangohq/shared';
->>>>>>> 9c19d7b8
+import { configService, environmentService, featureFlags, getApiUrl, getEndUserByConnectionId, NangoError } from '@nangohq/shared';
 import { logContextGetter } from '@nangohq/logs';
 import type { DBEnvironment, DBTeam } from '@nangohq/types';
 import { startScript } from './operations/start.js';
 import { bigQueryClient } from '../clients.js';
-<<<<<<< HEAD
 import db from '@nangohq/database';
-=======
 import { getRunnerFlags } from '../utils/flags.js';
->>>>>>> 9c19d7b8
 
 export async function startOnEvent(task: TaskOnEvent): Promise<Result<void>> {
     let account: DBTeam | undefined;
@@ -86,14 +79,9 @@
             nangoConnectionId: task.connection.id,
             syncConfig: syncConfig,
             debug: false,
-<<<<<<< HEAD
-            runnerFlags: await getRunnerFlags(),
+            runnerFlags: await getRunnerFlags(featureFlags),
             startedAt: new Date(),
             endUser
-=======
-            runnerFlags: await getRunnerFlags(featureFlags),
-            startedAt: new Date()
->>>>>>> 9c19d7b8
         };
 
         metrics.increment(metrics.Types.ON_EVENT_SCRIPT_EXECUTION, 1, { accountId: account.id });
