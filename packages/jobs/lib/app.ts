import './tracer.js';

import * as cron from 'node-cron';
import { Processor } from './processor/processor.js';
import { server } from './server.js';
import { deleteSyncsData } from './crons/deleteSyncsData.js';
import { getLogger, stringifyError, once, initSentry, report } from '@nangohq/utils';
import { envs } from './env.js';
import db from '@nangohq/database';
import { getOtlpRoutes } from '@nangohq/shared';
import { destroy as destroyLogs, otlp } from '@nangohq/logs';
import { runnersFleet } from './runner/fleet.js';
import { generateImage } from '@nangohq/fleet';
import { destroy as destroyKvstore } from '@nangohq/kvstore';

const logger = getLogger('Jobs');

process.on('unhandledRejection', (reason) => {
    logger.error('Received unhandledRejection...', reason);
    report(reason);
    // not closing on purpose
});

process.on('uncaughtException', (err) => {
    logger.error('Received uncaughtException...', err);
    report(err);
    // not closing on purpose
});

initSentry({ dsn: envs.SENTRY_DSN, applicationName: envs.NANGO_DB_APPLICATION_NAME, hash: envs.GIT_HASH });

try {
    const port = envs.NANGO_JOBS_PORT;
    const orchestratorUrl = envs.ORCHESTRATOR_SERVICE_URL;
    const srv = server.listen(port);
    logger.info(`🚀 service ready at http://localhost:${port}`);
    const processor = new Processor(orchestratorUrl);

    // We are using a setTimeout because we don't want overlapping setInterval if the DB is down
    let healthCheck: NodeJS.Timeout | undefined;
    let healthCheckFailures = 0;
    const check = async () => {
        const MAX_FAILURES = 5;
        const TIMEOUT = 1000;
        try {
            await db.knex.raw('SELECT 1').timeout(TIMEOUT);
            healthCheckFailures = 0;
            healthCheck = setTimeout(check, TIMEOUT);
        } catch (err) {
            healthCheckFailures += 1;
            report(new Error(`HealthCheck failed (${healthCheckFailures} times)...`, { cause: err }));
            if (healthCheckFailures > MAX_FAILURES) {
                close();
            } else {
                healthCheck = setTimeout(check, TIMEOUT);
            }
        }
    };
    void check();

    const close = once(() => {
        logger.info('Closing...');
        clearTimeout(healthCheck);

        cron.getTasks().forEach((task) => task.stop());

        // eslint-disable-next-line @typescript-eslint/no-misused-promises
        srv.close(async () => {
            processor.stop();
            otlp.stop();
            await destroyLogs();
            await runnersFleet.stop();
            await db.knex.destroy();
            await db.readOnly.destroy();
            await destroyKvstore();

            // TODO: close redis
            console.info('Closed');

            process.exit();
        });
    });

    process.on('SIGINT', () => {
        logger.info('Received SIGINT...');
        close();
    });

    process.on('SIGTERM', () => {
        logger.info('Received SIGTERM...');
        close();
    });

    if (envs.RUNNER_TYPE === 'LOCAL') {
        // when running locally, the runners (running as processes) are being killed
        // when the main process is killed and the fleet entries are therefore not associated with any running process
        // we then must fake a new deployment so fleet replaces runners with new ones
        await runnersFleet.rollout(generateImage(), { verifyImage: false });
    }
    runnersFleet.start();

    processor.start();

    // Register recurring tasks
    deleteSyncsData();
<<<<<<< HEAD
    deleteOldJobsData();
=======
    timeoutLogsOperations();
>>>>>>> 171e92be

    otlp.register(getOtlpRoutes);
} catch (err) {
    logger.error(stringifyError(err));
    process.exit(1);
}<|MERGE_RESOLUTION|>--- conflicted
+++ resolved
@@ -103,11 +103,6 @@
 
     // Register recurring tasks
     deleteSyncsData();
-<<<<<<< HEAD
-    deleteOldJobsData();
-=======
-    timeoutLogsOperations();
->>>>>>> 171e92be
 
     otlp.register(getOtlpRoutes);
 } catch (err) {
