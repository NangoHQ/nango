import './tracer.js';
import { Temporal } from './temporal.js';
import { Processor } from './processor/processor.js';
import { server } from './server.js';
import { cronAutoIdleDemo } from './crons/autoIdleDemo.js';
import { deleteOldActivityLogs } from './crons/deleteOldActivities.js';
import { deleteSyncsData } from './crons/deleteSyncsData.js';
import { reconcileTemporalSchedules } from './crons/reconcileTemporalSchedules.js';
import { getLogger, stringifyError } from '@nangohq/utils';
<<<<<<< HEAD
import { JOBS_PORT } from './constants.js';
import { db } from '@nangohq/shared';
import { timeoutLogsOperations } from './crons/timeoutLogsOperations.js';
=======
import { featureFlags } from '@nangohq/shared';
import db from '@nangohq/database';
import { envs } from './env.js';
>>>>>>> 1883b4c2

const logger = getLogger('Jobs');

try {
    const port = envs.NANGO_JOBS_PORT;
    const temporalNs = envs.TEMPORAL_NAMESPACE;
    const orchestratorServiceUrl = envs.ORCHESTRATOR_SERVICE_URL;
    server.listen(port);
    logger.info(`🚀 service ready at http://localhost:${port}`);
    const temporal = new Temporal(temporalNs);
    const processor = new Processor(orchestratorServiceUrl);

    // This promise never resolve
    void temporal.start();

    // Start processor
    const getFlag = () => featureFlags.isEnabled('orchestrator:dryrun:process', 'global', false, false);
    const processorFlagTimer = setInterval(async () => {
        const isProcessorEnabled = await getFlag();
        if (isProcessorEnabled && processor.isStopped()) {
            processor.start();
        }
        if (!isProcessorEnabled && !processor.isStopped()) {
            processor.stop();
        }
    }, 1000);

    db.enableMetrics();

    // Register recurring tasks
    cronAutoIdleDemo();
    deleteOldActivityLogs();
    deleteSyncsData();
    reconcileTemporalSchedules();
    timeoutLogsOperations();

    // handle SIGTERM
    process.on('SIGTERM', () => {
        temporal.stop();
        processor.stop();
        clearInterval(processorFlagTimer);
        server.server.close(() => {
            process.exit(0);
        });
    });
} catch (err) {
    logger.error(stringifyError(err));
    process.exit(1);
}<|MERGE_RESOLUTION|>--- conflicted
+++ resolved
@@ -7,15 +7,10 @@
 import { deleteSyncsData } from './crons/deleteSyncsData.js';
 import { reconcileTemporalSchedules } from './crons/reconcileTemporalSchedules.js';
 import { getLogger, stringifyError } from '@nangohq/utils';
-<<<<<<< HEAD
-import { JOBS_PORT } from './constants.js';
-import { db } from '@nangohq/shared';
 import { timeoutLogsOperations } from './crons/timeoutLogsOperations.js';
-=======
 import { featureFlags } from '@nangohq/shared';
 import db from '@nangohq/database';
 import { envs } from './env.js';
->>>>>>> 1883b4c2
 
 const logger = getLogger('Jobs');
 
